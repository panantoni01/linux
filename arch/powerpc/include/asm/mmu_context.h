--- conflicted
+++ resolved
@@ -77,81 +77,8 @@
 extern int use_cop(unsigned long acop, struct mm_struct *mm);
 extern void drop_cop(unsigned long acop, struct mm_struct *mm);
 
-<<<<<<< HEAD
-/*
- * switch_mm is the entry point called from the architecture independent
- * code in kernel/sched/core.c
- */
-static inline void switch_mm_irqs_off(struct mm_struct *prev,
-				      struct mm_struct *next,
-				      struct task_struct *tsk)
-{
-	bool new_on_cpu = false;
-
-	/* Mark this context has been used on the new CPU */
-	if (!cpumask_test_cpu(smp_processor_id(), mm_cpumask(next))) {
-		cpumask_set_cpu(smp_processor_id(), mm_cpumask(next));
-
-		/*
-		 * This full barrier orders the store to the cpumask above vs
-		 * a subsequent operation which allows this CPU to begin loading
-		 * translations for next.
-		 *
-		 * When using the radix MMU that operation is the load of the
-		 * MMU context id, which is then moved to SPRN_PID.
-		 *
-		 * For the hash MMU it is either the first load from slb_cache
-		 * in switch_slb(), and/or the store of paca->mm_ctx_id in
-		 * copy_mm_to_paca().
-		 *
-		 * On the read side the barrier is in pte_xchg(), which orders
-		 * the store to the PTE vs the load of mm_cpumask.
-		 */
-		smp_mb();
-
-		new_on_cpu = true;
-	}
-
-	/* 32-bit keeps track of the current PGDIR in the thread struct */
-#ifdef CONFIG_PPC32
-	tsk->thread.pgdir = next->pgd;
-#endif /* CONFIG_PPC32 */
-
-	/* 64-bit Book3E keeps track of current PGD in the PACA */
-#ifdef CONFIG_PPC_BOOK3E_64
-	get_paca()->pgd = next->pgd;
-#endif
-	/* Nothing else to do if we aren't actually switching */
-	if (prev == next)
-		return;
-
-#ifdef CONFIG_PPC_ICSWX
-	/* Switch coprocessor context only if prev or next uses a coprocessor */
-	if (prev->context.acop || next->context.acop)
-		switch_cop(next);
-#endif /* CONFIG_PPC_ICSWX */
-
-	/* We must stop all altivec streams before changing the HW
-	 * context
-	 */
-#ifdef CONFIG_ALTIVEC
-	if (cpu_has_feature(CPU_FTR_ALTIVEC))
-		asm volatile ("dssall");
-#endif /* CONFIG_ALTIVEC */
-
-	if (new_on_cpu)
-		radix_kvm_prefetch_workaround(next);
-
-	/*
-	 * The actual HW switching method differs between the various
-	 * sub architectures. Out of line for now
-	 */
-	switch_mmu_context(prev, next, tsk);
-}
-=======
 extern void switch_mm_irqs_off(struct mm_struct *prev, struct mm_struct *next,
 			       struct task_struct *tsk);
->>>>>>> bb176f67
 
 static inline void switch_mm(struct mm_struct *prev, struct mm_struct *next,
 			     struct task_struct *tsk)
