/*
 * This is the new netlink-based wireless configuration interface.
 *
 * Copyright 2006-2010	Johannes Berg <johannes@sipsolutions.net>
 */

#include <linux/if.h>
#include <linux/module.h>
#include <linux/err.h>
#include <linux/slab.h>
#include <linux/list.h>
#include <linux/if_ether.h>
#include <linux/ieee80211.h>
#include <linux/nl80211.h>
#include <linux/rtnetlink.h>
#include <linux/netlink.h>
#include <linux/etherdevice.h>
#include <net/net_namespace.h>
#include <net/genetlink.h>
#include <net/cfg80211.h>
#include <net/sock.h>
#include "core.h"
#include "nl80211.h"
#include "reg.h"

static int nl80211_pre_doit(struct genl_ops *ops, struct sk_buff *skb,
			    struct genl_info *info);
static void nl80211_post_doit(struct genl_ops *ops, struct sk_buff *skb,
			      struct genl_info *info);

/* the netlink family */
static struct genl_family nl80211_fam = {
	.id = GENL_ID_GENERATE,	/* don't bother with a hardcoded ID */
	.name = "nl80211",	/* have users key off the name instead */
	.hdrsize = 0,		/* no private header */
	.version = 1,		/* no particular meaning now */
	.maxattr = NL80211_ATTR_MAX,
	.netnsok = true,
	.pre_doit = nl80211_pre_doit,
	.post_doit = nl80211_post_doit,
};

/* internal helper: get rdev and dev */
static int get_rdev_dev_by_info_ifindex(struct genl_info *info,
				       struct cfg80211_registered_device **rdev,
				       struct net_device **dev)
{
	struct nlattr **attrs = info->attrs;
	int ifindex;

	if (!attrs[NL80211_ATTR_IFINDEX])
		return -EINVAL;

	ifindex = nla_get_u32(attrs[NL80211_ATTR_IFINDEX]);
	*dev = dev_get_by_index(genl_info_net(info), ifindex);
	if (!*dev)
		return -ENODEV;

	*rdev = cfg80211_get_dev_from_ifindex(genl_info_net(info), ifindex);
	if (IS_ERR(*rdev)) {
		dev_put(*dev);
		return PTR_ERR(*rdev);
	}

	return 0;
}

/* policy for the attributes */
static const struct nla_policy nl80211_policy[NL80211_ATTR_MAX+1] = {
	[NL80211_ATTR_WIPHY] = { .type = NLA_U32 },
	[NL80211_ATTR_WIPHY_NAME] = { .type = NLA_NUL_STRING,
				      .len = 20-1 },
	[NL80211_ATTR_WIPHY_TXQ_PARAMS] = { .type = NLA_NESTED },
	[NL80211_ATTR_WIPHY_FREQ] = { .type = NLA_U32 },
	[NL80211_ATTR_WIPHY_CHANNEL_TYPE] = { .type = NLA_U32 },
	[NL80211_ATTR_WIPHY_RETRY_SHORT] = { .type = NLA_U8 },
	[NL80211_ATTR_WIPHY_RETRY_LONG] = { .type = NLA_U8 },
	[NL80211_ATTR_WIPHY_FRAG_THRESHOLD] = { .type = NLA_U32 },
	[NL80211_ATTR_WIPHY_RTS_THRESHOLD] = { .type = NLA_U32 },
	[NL80211_ATTR_WIPHY_COVERAGE_CLASS] = { .type = NLA_U8 },

	[NL80211_ATTR_IFTYPE] = { .type = NLA_U32 },
	[NL80211_ATTR_IFINDEX] = { .type = NLA_U32 },
	[NL80211_ATTR_IFNAME] = { .type = NLA_NUL_STRING, .len = IFNAMSIZ-1 },

	[NL80211_ATTR_MAC] = { .type = NLA_BINARY, .len = ETH_ALEN },
	[NL80211_ATTR_PREV_BSSID] = { .type = NLA_BINARY, .len = ETH_ALEN },

	[NL80211_ATTR_KEY] = { .type = NLA_NESTED, },
	[NL80211_ATTR_KEY_DATA] = { .type = NLA_BINARY,
				    .len = WLAN_MAX_KEY_LEN },
	[NL80211_ATTR_KEY_IDX] = { .type = NLA_U8 },
	[NL80211_ATTR_KEY_CIPHER] = { .type = NLA_U32 },
	[NL80211_ATTR_KEY_DEFAULT] = { .type = NLA_FLAG },
	[NL80211_ATTR_KEY_SEQ] = { .type = NLA_BINARY, .len = 8 },
	[NL80211_ATTR_KEY_TYPE] = { .type = NLA_U32 },

	[NL80211_ATTR_BEACON_INTERVAL] = { .type = NLA_U32 },
	[NL80211_ATTR_DTIM_PERIOD] = { .type = NLA_U32 },
	[NL80211_ATTR_BEACON_HEAD] = { .type = NLA_BINARY,
				       .len = IEEE80211_MAX_DATA_LEN },
	[NL80211_ATTR_BEACON_TAIL] = { .type = NLA_BINARY,
				       .len = IEEE80211_MAX_DATA_LEN },
	[NL80211_ATTR_STA_AID] = { .type = NLA_U16 },
	[NL80211_ATTR_STA_FLAGS] = { .type = NLA_NESTED },
	[NL80211_ATTR_STA_LISTEN_INTERVAL] = { .type = NLA_U16 },
	[NL80211_ATTR_STA_SUPPORTED_RATES] = { .type = NLA_BINARY,
					       .len = NL80211_MAX_SUPP_RATES },
	[NL80211_ATTR_STA_PLINK_ACTION] = { .type = NLA_U8 },
	[NL80211_ATTR_STA_VLAN] = { .type = NLA_U32 },
	[NL80211_ATTR_MNTR_FLAGS] = { /* NLA_NESTED can't be empty */ },
	[NL80211_ATTR_MESH_ID] = { .type = NLA_BINARY,
				.len = IEEE80211_MAX_MESH_ID_LEN },
	[NL80211_ATTR_MPATH_NEXT_HOP] = { .type = NLA_U32 },

	[NL80211_ATTR_REG_ALPHA2] = { .type = NLA_STRING, .len = 2 },
	[NL80211_ATTR_REG_RULES] = { .type = NLA_NESTED },

	[NL80211_ATTR_BSS_CTS_PROT] = { .type = NLA_U8 },
	[NL80211_ATTR_BSS_SHORT_PREAMBLE] = { .type = NLA_U8 },
	[NL80211_ATTR_BSS_SHORT_SLOT_TIME] = { .type = NLA_U8 },
	[NL80211_ATTR_BSS_BASIC_RATES] = { .type = NLA_BINARY,
					   .len = NL80211_MAX_SUPP_RATES },
	[NL80211_ATTR_BSS_HT_OPMODE] = { .type = NLA_U16 },

	[NL80211_ATTR_MESH_CONFIG] = { .type = NLA_NESTED },
	[NL80211_ATTR_SUPPORT_MESH_AUTH] = { .type = NLA_FLAG },

	[NL80211_ATTR_HT_CAPABILITY] = { .type = NLA_BINARY,
					 .len = NL80211_HT_CAPABILITY_LEN },

	[NL80211_ATTR_MGMT_SUBTYPE] = { .type = NLA_U8 },
	[NL80211_ATTR_IE] = { .type = NLA_BINARY,
			      .len = IEEE80211_MAX_DATA_LEN },
	[NL80211_ATTR_SCAN_FREQUENCIES] = { .type = NLA_NESTED },
	[NL80211_ATTR_SCAN_SSIDS] = { .type = NLA_NESTED },

	[NL80211_ATTR_SSID] = { .type = NLA_BINARY,
				.len = IEEE80211_MAX_SSID_LEN },
	[NL80211_ATTR_AUTH_TYPE] = { .type = NLA_U32 },
	[NL80211_ATTR_REASON_CODE] = { .type = NLA_U16 },
	[NL80211_ATTR_FREQ_FIXED] = { .type = NLA_FLAG },
	[NL80211_ATTR_TIMED_OUT] = { .type = NLA_FLAG },
	[NL80211_ATTR_USE_MFP] = { .type = NLA_U32 },
	[NL80211_ATTR_STA_FLAGS2] = {
		.len = sizeof(struct nl80211_sta_flag_update),
	},
	[NL80211_ATTR_CONTROL_PORT] = { .type = NLA_FLAG },
	[NL80211_ATTR_CONTROL_PORT_ETHERTYPE] = { .type = NLA_U16 },
	[NL80211_ATTR_CONTROL_PORT_NO_ENCRYPT] = { .type = NLA_FLAG },
	[NL80211_ATTR_PRIVACY] = { .type = NLA_FLAG },
	[NL80211_ATTR_CIPHER_SUITE_GROUP] = { .type = NLA_U32 },
	[NL80211_ATTR_WPA_VERSIONS] = { .type = NLA_U32 },
	[NL80211_ATTR_PID] = { .type = NLA_U32 },
	[NL80211_ATTR_4ADDR] = { .type = NLA_U8 },
	[NL80211_ATTR_PMKID] = { .type = NLA_BINARY,
				 .len = WLAN_PMKID_LEN },
	[NL80211_ATTR_DURATION] = { .type = NLA_U32 },
	[NL80211_ATTR_COOKIE] = { .type = NLA_U64 },
	[NL80211_ATTR_TX_RATES] = { .type = NLA_NESTED },
	[NL80211_ATTR_FRAME] = { .type = NLA_BINARY,
				 .len = IEEE80211_MAX_DATA_LEN },
	[NL80211_ATTR_FRAME_MATCH] = { .type = NLA_BINARY, },
	[NL80211_ATTR_PS_STATE] = { .type = NLA_U32 },
	[NL80211_ATTR_CQM] = { .type = NLA_NESTED, },
	[NL80211_ATTR_LOCAL_STATE_CHANGE] = { .type = NLA_FLAG },
	[NL80211_ATTR_AP_ISOLATE] = { .type = NLA_U8 },
	[NL80211_ATTR_WIPHY_TX_POWER_SETTING] = { .type = NLA_U32 },
	[NL80211_ATTR_WIPHY_TX_POWER_LEVEL] = { .type = NLA_U32 },
	[NL80211_ATTR_FRAME_TYPE] = { .type = NLA_U16 },
	[NL80211_ATTR_WIPHY_ANTENNA_TX] = { .type = NLA_U32 },
	[NL80211_ATTR_WIPHY_ANTENNA_RX] = { .type = NLA_U32 },
	[NL80211_ATTR_MCAST_RATE] = { .type = NLA_U32 },
	[NL80211_ATTR_OFFCHANNEL_TX_OK] = { .type = NLA_FLAG },
	[NL80211_ATTR_KEY_DEFAULT_TYPES] = { .type = NLA_NESTED },
	[NL80211_ATTR_WOWLAN_TRIGGERS] = { .type = NLA_NESTED },
	[NL80211_ATTR_STA_PLINK_STATE] = { .type = NLA_U8 },
	[NL80211_ATTR_SCHED_SCAN_INTERVAL] = { .type = NLA_U32 },
};

/* policy for the key attributes */
static const struct nla_policy nl80211_key_policy[NL80211_KEY_MAX + 1] = {
	[NL80211_KEY_DATA] = { .type = NLA_BINARY, .len = WLAN_MAX_KEY_LEN },
	[NL80211_KEY_IDX] = { .type = NLA_U8 },
	[NL80211_KEY_CIPHER] = { .type = NLA_U32 },
	[NL80211_KEY_SEQ] = { .type = NLA_BINARY, .len = 8 },
	[NL80211_KEY_DEFAULT] = { .type = NLA_FLAG },
	[NL80211_KEY_DEFAULT_MGMT] = { .type = NLA_FLAG },
	[NL80211_KEY_TYPE] = { .type = NLA_U32 },
	[NL80211_KEY_DEFAULT_TYPES] = { .type = NLA_NESTED },
};

/* policy for the key default flags */
static const struct nla_policy
nl80211_key_default_policy[NUM_NL80211_KEY_DEFAULT_TYPES] = {
	[NL80211_KEY_DEFAULT_TYPE_UNICAST] = { .type = NLA_FLAG },
	[NL80211_KEY_DEFAULT_TYPE_MULTICAST] = { .type = NLA_FLAG },
};

/* policy for WoWLAN attributes */
static const struct nla_policy
nl80211_wowlan_policy[NUM_NL80211_WOWLAN_TRIG] = {
	[NL80211_WOWLAN_TRIG_ANY] = { .type = NLA_FLAG },
	[NL80211_WOWLAN_TRIG_DISCONNECT] = { .type = NLA_FLAG },
	[NL80211_WOWLAN_TRIG_MAGIC_PKT] = { .type = NLA_FLAG },
	[NL80211_WOWLAN_TRIG_PKT_PATTERN] = { .type = NLA_NESTED },
};

/* ifidx get helper */
static int nl80211_get_ifidx(struct netlink_callback *cb)
{
	int res;

	res = nlmsg_parse(cb->nlh, GENL_HDRLEN + nl80211_fam.hdrsize,
			  nl80211_fam.attrbuf, nl80211_fam.maxattr,
			  nl80211_policy);
	if (res)
		return res;

	if (!nl80211_fam.attrbuf[NL80211_ATTR_IFINDEX])
		return -EINVAL;

	res = nla_get_u32(nl80211_fam.attrbuf[NL80211_ATTR_IFINDEX]);
	if (!res)
		return -EINVAL;
	return res;
}

static int nl80211_prepare_netdev_dump(struct sk_buff *skb,
				       struct netlink_callback *cb,
				       struct cfg80211_registered_device **rdev,
				       struct net_device **dev)
{
	int ifidx = cb->args[0];
	int err;

	if (!ifidx)
		ifidx = nl80211_get_ifidx(cb);
	if (ifidx < 0)
		return ifidx;

	cb->args[0] = ifidx;

	rtnl_lock();

	*dev = __dev_get_by_index(sock_net(skb->sk), ifidx);
	if (!*dev) {
		err = -ENODEV;
		goto out_rtnl;
	}

	*rdev = cfg80211_get_dev_from_ifindex(sock_net(skb->sk), ifidx);
	if (IS_ERR(*rdev)) {
		err = PTR_ERR(*rdev);
		goto out_rtnl;
	}

	return 0;
 out_rtnl:
	rtnl_unlock();
	return err;
}

static void nl80211_finish_netdev_dump(struct cfg80211_registered_device *rdev)
{
	cfg80211_unlock_rdev(rdev);
	rtnl_unlock();
}

/* IE validation */
static bool is_valid_ie_attr(const struct nlattr *attr)
{
	const u8 *pos;
	int len;

	if (!attr)
		return true;

	pos = nla_data(attr);
	len = nla_len(attr);

	while (len) {
		u8 elemlen;

		if (len < 2)
			return false;
		len -= 2;

		elemlen = pos[1];
		if (elemlen > len)
			return false;

		len -= elemlen;
		pos += 2 + elemlen;
	}

	return true;
}

/* message building helper */
static inline void *nl80211hdr_put(struct sk_buff *skb, u32 pid, u32 seq,
				   int flags, u8 cmd)
{
	/* since there is no private header just add the generic one */
	return genlmsg_put(skb, pid, seq, &nl80211_fam, flags, cmd);
}

static int nl80211_msg_put_channel(struct sk_buff *msg,
				   struct ieee80211_channel *chan)
{
	NLA_PUT_U32(msg, NL80211_FREQUENCY_ATTR_FREQ,
		    chan->center_freq);

	if (chan->flags & IEEE80211_CHAN_DISABLED)
		NLA_PUT_FLAG(msg, NL80211_FREQUENCY_ATTR_DISABLED);
	if (chan->flags & IEEE80211_CHAN_PASSIVE_SCAN)
		NLA_PUT_FLAG(msg, NL80211_FREQUENCY_ATTR_PASSIVE_SCAN);
	if (chan->flags & IEEE80211_CHAN_NO_IBSS)
		NLA_PUT_FLAG(msg, NL80211_FREQUENCY_ATTR_NO_IBSS);
	if (chan->flags & IEEE80211_CHAN_RADAR)
		NLA_PUT_FLAG(msg, NL80211_FREQUENCY_ATTR_RADAR);

	NLA_PUT_U32(msg, NL80211_FREQUENCY_ATTR_MAX_TX_POWER,
		    DBM_TO_MBM(chan->max_power));

	return 0;

 nla_put_failure:
	return -ENOBUFS;
}

/* netlink command implementations */

struct key_parse {
	struct key_params p;
	int idx;
	int type;
	bool def, defmgmt;
	bool def_uni, def_multi;
};

static int nl80211_parse_key_new(struct nlattr *key, struct key_parse *k)
{
	struct nlattr *tb[NL80211_KEY_MAX + 1];
	int err = nla_parse_nested(tb, NL80211_KEY_MAX, key,
				   nl80211_key_policy);
	if (err)
		return err;

	k->def = !!tb[NL80211_KEY_DEFAULT];
	k->defmgmt = !!tb[NL80211_KEY_DEFAULT_MGMT];

	if (k->def) {
		k->def_uni = true;
		k->def_multi = true;
	}
	if (k->defmgmt)
		k->def_multi = true;

	if (tb[NL80211_KEY_IDX])
		k->idx = nla_get_u8(tb[NL80211_KEY_IDX]);

	if (tb[NL80211_KEY_DATA]) {
		k->p.key = nla_data(tb[NL80211_KEY_DATA]);
		k->p.key_len = nla_len(tb[NL80211_KEY_DATA]);
	}

	if (tb[NL80211_KEY_SEQ]) {
		k->p.seq = nla_data(tb[NL80211_KEY_SEQ]);
		k->p.seq_len = nla_len(tb[NL80211_KEY_SEQ]);
	}

	if (tb[NL80211_KEY_CIPHER])
		k->p.cipher = nla_get_u32(tb[NL80211_KEY_CIPHER]);

	if (tb[NL80211_KEY_TYPE]) {
		k->type = nla_get_u32(tb[NL80211_KEY_TYPE]);
		if (k->type < 0 || k->type >= NUM_NL80211_KEYTYPES)
			return -EINVAL;
	}

	if (tb[NL80211_KEY_DEFAULT_TYPES]) {
		struct nlattr *kdt[NUM_NL80211_KEY_DEFAULT_TYPES];
		int err = nla_parse_nested(kdt,
					   NUM_NL80211_KEY_DEFAULT_TYPES - 1,
					   tb[NL80211_KEY_DEFAULT_TYPES],
					   nl80211_key_default_policy);
		if (err)
			return err;

		k->def_uni = kdt[NL80211_KEY_DEFAULT_TYPE_UNICAST];
		k->def_multi = kdt[NL80211_KEY_DEFAULT_TYPE_MULTICAST];
	}

	return 0;
}

static int nl80211_parse_key_old(struct genl_info *info, struct key_parse *k)
{
	if (info->attrs[NL80211_ATTR_KEY_DATA]) {
		k->p.key = nla_data(info->attrs[NL80211_ATTR_KEY_DATA]);
		k->p.key_len = nla_len(info->attrs[NL80211_ATTR_KEY_DATA]);
	}

	if (info->attrs[NL80211_ATTR_KEY_SEQ]) {
		k->p.seq = nla_data(info->attrs[NL80211_ATTR_KEY_SEQ]);
		k->p.seq_len = nla_len(info->attrs[NL80211_ATTR_KEY_SEQ]);
	}

	if (info->attrs[NL80211_ATTR_KEY_IDX])
		k->idx = nla_get_u8(info->attrs[NL80211_ATTR_KEY_IDX]);

	if (info->attrs[NL80211_ATTR_KEY_CIPHER])
		k->p.cipher = nla_get_u32(info->attrs[NL80211_ATTR_KEY_CIPHER]);

	k->def = !!info->attrs[NL80211_ATTR_KEY_DEFAULT];
	k->defmgmt = !!info->attrs[NL80211_ATTR_KEY_DEFAULT_MGMT];

	if (k->def) {
		k->def_uni = true;
		k->def_multi = true;
	}
	if (k->defmgmt)
		k->def_multi = true;

	if (info->attrs[NL80211_ATTR_KEY_TYPE]) {
		k->type = nla_get_u32(info->attrs[NL80211_ATTR_KEY_TYPE]);
		if (k->type < 0 || k->type >= NUM_NL80211_KEYTYPES)
			return -EINVAL;
	}

	if (info->attrs[NL80211_ATTR_KEY_DEFAULT_TYPES]) {
		struct nlattr *kdt[NUM_NL80211_KEY_DEFAULT_TYPES];
		int err = nla_parse_nested(
				kdt, NUM_NL80211_KEY_DEFAULT_TYPES - 1,
				info->attrs[NL80211_ATTR_KEY_DEFAULT_TYPES],
				nl80211_key_default_policy);
		if (err)
			return err;

		k->def_uni = kdt[NL80211_KEY_DEFAULT_TYPE_UNICAST];
		k->def_multi = kdt[NL80211_KEY_DEFAULT_TYPE_MULTICAST];
	}

	return 0;
}

static int nl80211_parse_key(struct genl_info *info, struct key_parse *k)
{
	int err;

	memset(k, 0, sizeof(*k));
	k->idx = -1;
	k->type = -1;

	if (info->attrs[NL80211_ATTR_KEY])
		err = nl80211_parse_key_new(info->attrs[NL80211_ATTR_KEY], k);
	else
		err = nl80211_parse_key_old(info, k);

	if (err)
		return err;

	if (k->def && k->defmgmt)
		return -EINVAL;

	if (k->defmgmt) {
		if (k->def_uni || !k->def_multi)
			return -EINVAL;
	}

	if (k->idx != -1) {
		if (k->defmgmt) {
			if (k->idx < 4 || k->idx > 5)
				return -EINVAL;
		} else if (k->def) {
			if (k->idx < 0 || k->idx > 3)
				return -EINVAL;
		} else {
			if (k->idx < 0 || k->idx > 5)
				return -EINVAL;
		}
	}

	return 0;
}

static struct cfg80211_cached_keys *
nl80211_parse_connkeys(struct cfg80211_registered_device *rdev,
		       struct nlattr *keys)
{
	struct key_parse parse;
	struct nlattr *key;
	struct cfg80211_cached_keys *result;
	int rem, err, def = 0;

	result = kzalloc(sizeof(*result), GFP_KERNEL);
	if (!result)
		return ERR_PTR(-ENOMEM);

	result->def = -1;
	result->defmgmt = -1;

	nla_for_each_nested(key, keys, rem) {
		memset(&parse, 0, sizeof(parse));
		parse.idx = -1;

		err = nl80211_parse_key_new(key, &parse);
		if (err)
			goto error;
		err = -EINVAL;
		if (!parse.p.key)
			goto error;
		if (parse.idx < 0 || parse.idx > 4)
			goto error;
		if (parse.def) {
			if (def)
				goto error;
			def = 1;
			result->def = parse.idx;
			if (!parse.def_uni || !parse.def_multi)
				goto error;
		} else if (parse.defmgmt)
			goto error;
		err = cfg80211_validate_key_settings(rdev, &parse.p,
						     parse.idx, false, NULL);
		if (err)
			goto error;
		result->params[parse.idx].cipher = parse.p.cipher;
		result->params[parse.idx].key_len = parse.p.key_len;
		result->params[parse.idx].key = result->data[parse.idx];
		memcpy(result->data[parse.idx], parse.p.key, parse.p.key_len);
	}

	return result;
 error:
	kfree(result);
	return ERR_PTR(err);
}

static int nl80211_key_allowed(struct wireless_dev *wdev)
{
	ASSERT_WDEV_LOCK(wdev);

	switch (wdev->iftype) {
	case NL80211_IFTYPE_AP:
	case NL80211_IFTYPE_AP_VLAN:
	case NL80211_IFTYPE_P2P_GO:
	case NL80211_IFTYPE_MESH_POINT:
		break;
	case NL80211_IFTYPE_ADHOC:
		if (!wdev->current_bss)
			return -ENOLINK;
		break;
	case NL80211_IFTYPE_STATION:
	case NL80211_IFTYPE_P2P_CLIENT:
		if (wdev->sme_state != CFG80211_SME_CONNECTED)
			return -ENOLINK;
		break;
	default:
		return -EINVAL;
	}

	return 0;
}

static int nl80211_put_iftypes(struct sk_buff *msg, u32 attr, u16 ifmodes)
{
	struct nlattr *nl_modes = nla_nest_start(msg, attr);
	int i;

	if (!nl_modes)
		goto nla_put_failure;

	i = 0;
	while (ifmodes) {
		if (ifmodes & 1)
			NLA_PUT_FLAG(msg, i);
		ifmodes >>= 1;
		i++;
	}

	nla_nest_end(msg, nl_modes);
	return 0;

nla_put_failure:
	return -ENOBUFS;
}

static int nl80211_put_iface_combinations(struct wiphy *wiphy,
					  struct sk_buff *msg)
{
	struct nlattr *nl_combis;
	int i, j;

	nl_combis = nla_nest_start(msg,
				NL80211_ATTR_INTERFACE_COMBINATIONS);
	if (!nl_combis)
		goto nla_put_failure;

	for (i = 0; i < wiphy->n_iface_combinations; i++) {
		const struct ieee80211_iface_combination *c;
		struct nlattr *nl_combi, *nl_limits;

		c = &wiphy->iface_combinations[i];

		nl_combi = nla_nest_start(msg, i + 1);
		if (!nl_combi)
			goto nla_put_failure;

		nl_limits = nla_nest_start(msg, NL80211_IFACE_COMB_LIMITS);
		if (!nl_limits)
			goto nla_put_failure;

		for (j = 0; j < c->n_limits; j++) {
			struct nlattr *nl_limit;

			nl_limit = nla_nest_start(msg, j + 1);
			if (!nl_limit)
				goto nla_put_failure;
			NLA_PUT_U32(msg, NL80211_IFACE_LIMIT_MAX,
				    c->limits[j].max);
			if (nl80211_put_iftypes(msg, NL80211_IFACE_LIMIT_TYPES,
						c->limits[j].types))
				goto nla_put_failure;
			nla_nest_end(msg, nl_limit);
		}

		nla_nest_end(msg, nl_limits);

		if (c->beacon_int_infra_match)
			NLA_PUT_FLAG(msg,
				NL80211_IFACE_COMB_STA_AP_BI_MATCH);
		NLA_PUT_U32(msg, NL80211_IFACE_COMB_NUM_CHANNELS,
			    c->num_different_channels);
		NLA_PUT_U32(msg, NL80211_IFACE_COMB_MAXNUM,
			    c->max_interfaces);

		nla_nest_end(msg, nl_combi);
	}

	nla_nest_end(msg, nl_combis);

	return 0;
nla_put_failure:
	return -ENOBUFS;
}

static int nl80211_send_wiphy(struct sk_buff *msg, u32 pid, u32 seq, int flags,
			      struct cfg80211_registered_device *dev)
{
	void *hdr;
	struct nlattr *nl_bands, *nl_band;
	struct nlattr *nl_freqs, *nl_freq;
	struct nlattr *nl_rates, *nl_rate;
	struct nlattr *nl_cmds;
	enum ieee80211_band band;
	struct ieee80211_channel *chan;
	struct ieee80211_rate *rate;
	int i;
	const struct ieee80211_txrx_stypes *mgmt_stypes =
				dev->wiphy.mgmt_stypes;

	hdr = nl80211hdr_put(msg, pid, seq, flags, NL80211_CMD_NEW_WIPHY);
	if (!hdr)
		return -1;

	NLA_PUT_U32(msg, NL80211_ATTR_WIPHY, dev->wiphy_idx);
	NLA_PUT_STRING(msg, NL80211_ATTR_WIPHY_NAME, wiphy_name(&dev->wiphy));

	NLA_PUT_U32(msg, NL80211_ATTR_GENERATION,
		    cfg80211_rdev_list_generation);

	NLA_PUT_U8(msg, NL80211_ATTR_WIPHY_RETRY_SHORT,
		   dev->wiphy.retry_short);
	NLA_PUT_U8(msg, NL80211_ATTR_WIPHY_RETRY_LONG,
		   dev->wiphy.retry_long);
	NLA_PUT_U32(msg, NL80211_ATTR_WIPHY_FRAG_THRESHOLD,
		    dev->wiphy.frag_threshold);
	NLA_PUT_U32(msg, NL80211_ATTR_WIPHY_RTS_THRESHOLD,
		    dev->wiphy.rts_threshold);
	NLA_PUT_U8(msg, NL80211_ATTR_WIPHY_COVERAGE_CLASS,
		    dev->wiphy.coverage_class);
	NLA_PUT_U8(msg, NL80211_ATTR_MAX_NUM_SCAN_SSIDS,
		   dev->wiphy.max_scan_ssids);
	NLA_PUT_U16(msg, NL80211_ATTR_MAX_SCAN_IE_LEN,
		    dev->wiphy.max_scan_ie_len);

	if (dev->wiphy.flags & WIPHY_FLAG_IBSS_RSN)
		NLA_PUT_FLAG(msg, NL80211_ATTR_SUPPORT_IBSS_RSN);
	if (dev->wiphy.flags & WIPHY_FLAG_MESH_AUTH)
		NLA_PUT_FLAG(msg, NL80211_ATTR_SUPPORT_MESH_AUTH);

	NLA_PUT(msg, NL80211_ATTR_CIPHER_SUITES,
		sizeof(u32) * dev->wiphy.n_cipher_suites,
		dev->wiphy.cipher_suites);

	NLA_PUT_U8(msg, NL80211_ATTR_MAX_NUM_PMKIDS,
		   dev->wiphy.max_num_pmkids);

	if (dev->wiphy.flags & WIPHY_FLAG_CONTROL_PORT_PROTOCOL)
		NLA_PUT_FLAG(msg, NL80211_ATTR_CONTROL_PORT_ETHERTYPE);

	NLA_PUT_U32(msg, NL80211_ATTR_WIPHY_ANTENNA_AVAIL_TX,
		    dev->wiphy.available_antennas_tx);
	NLA_PUT_U32(msg, NL80211_ATTR_WIPHY_ANTENNA_AVAIL_RX,
		    dev->wiphy.available_antennas_rx);

	if ((dev->wiphy.available_antennas_tx ||
	     dev->wiphy.available_antennas_rx) && dev->ops->get_antenna) {
		u32 tx_ant = 0, rx_ant = 0;
		int res;
		res = dev->ops->get_antenna(&dev->wiphy, &tx_ant, &rx_ant);
		if (!res) {
			NLA_PUT_U32(msg, NL80211_ATTR_WIPHY_ANTENNA_TX, tx_ant);
			NLA_PUT_U32(msg, NL80211_ATTR_WIPHY_ANTENNA_RX, rx_ant);
		}
	}

	if (nl80211_put_iftypes(msg, NL80211_ATTR_SUPPORTED_IFTYPES,
				dev->wiphy.interface_modes))
		goto nla_put_failure;

	nl_bands = nla_nest_start(msg, NL80211_ATTR_WIPHY_BANDS);
	if (!nl_bands)
		goto nla_put_failure;

	for (band = 0; band < IEEE80211_NUM_BANDS; band++) {
		if (!dev->wiphy.bands[band])
			continue;

		nl_band = nla_nest_start(msg, band);
		if (!nl_band)
			goto nla_put_failure;

		/* add HT info */
		if (dev->wiphy.bands[band]->ht_cap.ht_supported) {
			NLA_PUT(msg, NL80211_BAND_ATTR_HT_MCS_SET,
				sizeof(dev->wiphy.bands[band]->ht_cap.mcs),
				&dev->wiphy.bands[band]->ht_cap.mcs);
			NLA_PUT_U16(msg, NL80211_BAND_ATTR_HT_CAPA,
				dev->wiphy.bands[band]->ht_cap.cap);
			NLA_PUT_U8(msg, NL80211_BAND_ATTR_HT_AMPDU_FACTOR,
				dev->wiphy.bands[band]->ht_cap.ampdu_factor);
			NLA_PUT_U8(msg, NL80211_BAND_ATTR_HT_AMPDU_DENSITY,
				dev->wiphy.bands[band]->ht_cap.ampdu_density);
		}

		/* add frequencies */
		nl_freqs = nla_nest_start(msg, NL80211_BAND_ATTR_FREQS);
		if (!nl_freqs)
			goto nla_put_failure;

		for (i = 0; i < dev->wiphy.bands[band]->n_channels; i++) {
			nl_freq = nla_nest_start(msg, i);
			if (!nl_freq)
				goto nla_put_failure;

			chan = &dev->wiphy.bands[band]->channels[i];

			if (nl80211_msg_put_channel(msg, chan))
				goto nla_put_failure;

			nla_nest_end(msg, nl_freq);
		}

		nla_nest_end(msg, nl_freqs);

		/* add bitrates */
		nl_rates = nla_nest_start(msg, NL80211_BAND_ATTR_RATES);
		if (!nl_rates)
			goto nla_put_failure;

		for (i = 0; i < dev->wiphy.bands[band]->n_bitrates; i++) {
			nl_rate = nla_nest_start(msg, i);
			if (!nl_rate)
				goto nla_put_failure;

			rate = &dev->wiphy.bands[band]->bitrates[i];
			NLA_PUT_U32(msg, NL80211_BITRATE_ATTR_RATE,
				    rate->bitrate);
			if (rate->flags & IEEE80211_RATE_SHORT_PREAMBLE)
				NLA_PUT_FLAG(msg,
					NL80211_BITRATE_ATTR_2GHZ_SHORTPREAMBLE);

			nla_nest_end(msg, nl_rate);
		}

		nla_nest_end(msg, nl_rates);

		nla_nest_end(msg, nl_band);
	}
	nla_nest_end(msg, nl_bands);

	nl_cmds = nla_nest_start(msg, NL80211_ATTR_SUPPORTED_COMMANDS);
	if (!nl_cmds)
		goto nla_put_failure;

	i = 0;
#define CMD(op, n)						\
	 do {							\
		if (dev->ops->op) {				\
			i++;					\
			NLA_PUT_U32(msg, i, NL80211_CMD_ ## n);	\
		}						\
	} while (0)

	CMD(add_virtual_intf, NEW_INTERFACE);
	CMD(change_virtual_intf, SET_INTERFACE);
	CMD(add_key, NEW_KEY);
	CMD(add_beacon, NEW_BEACON);
	CMD(add_station, NEW_STATION);
	CMD(add_mpath, NEW_MPATH);
	CMD(update_mesh_config, SET_MESH_CONFIG);
	CMD(change_bss, SET_BSS);
	CMD(auth, AUTHENTICATE);
	CMD(assoc, ASSOCIATE);
	CMD(deauth, DEAUTHENTICATE);
	CMD(disassoc, DISASSOCIATE);
	CMD(join_ibss, JOIN_IBSS);
	CMD(join_mesh, JOIN_MESH);
	CMD(set_pmksa, SET_PMKSA);
	CMD(del_pmksa, DEL_PMKSA);
	CMD(flush_pmksa, FLUSH_PMKSA);
	CMD(remain_on_channel, REMAIN_ON_CHANNEL);
	CMD(set_bitrate_mask, SET_TX_BITRATE_MASK);
	CMD(mgmt_tx, FRAME);
	CMD(mgmt_tx_cancel_wait, FRAME_WAIT_CANCEL);
	if (dev->wiphy.flags & WIPHY_FLAG_NETNS_OK) {
		i++;
		NLA_PUT_U32(msg, i, NL80211_CMD_SET_WIPHY_NETNS);
	}
	CMD(set_channel, SET_CHANNEL);
	CMD(set_wds_peer, SET_WDS_PEER);
	if (dev->wiphy.flags & WIPHY_FLAG_SUPPORTS_SCHED_SCAN)
		CMD(sched_scan_start, START_SCHED_SCAN);

#undef CMD

	if (dev->ops->connect || dev->ops->auth) {
		i++;
		NLA_PUT_U32(msg, i, NL80211_CMD_CONNECT);
	}

	if (dev->ops->disconnect || dev->ops->deauth) {
		i++;
		NLA_PUT_U32(msg, i, NL80211_CMD_DISCONNECT);
	}

	nla_nest_end(msg, nl_cmds);

	if (dev->ops->remain_on_channel)
		NLA_PUT_U32(msg, NL80211_ATTR_MAX_REMAIN_ON_CHANNEL_DURATION,
			    dev->wiphy.max_remain_on_channel_duration);

	/* for now at least assume all drivers have it */
	if (dev->ops->mgmt_tx)
		NLA_PUT_FLAG(msg, NL80211_ATTR_OFFCHANNEL_TX_OK);

	if (mgmt_stypes) {
		u16 stypes;
		struct nlattr *nl_ftypes, *nl_ifs;
		enum nl80211_iftype ift;

		nl_ifs = nla_nest_start(msg, NL80211_ATTR_TX_FRAME_TYPES);
		if (!nl_ifs)
			goto nla_put_failure;

		for (ift = 0; ift < NUM_NL80211_IFTYPES; ift++) {
			nl_ftypes = nla_nest_start(msg, ift);
			if (!nl_ftypes)
				goto nla_put_failure;
			i = 0;
			stypes = mgmt_stypes[ift].tx;
			while (stypes) {
				if (stypes & 1)
					NLA_PUT_U16(msg, NL80211_ATTR_FRAME_TYPE,
						    (i << 4) | IEEE80211_FTYPE_MGMT);
				stypes >>= 1;
				i++;
			}
			nla_nest_end(msg, nl_ftypes);
		}

		nla_nest_end(msg, nl_ifs);

		nl_ifs = nla_nest_start(msg, NL80211_ATTR_RX_FRAME_TYPES);
		if (!nl_ifs)
			goto nla_put_failure;

		for (ift = 0; ift < NUM_NL80211_IFTYPES; ift++) {
			nl_ftypes = nla_nest_start(msg, ift);
			if (!nl_ftypes)
				goto nla_put_failure;
			i = 0;
			stypes = mgmt_stypes[ift].rx;
			while (stypes) {
				if (stypes & 1)
					NLA_PUT_U16(msg, NL80211_ATTR_FRAME_TYPE,
						    (i << 4) | IEEE80211_FTYPE_MGMT);
				stypes >>= 1;
				i++;
			}
			nla_nest_end(msg, nl_ftypes);
		}
		nla_nest_end(msg, nl_ifs);
	}

	if (dev->wiphy.wowlan.flags || dev->wiphy.wowlan.n_patterns) {
		struct nlattr *nl_wowlan;

		nl_wowlan = nla_nest_start(msg,
				NL80211_ATTR_WOWLAN_TRIGGERS_SUPPORTED);
		if (!nl_wowlan)
			goto nla_put_failure;

		if (dev->wiphy.wowlan.flags & WIPHY_WOWLAN_ANY)
			NLA_PUT_FLAG(msg, NL80211_WOWLAN_TRIG_ANY);
		if (dev->wiphy.wowlan.flags & WIPHY_WOWLAN_DISCONNECT)
			NLA_PUT_FLAG(msg, NL80211_WOWLAN_TRIG_DISCONNECT);
		if (dev->wiphy.wowlan.flags & WIPHY_WOWLAN_MAGIC_PKT)
			NLA_PUT_FLAG(msg, NL80211_WOWLAN_TRIG_MAGIC_PKT);
		if (dev->wiphy.wowlan.n_patterns) {
			struct nl80211_wowlan_pattern_support pat = {
				.max_patterns = dev->wiphy.wowlan.n_patterns,
				.min_pattern_len =
					dev->wiphy.wowlan.pattern_min_len,
				.max_pattern_len =
					dev->wiphy.wowlan.pattern_max_len,
			};
			NLA_PUT(msg, NL80211_WOWLAN_TRIG_PKT_PATTERN,
				sizeof(pat), &pat);
		}

		nla_nest_end(msg, nl_wowlan);
	}

	if (nl80211_put_iftypes(msg, NL80211_ATTR_SOFTWARE_IFTYPES,
				dev->wiphy.software_iftypes))
		goto nla_put_failure;

	if (nl80211_put_iface_combinations(&dev->wiphy, msg))
		goto nla_put_failure;

	return genlmsg_end(msg, hdr);

 nla_put_failure:
	genlmsg_cancel(msg, hdr);
	return -EMSGSIZE;
}

static int nl80211_dump_wiphy(struct sk_buff *skb, struct netlink_callback *cb)
{
	int idx = 0;
	int start = cb->args[0];
	struct cfg80211_registered_device *dev;

	mutex_lock(&cfg80211_mutex);
	list_for_each_entry(dev, &cfg80211_rdev_list, list) {
		if (!net_eq(wiphy_net(&dev->wiphy), sock_net(skb->sk)))
			continue;
		if (++idx <= start)
			continue;
		if (nl80211_send_wiphy(skb, NETLINK_CB(cb->skb).pid,
				       cb->nlh->nlmsg_seq, NLM_F_MULTI,
				       dev) < 0) {
			idx--;
			break;
		}
	}
	mutex_unlock(&cfg80211_mutex);

	cb->args[0] = idx;

	return skb->len;
}

static int nl80211_get_wiphy(struct sk_buff *skb, struct genl_info *info)
{
	struct sk_buff *msg;
	struct cfg80211_registered_device *dev = info->user_ptr[0];

	msg = nlmsg_new(NLMSG_DEFAULT_SIZE, GFP_KERNEL);
	if (!msg)
		return -ENOMEM;

	if (nl80211_send_wiphy(msg, info->snd_pid, info->snd_seq, 0, dev) < 0) {
		nlmsg_free(msg);
		return -ENOBUFS;
	}

	return genlmsg_reply(msg, info);
}

static const struct nla_policy txq_params_policy[NL80211_TXQ_ATTR_MAX + 1] = {
	[NL80211_TXQ_ATTR_QUEUE]		= { .type = NLA_U8 },
	[NL80211_TXQ_ATTR_TXOP]			= { .type = NLA_U16 },
	[NL80211_TXQ_ATTR_CWMIN]		= { .type = NLA_U16 },
	[NL80211_TXQ_ATTR_CWMAX]		= { .type = NLA_U16 },
	[NL80211_TXQ_ATTR_AIFS]			= { .type = NLA_U8 },
};

static int parse_txq_params(struct nlattr *tb[],
			    struct ieee80211_txq_params *txq_params)
{
	if (!tb[NL80211_TXQ_ATTR_QUEUE] || !tb[NL80211_TXQ_ATTR_TXOP] ||
	    !tb[NL80211_TXQ_ATTR_CWMIN] || !tb[NL80211_TXQ_ATTR_CWMAX] ||
	    !tb[NL80211_TXQ_ATTR_AIFS])
		return -EINVAL;

	txq_params->queue = nla_get_u8(tb[NL80211_TXQ_ATTR_QUEUE]);
	txq_params->txop = nla_get_u16(tb[NL80211_TXQ_ATTR_TXOP]);
	txq_params->cwmin = nla_get_u16(tb[NL80211_TXQ_ATTR_CWMIN]);
	txq_params->cwmax = nla_get_u16(tb[NL80211_TXQ_ATTR_CWMAX]);
	txq_params->aifs = nla_get_u8(tb[NL80211_TXQ_ATTR_AIFS]);

	return 0;
}

static bool nl80211_can_set_dev_channel(struct wireless_dev *wdev)
{
	/*
	 * You can only set the channel explicitly for AP, mesh
	 * and WDS type interfaces; all others have their channel
	 * managed via their respective "establish a connection"
	 * command (connect, join, ...)
	 *
	 * Monitors are special as they are normally slaved to
	 * whatever else is going on, so they behave as though
	 * you tried setting the wiphy channel itself.
	 */
	return !wdev ||
		wdev->iftype == NL80211_IFTYPE_AP ||
		wdev->iftype == NL80211_IFTYPE_WDS ||
		wdev->iftype == NL80211_IFTYPE_MESH_POINT ||
		wdev->iftype == NL80211_IFTYPE_MONITOR ||
		wdev->iftype == NL80211_IFTYPE_P2P_GO;
}

static int __nl80211_set_channel(struct cfg80211_registered_device *rdev,
				 struct wireless_dev *wdev,
				 struct genl_info *info)
{
	enum nl80211_channel_type channel_type = NL80211_CHAN_NO_HT;
	u32 freq;
	int result;

	if (!info->attrs[NL80211_ATTR_WIPHY_FREQ])
		return -EINVAL;

	if (!nl80211_can_set_dev_channel(wdev))
		return -EOPNOTSUPP;

	if (info->attrs[NL80211_ATTR_WIPHY_CHANNEL_TYPE]) {
		channel_type = nla_get_u32(info->attrs[
				   NL80211_ATTR_WIPHY_CHANNEL_TYPE]);
		if (channel_type != NL80211_CHAN_NO_HT &&
		    channel_type != NL80211_CHAN_HT20 &&
		    channel_type != NL80211_CHAN_HT40PLUS &&
		    channel_type != NL80211_CHAN_HT40MINUS)
			return -EINVAL;
	}

	freq = nla_get_u32(info->attrs[NL80211_ATTR_WIPHY_FREQ]);

	mutex_lock(&rdev->devlist_mtx);
	if (wdev) {
		wdev_lock(wdev);
		result = cfg80211_set_freq(rdev, wdev, freq, channel_type);
		wdev_unlock(wdev);
	} else {
		result = cfg80211_set_freq(rdev, NULL, freq, channel_type);
	}
	mutex_unlock(&rdev->devlist_mtx);

	return result;
}

static int nl80211_set_channel(struct sk_buff *skb, struct genl_info *info)
{
	struct cfg80211_registered_device *rdev = info->user_ptr[0];
	struct net_device *netdev = info->user_ptr[1];

	return __nl80211_set_channel(rdev, netdev->ieee80211_ptr, info);
}

static int nl80211_set_wds_peer(struct sk_buff *skb, struct genl_info *info)
{
	struct cfg80211_registered_device *rdev = info->user_ptr[0];
	struct net_device *dev = info->user_ptr[1];
	struct wireless_dev *wdev = dev->ieee80211_ptr;
	const u8 *bssid;

	if (!info->attrs[NL80211_ATTR_MAC])
		return -EINVAL;

	if (netif_running(dev))
		return -EBUSY;

	if (!rdev->ops->set_wds_peer)
		return -EOPNOTSUPP;

	if (wdev->iftype != NL80211_IFTYPE_WDS)
		return -EOPNOTSUPP;

	bssid = nla_data(info->attrs[NL80211_ATTR_MAC]);
	return rdev->ops->set_wds_peer(wdev->wiphy, dev, bssid);
}


static int nl80211_set_wiphy(struct sk_buff *skb, struct genl_info *info)
{
	struct cfg80211_registered_device *rdev;
	struct net_device *netdev = NULL;
	struct wireless_dev *wdev;
	int result = 0, rem_txq_params = 0;
	struct nlattr *nl_txq_params;
	u32 changed;
	u8 retry_short = 0, retry_long = 0;
	u32 frag_threshold = 0, rts_threshold = 0;
	u8 coverage_class = 0;

	/*
	 * Try to find the wiphy and netdev. Normally this
	 * function shouldn't need the netdev, but this is
	 * done for backward compatibility -- previously
	 * setting the channel was done per wiphy, but now
	 * it is per netdev. Previous userland like hostapd
	 * also passed a netdev to set_wiphy, so that it is
	 * possible to let that go to the right netdev!
	 */
	mutex_lock(&cfg80211_mutex);

	if (info->attrs[NL80211_ATTR_IFINDEX]) {
		int ifindex = nla_get_u32(info->attrs[NL80211_ATTR_IFINDEX]);

		netdev = dev_get_by_index(genl_info_net(info), ifindex);
		if (netdev && netdev->ieee80211_ptr) {
			rdev = wiphy_to_dev(netdev->ieee80211_ptr->wiphy);
			mutex_lock(&rdev->mtx);
		} else
			netdev = NULL;
	}

	if (!netdev) {
		rdev = __cfg80211_rdev_from_info(info);
		if (IS_ERR(rdev)) {
			mutex_unlock(&cfg80211_mutex);
			return PTR_ERR(rdev);
		}
		wdev = NULL;
		netdev = NULL;
		result = 0;

		mutex_lock(&rdev->mtx);
	} else if (netif_running(netdev) &&
		   nl80211_can_set_dev_channel(netdev->ieee80211_ptr))
		wdev = netdev->ieee80211_ptr;
	else
		wdev = NULL;

	/*
	 * end workaround code, by now the rdev is available
	 * and locked, and wdev may or may not be NULL.
	 */

	if (info->attrs[NL80211_ATTR_WIPHY_NAME])
		result = cfg80211_dev_rename(
			rdev, nla_data(info->attrs[NL80211_ATTR_WIPHY_NAME]));

	mutex_unlock(&cfg80211_mutex);

	if (result)
		goto bad_res;

	if (info->attrs[NL80211_ATTR_WIPHY_TXQ_PARAMS]) {
		struct ieee80211_txq_params txq_params;
		struct nlattr *tb[NL80211_TXQ_ATTR_MAX + 1];

		if (!rdev->ops->set_txq_params) {
			result = -EOPNOTSUPP;
			goto bad_res;
		}

		nla_for_each_nested(nl_txq_params,
				    info->attrs[NL80211_ATTR_WIPHY_TXQ_PARAMS],
				    rem_txq_params) {
			nla_parse(tb, NL80211_TXQ_ATTR_MAX,
				  nla_data(nl_txq_params),
				  nla_len(nl_txq_params),
				  txq_params_policy);
			result = parse_txq_params(tb, &txq_params);
			if (result)
				goto bad_res;

			result = rdev->ops->set_txq_params(&rdev->wiphy,
							   &txq_params);
			if (result)
				goto bad_res;
		}
	}

	if (info->attrs[NL80211_ATTR_WIPHY_FREQ]) {
		result = __nl80211_set_channel(rdev, wdev, info);
		if (result)
			goto bad_res;
	}

	if (info->attrs[NL80211_ATTR_WIPHY_TX_POWER_SETTING]) {
		enum nl80211_tx_power_setting type;
		int idx, mbm = 0;

		if (!rdev->ops->set_tx_power) {
			result = -EOPNOTSUPP;
			goto bad_res;
		}

		idx = NL80211_ATTR_WIPHY_TX_POWER_SETTING;
		type = nla_get_u32(info->attrs[idx]);

		if (!info->attrs[NL80211_ATTR_WIPHY_TX_POWER_LEVEL] &&
		    (type != NL80211_TX_POWER_AUTOMATIC)) {
			result = -EINVAL;
			goto bad_res;
		}

		if (type != NL80211_TX_POWER_AUTOMATIC) {
			idx = NL80211_ATTR_WIPHY_TX_POWER_LEVEL;
			mbm = nla_get_u32(info->attrs[idx]);
		}

		result = rdev->ops->set_tx_power(&rdev->wiphy, type, mbm);
		if (result)
			goto bad_res;
	}

	if (info->attrs[NL80211_ATTR_WIPHY_ANTENNA_TX] &&
	    info->attrs[NL80211_ATTR_WIPHY_ANTENNA_RX]) {
		u32 tx_ant, rx_ant;
		if ((!rdev->wiphy.available_antennas_tx &&
		     !rdev->wiphy.available_antennas_rx) ||
		    !rdev->ops->set_antenna) {
			result = -EOPNOTSUPP;
			goto bad_res;
		}

		tx_ant = nla_get_u32(info->attrs[NL80211_ATTR_WIPHY_ANTENNA_TX]);
		rx_ant = nla_get_u32(info->attrs[NL80211_ATTR_WIPHY_ANTENNA_RX]);

		/* reject antenna configurations which don't match the
		 * available antenna masks, except for the "all" mask */
		if ((~tx_ant && (tx_ant & ~rdev->wiphy.available_antennas_tx)) ||
		    (~rx_ant && (rx_ant & ~rdev->wiphy.available_antennas_rx))) {
			result = -EINVAL;
			goto bad_res;
		}

		tx_ant = tx_ant & rdev->wiphy.available_antennas_tx;
		rx_ant = rx_ant & rdev->wiphy.available_antennas_rx;

		result = rdev->ops->set_antenna(&rdev->wiphy, tx_ant, rx_ant);
		if (result)
			goto bad_res;
	}

	changed = 0;

	if (info->attrs[NL80211_ATTR_WIPHY_RETRY_SHORT]) {
		retry_short = nla_get_u8(
			info->attrs[NL80211_ATTR_WIPHY_RETRY_SHORT]);
		if (retry_short == 0) {
			result = -EINVAL;
			goto bad_res;
		}
		changed |= WIPHY_PARAM_RETRY_SHORT;
	}

	if (info->attrs[NL80211_ATTR_WIPHY_RETRY_LONG]) {
		retry_long = nla_get_u8(
			info->attrs[NL80211_ATTR_WIPHY_RETRY_LONG]);
		if (retry_long == 0) {
			result = -EINVAL;
			goto bad_res;
		}
		changed |= WIPHY_PARAM_RETRY_LONG;
	}

	if (info->attrs[NL80211_ATTR_WIPHY_FRAG_THRESHOLD]) {
		frag_threshold = nla_get_u32(
			info->attrs[NL80211_ATTR_WIPHY_FRAG_THRESHOLD]);
		if (frag_threshold < 256) {
			result = -EINVAL;
			goto bad_res;
		}
		if (frag_threshold != (u32) -1) {
			/*
			 * Fragments (apart from the last one) are required to
			 * have even length. Make the fragmentation code
			 * simpler by stripping LSB should someone try to use
			 * odd threshold value.
			 */
			frag_threshold &= ~0x1;
		}
		changed |= WIPHY_PARAM_FRAG_THRESHOLD;
	}

	if (info->attrs[NL80211_ATTR_WIPHY_RTS_THRESHOLD]) {
		rts_threshold = nla_get_u32(
			info->attrs[NL80211_ATTR_WIPHY_RTS_THRESHOLD]);
		changed |= WIPHY_PARAM_RTS_THRESHOLD;
	}

	if (info->attrs[NL80211_ATTR_WIPHY_COVERAGE_CLASS]) {
		coverage_class = nla_get_u8(
			info->attrs[NL80211_ATTR_WIPHY_COVERAGE_CLASS]);
		changed |= WIPHY_PARAM_COVERAGE_CLASS;
	}

	if (changed) {
		u8 old_retry_short, old_retry_long;
		u32 old_frag_threshold, old_rts_threshold;
		u8 old_coverage_class;

		if (!rdev->ops->set_wiphy_params) {
			result = -EOPNOTSUPP;
			goto bad_res;
		}

		old_retry_short = rdev->wiphy.retry_short;
		old_retry_long = rdev->wiphy.retry_long;
		old_frag_threshold = rdev->wiphy.frag_threshold;
		old_rts_threshold = rdev->wiphy.rts_threshold;
		old_coverage_class = rdev->wiphy.coverage_class;

		if (changed & WIPHY_PARAM_RETRY_SHORT)
			rdev->wiphy.retry_short = retry_short;
		if (changed & WIPHY_PARAM_RETRY_LONG)
			rdev->wiphy.retry_long = retry_long;
		if (changed & WIPHY_PARAM_FRAG_THRESHOLD)
			rdev->wiphy.frag_threshold = frag_threshold;
		if (changed & WIPHY_PARAM_RTS_THRESHOLD)
			rdev->wiphy.rts_threshold = rts_threshold;
		if (changed & WIPHY_PARAM_COVERAGE_CLASS)
			rdev->wiphy.coverage_class = coverage_class;

		result = rdev->ops->set_wiphy_params(&rdev->wiphy, changed);
		if (result) {
			rdev->wiphy.retry_short = old_retry_short;
			rdev->wiphy.retry_long = old_retry_long;
			rdev->wiphy.frag_threshold = old_frag_threshold;
			rdev->wiphy.rts_threshold = old_rts_threshold;
			rdev->wiphy.coverage_class = old_coverage_class;
		}
	}

 bad_res:
	mutex_unlock(&rdev->mtx);
	if (netdev)
		dev_put(netdev);
	return result;
}


static int nl80211_send_iface(struct sk_buff *msg, u32 pid, u32 seq, int flags,
			      struct cfg80211_registered_device *rdev,
			      struct net_device *dev)
{
	void *hdr;

	hdr = nl80211hdr_put(msg, pid, seq, flags, NL80211_CMD_NEW_INTERFACE);
	if (!hdr)
		return -1;

	NLA_PUT_U32(msg, NL80211_ATTR_IFINDEX, dev->ifindex);
	NLA_PUT_U32(msg, NL80211_ATTR_WIPHY, rdev->wiphy_idx);
	NLA_PUT_STRING(msg, NL80211_ATTR_IFNAME, dev->name);
	NLA_PUT_U32(msg, NL80211_ATTR_IFTYPE, dev->ieee80211_ptr->iftype);

	NLA_PUT_U32(msg, NL80211_ATTR_GENERATION,
		    rdev->devlist_generation ^
			(cfg80211_rdev_list_generation << 2));

	return genlmsg_end(msg, hdr);

 nla_put_failure:
	genlmsg_cancel(msg, hdr);
	return -EMSGSIZE;
}

static int nl80211_dump_interface(struct sk_buff *skb, struct netlink_callback *cb)
{
	int wp_idx = 0;
	int if_idx = 0;
	int wp_start = cb->args[0];
	int if_start = cb->args[1];
	struct cfg80211_registered_device *rdev;
	struct wireless_dev *wdev;

	mutex_lock(&cfg80211_mutex);
	list_for_each_entry(rdev, &cfg80211_rdev_list, list) {
		if (!net_eq(wiphy_net(&rdev->wiphy), sock_net(skb->sk)))
			continue;
		if (wp_idx < wp_start) {
			wp_idx++;
			continue;
		}
		if_idx = 0;

		mutex_lock(&rdev->devlist_mtx);
		list_for_each_entry(wdev, &rdev->netdev_list, list) {
			if (if_idx < if_start) {
				if_idx++;
				continue;
			}
			if (nl80211_send_iface(skb, NETLINK_CB(cb->skb).pid,
					       cb->nlh->nlmsg_seq, NLM_F_MULTI,
					       rdev, wdev->netdev) < 0) {
				mutex_unlock(&rdev->devlist_mtx);
				goto out;
			}
			if_idx++;
		}
		mutex_unlock(&rdev->devlist_mtx);

		wp_idx++;
	}
 out:
	mutex_unlock(&cfg80211_mutex);

	cb->args[0] = wp_idx;
	cb->args[1] = if_idx;

	return skb->len;
}

static int nl80211_get_interface(struct sk_buff *skb, struct genl_info *info)
{
	struct sk_buff *msg;
	struct cfg80211_registered_device *dev = info->user_ptr[0];
	struct net_device *netdev = info->user_ptr[1];

	msg = nlmsg_new(NLMSG_DEFAULT_SIZE, GFP_KERNEL);
	if (!msg)
		return -ENOMEM;

	if (nl80211_send_iface(msg, info->snd_pid, info->snd_seq, 0,
			       dev, netdev) < 0) {
		nlmsg_free(msg);
		return -ENOBUFS;
	}

	return genlmsg_reply(msg, info);
}

static const struct nla_policy mntr_flags_policy[NL80211_MNTR_FLAG_MAX + 1] = {
	[NL80211_MNTR_FLAG_FCSFAIL] = { .type = NLA_FLAG },
	[NL80211_MNTR_FLAG_PLCPFAIL] = { .type = NLA_FLAG },
	[NL80211_MNTR_FLAG_CONTROL] = { .type = NLA_FLAG },
	[NL80211_MNTR_FLAG_OTHER_BSS] = { .type = NLA_FLAG },
	[NL80211_MNTR_FLAG_COOK_FRAMES] = { .type = NLA_FLAG },
};

static int parse_monitor_flags(struct nlattr *nla, u32 *mntrflags)
{
	struct nlattr *flags[NL80211_MNTR_FLAG_MAX + 1];
	int flag;

	*mntrflags = 0;

	if (!nla)
		return -EINVAL;

	if (nla_parse_nested(flags, NL80211_MNTR_FLAG_MAX,
			     nla, mntr_flags_policy))
		return -EINVAL;

	for (flag = 1; flag <= NL80211_MNTR_FLAG_MAX; flag++)
		if (flags[flag])
			*mntrflags |= (1<<flag);

	return 0;
}

static int nl80211_valid_4addr(struct cfg80211_registered_device *rdev,
			       struct net_device *netdev, u8 use_4addr,
			       enum nl80211_iftype iftype)
{
	if (!use_4addr) {
		if (netdev && (netdev->priv_flags & IFF_BRIDGE_PORT))
			return -EBUSY;
		return 0;
	}

	switch (iftype) {
	case NL80211_IFTYPE_AP_VLAN:
		if (rdev->wiphy.flags & WIPHY_FLAG_4ADDR_AP)
			return 0;
		break;
	case NL80211_IFTYPE_STATION:
		if (rdev->wiphy.flags & WIPHY_FLAG_4ADDR_STATION)
			return 0;
		break;
	default:
		break;
	}

	return -EOPNOTSUPP;
}

static int nl80211_set_interface(struct sk_buff *skb, struct genl_info *info)
{
	struct cfg80211_registered_device *rdev = info->user_ptr[0];
	struct vif_params params;
	int err;
	enum nl80211_iftype otype, ntype;
	struct net_device *dev = info->user_ptr[1];
	u32 _flags, *flags = NULL;
	bool change = false;

	memset(&params, 0, sizeof(params));

	otype = ntype = dev->ieee80211_ptr->iftype;

	if (info->attrs[NL80211_ATTR_IFTYPE]) {
		ntype = nla_get_u32(info->attrs[NL80211_ATTR_IFTYPE]);
		if (otype != ntype)
			change = true;
		if (ntype > NL80211_IFTYPE_MAX)
			return -EINVAL;
	}

	if (info->attrs[NL80211_ATTR_MESH_ID]) {
		struct wireless_dev *wdev = dev->ieee80211_ptr;

		if (ntype != NL80211_IFTYPE_MESH_POINT)
			return -EINVAL;
		if (netif_running(dev))
			return -EBUSY;

		wdev_lock(wdev);
		BUILD_BUG_ON(IEEE80211_MAX_SSID_LEN !=
			     IEEE80211_MAX_MESH_ID_LEN);
		wdev->mesh_id_up_len =
			nla_len(info->attrs[NL80211_ATTR_MESH_ID]);
		memcpy(wdev->ssid, nla_data(info->attrs[NL80211_ATTR_MESH_ID]),
		       wdev->mesh_id_up_len);
		wdev_unlock(wdev);
	}

	if (info->attrs[NL80211_ATTR_4ADDR]) {
		params.use_4addr = !!nla_get_u8(info->attrs[NL80211_ATTR_4ADDR]);
		change = true;
		err = nl80211_valid_4addr(rdev, dev, params.use_4addr, ntype);
		if (err)
			return err;
	} else {
		params.use_4addr = -1;
	}

	if (info->attrs[NL80211_ATTR_MNTR_FLAGS]) {
		if (ntype != NL80211_IFTYPE_MONITOR)
			return -EINVAL;
		err = parse_monitor_flags(info->attrs[NL80211_ATTR_MNTR_FLAGS],
					  &_flags);
		if (err)
			return err;

		flags = &_flags;
		change = true;
	}

	if (change)
		err = cfg80211_change_iface(rdev, dev, ntype, flags, &params);
	else
		err = 0;

	if (!err && params.use_4addr != -1)
		dev->ieee80211_ptr->use_4addr = params.use_4addr;

	return err;
}

static int nl80211_new_interface(struct sk_buff *skb, struct genl_info *info)
{
	struct cfg80211_registered_device *rdev = info->user_ptr[0];
	struct vif_params params;
	struct net_device *dev;
	int err;
	enum nl80211_iftype type = NL80211_IFTYPE_UNSPECIFIED;
	u32 flags;

	memset(&params, 0, sizeof(params));

	if (!info->attrs[NL80211_ATTR_IFNAME])
		return -EINVAL;

	if (info->attrs[NL80211_ATTR_IFTYPE]) {
		type = nla_get_u32(info->attrs[NL80211_ATTR_IFTYPE]);
		if (type > NL80211_IFTYPE_MAX)
			return -EINVAL;
	}

	if (!rdev->ops->add_virtual_intf ||
	    !(rdev->wiphy.interface_modes & (1 << type)))
		return -EOPNOTSUPP;

	if (info->attrs[NL80211_ATTR_4ADDR]) {
		params.use_4addr = !!nla_get_u8(info->attrs[NL80211_ATTR_4ADDR]);
		err = nl80211_valid_4addr(rdev, NULL, params.use_4addr, type);
		if (err)
			return err;
	}

	err = parse_monitor_flags(type == NL80211_IFTYPE_MONITOR ?
				  info->attrs[NL80211_ATTR_MNTR_FLAGS] : NULL,
				  &flags);
	dev = rdev->ops->add_virtual_intf(&rdev->wiphy,
		nla_data(info->attrs[NL80211_ATTR_IFNAME]),
		type, err ? NULL : &flags, &params);
	if (IS_ERR(dev))
		return PTR_ERR(dev);

	if (type == NL80211_IFTYPE_MESH_POINT &&
	    info->attrs[NL80211_ATTR_MESH_ID]) {
		struct wireless_dev *wdev = dev->ieee80211_ptr;

		wdev_lock(wdev);
		BUILD_BUG_ON(IEEE80211_MAX_SSID_LEN !=
			     IEEE80211_MAX_MESH_ID_LEN);
		wdev->mesh_id_up_len =
			nla_len(info->attrs[NL80211_ATTR_MESH_ID]);
		memcpy(wdev->ssid, nla_data(info->attrs[NL80211_ATTR_MESH_ID]),
		       wdev->mesh_id_up_len);
		wdev_unlock(wdev);
	}

	return 0;
}

static int nl80211_del_interface(struct sk_buff *skb, struct genl_info *info)
{
	struct cfg80211_registered_device *rdev = info->user_ptr[0];
	struct net_device *dev = info->user_ptr[1];

	if (!rdev->ops->del_virtual_intf)
		return -EOPNOTSUPP;

	return rdev->ops->del_virtual_intf(&rdev->wiphy, dev);
}

struct get_key_cookie {
	struct sk_buff *msg;
	int error;
	int idx;
};

static void get_key_callback(void *c, struct key_params *params)
{
	struct nlattr *key;
	struct get_key_cookie *cookie = c;

	if (params->key)
		NLA_PUT(cookie->msg, NL80211_ATTR_KEY_DATA,
			params->key_len, params->key);

	if (params->seq)
		NLA_PUT(cookie->msg, NL80211_ATTR_KEY_SEQ,
			params->seq_len, params->seq);

	if (params->cipher)
		NLA_PUT_U32(cookie->msg, NL80211_ATTR_KEY_CIPHER,
			    params->cipher);

	key = nla_nest_start(cookie->msg, NL80211_ATTR_KEY);
	if (!key)
		goto nla_put_failure;

	if (params->key)
		NLA_PUT(cookie->msg, NL80211_KEY_DATA,
			params->key_len, params->key);

	if (params->seq)
		NLA_PUT(cookie->msg, NL80211_KEY_SEQ,
			params->seq_len, params->seq);

	if (params->cipher)
		NLA_PUT_U32(cookie->msg, NL80211_KEY_CIPHER,
			    params->cipher);

	NLA_PUT_U8(cookie->msg, NL80211_ATTR_KEY_IDX, cookie->idx);

	nla_nest_end(cookie->msg, key);

	return;
 nla_put_failure:
	cookie->error = 1;
}

static int nl80211_get_key(struct sk_buff *skb, struct genl_info *info)
{
	struct cfg80211_registered_device *rdev = info->user_ptr[0];
	int err;
	struct net_device *dev = info->user_ptr[1];
	u8 key_idx = 0;
	const u8 *mac_addr = NULL;
	bool pairwise;
	struct get_key_cookie cookie = {
		.error = 0,
	};
	void *hdr;
	struct sk_buff *msg;

	if (info->attrs[NL80211_ATTR_KEY_IDX])
		key_idx = nla_get_u8(info->attrs[NL80211_ATTR_KEY_IDX]);

	if (key_idx > 5)
		return -EINVAL;

	if (info->attrs[NL80211_ATTR_MAC])
		mac_addr = nla_data(info->attrs[NL80211_ATTR_MAC]);

	pairwise = !!mac_addr;
	if (info->attrs[NL80211_ATTR_KEY_TYPE]) {
		u32 kt = nla_get_u32(info->attrs[NL80211_ATTR_KEY_TYPE]);
		if (kt >= NUM_NL80211_KEYTYPES)
			return -EINVAL;
		if (kt != NL80211_KEYTYPE_GROUP &&
		    kt != NL80211_KEYTYPE_PAIRWISE)
			return -EINVAL;
		pairwise = kt == NL80211_KEYTYPE_PAIRWISE;
	}

	if (!rdev->ops->get_key)
		return -EOPNOTSUPP;

	msg = nlmsg_new(NLMSG_DEFAULT_SIZE, GFP_KERNEL);
	if (!msg)
		return -ENOMEM;

	hdr = nl80211hdr_put(msg, info->snd_pid, info->snd_seq, 0,
			     NL80211_CMD_NEW_KEY);
	if (IS_ERR(hdr))
		return PTR_ERR(hdr);

	cookie.msg = msg;
	cookie.idx = key_idx;

	NLA_PUT_U32(msg, NL80211_ATTR_IFINDEX, dev->ifindex);
	NLA_PUT_U8(msg, NL80211_ATTR_KEY_IDX, key_idx);
	if (mac_addr)
		NLA_PUT(msg, NL80211_ATTR_MAC, ETH_ALEN, mac_addr);

	if (pairwise && mac_addr &&
	    !(rdev->wiphy.flags & WIPHY_FLAG_IBSS_RSN))
		return -ENOENT;

	err = rdev->ops->get_key(&rdev->wiphy, dev, key_idx, pairwise,
				 mac_addr, &cookie, get_key_callback);

	if (err)
		goto free_msg;

	if (cookie.error)
		goto nla_put_failure;

	genlmsg_end(msg, hdr);
	return genlmsg_reply(msg, info);

 nla_put_failure:
	err = -ENOBUFS;
 free_msg:
	nlmsg_free(msg);
	return err;
}

static int nl80211_set_key(struct sk_buff *skb, struct genl_info *info)
{
	struct cfg80211_registered_device *rdev = info->user_ptr[0];
	struct key_parse key;
	int err;
	struct net_device *dev = info->user_ptr[1];

	err = nl80211_parse_key(info, &key);
	if (err)
		return err;

	if (key.idx < 0)
		return -EINVAL;

	/* only support setting default key */
	if (!key.def && !key.defmgmt)
		return -EINVAL;

	wdev_lock(dev->ieee80211_ptr);

	if (key.def) {
		if (!rdev->ops->set_default_key) {
			err = -EOPNOTSUPP;
			goto out;
		}

		err = nl80211_key_allowed(dev->ieee80211_ptr);
		if (err)
			goto out;

		err = rdev->ops->set_default_key(&rdev->wiphy, dev, key.idx,
						 key.def_uni, key.def_multi);

		if (err)
			goto out;

#ifdef CONFIG_CFG80211_WEXT
		dev->ieee80211_ptr->wext.default_key = key.idx;
#endif
	} else {
		if (key.def_uni || !key.def_multi) {
			err = -EINVAL;
			goto out;
		}

		if (!rdev->ops->set_default_mgmt_key) {
			err = -EOPNOTSUPP;
			goto out;
		}

		err = nl80211_key_allowed(dev->ieee80211_ptr);
		if (err)
			goto out;

		err = rdev->ops->set_default_mgmt_key(&rdev->wiphy,
						      dev, key.idx);
		if (err)
			goto out;

#ifdef CONFIG_CFG80211_WEXT
		dev->ieee80211_ptr->wext.default_mgmt_key = key.idx;
#endif
	}

 out:
	wdev_unlock(dev->ieee80211_ptr);

	return err;
}

static int nl80211_new_key(struct sk_buff *skb, struct genl_info *info)
{
	struct cfg80211_registered_device *rdev = info->user_ptr[0];
	int err;
	struct net_device *dev = info->user_ptr[1];
	struct key_parse key;
	const u8 *mac_addr = NULL;

	err = nl80211_parse_key(info, &key);
	if (err)
		return err;

	if (!key.p.key)
		return -EINVAL;

	if (info->attrs[NL80211_ATTR_MAC])
		mac_addr = nla_data(info->attrs[NL80211_ATTR_MAC]);

	if (key.type == -1) {
		if (mac_addr)
			key.type = NL80211_KEYTYPE_PAIRWISE;
		else
			key.type = NL80211_KEYTYPE_GROUP;
	}

	/* for now */
	if (key.type != NL80211_KEYTYPE_PAIRWISE &&
	    key.type != NL80211_KEYTYPE_GROUP)
		return -EINVAL;

	if (!rdev->ops->add_key)
		return -EOPNOTSUPP;

	if (cfg80211_validate_key_settings(rdev, &key.p, key.idx,
					   key.type == NL80211_KEYTYPE_PAIRWISE,
					   mac_addr))
		return -EINVAL;

	wdev_lock(dev->ieee80211_ptr);
	err = nl80211_key_allowed(dev->ieee80211_ptr);
	if (!err)
		err = rdev->ops->add_key(&rdev->wiphy, dev, key.idx,
					 key.type == NL80211_KEYTYPE_PAIRWISE,
					 mac_addr, &key.p);
	wdev_unlock(dev->ieee80211_ptr);

	return err;
}

static int nl80211_del_key(struct sk_buff *skb, struct genl_info *info)
{
	struct cfg80211_registered_device *rdev = info->user_ptr[0];
	int err;
	struct net_device *dev = info->user_ptr[1];
	u8 *mac_addr = NULL;
	struct key_parse key;

	err = nl80211_parse_key(info, &key);
	if (err)
		return err;

	if (info->attrs[NL80211_ATTR_MAC])
		mac_addr = nla_data(info->attrs[NL80211_ATTR_MAC]);

	if (key.type == -1) {
		if (mac_addr)
			key.type = NL80211_KEYTYPE_PAIRWISE;
		else
			key.type = NL80211_KEYTYPE_GROUP;
	}

	/* for now */
	if (key.type != NL80211_KEYTYPE_PAIRWISE &&
	    key.type != NL80211_KEYTYPE_GROUP)
		return -EINVAL;

	if (!rdev->ops->del_key)
		return -EOPNOTSUPP;

	wdev_lock(dev->ieee80211_ptr);
	err = nl80211_key_allowed(dev->ieee80211_ptr);

	if (key.type == NL80211_KEYTYPE_PAIRWISE && mac_addr &&
	    !(rdev->wiphy.flags & WIPHY_FLAG_IBSS_RSN))
		err = -ENOENT;

	if (!err)
		err = rdev->ops->del_key(&rdev->wiphy, dev, key.idx,
					 key.type == NL80211_KEYTYPE_PAIRWISE,
					 mac_addr);

#ifdef CONFIG_CFG80211_WEXT
	if (!err) {
		if (key.idx == dev->ieee80211_ptr->wext.default_key)
			dev->ieee80211_ptr->wext.default_key = -1;
		else if (key.idx == dev->ieee80211_ptr->wext.default_mgmt_key)
			dev->ieee80211_ptr->wext.default_mgmt_key = -1;
	}
#endif
	wdev_unlock(dev->ieee80211_ptr);

	return err;
}

static int nl80211_addset_beacon(struct sk_buff *skb, struct genl_info *info)
{
        int (*call)(struct wiphy *wiphy, struct net_device *dev,
		    struct beacon_parameters *info);
	struct cfg80211_registered_device *rdev = info->user_ptr[0];
	struct net_device *dev = info->user_ptr[1];
	struct wireless_dev *wdev = dev->ieee80211_ptr;
	struct beacon_parameters params;
	int haveinfo = 0, err;

	if (!is_valid_ie_attr(info->attrs[NL80211_ATTR_BEACON_TAIL]))
		return -EINVAL;

	if (dev->ieee80211_ptr->iftype != NL80211_IFTYPE_AP &&
	    dev->ieee80211_ptr->iftype != NL80211_IFTYPE_P2P_GO)
		return -EOPNOTSUPP;

	memset(&params, 0, sizeof(params));

	switch (info->genlhdr->cmd) {
	case NL80211_CMD_NEW_BEACON:
		/* these are required for NEW_BEACON */
		if (!info->attrs[NL80211_ATTR_BEACON_INTERVAL] ||
		    !info->attrs[NL80211_ATTR_DTIM_PERIOD] ||
		    !info->attrs[NL80211_ATTR_BEACON_HEAD])
			return -EINVAL;

		params.interval =
			nla_get_u32(info->attrs[NL80211_ATTR_BEACON_INTERVAL]);
		params.dtim_period =
			nla_get_u32(info->attrs[NL80211_ATTR_DTIM_PERIOD]);

		err = cfg80211_validate_beacon_int(rdev, params.interval);
		if (err)
			return err;

		call = rdev->ops->add_beacon;
		break;
	case NL80211_CMD_SET_BEACON:
		call = rdev->ops->set_beacon;
		break;
	default:
		WARN_ON(1);
		return -EOPNOTSUPP;
	}

	if (!call)
		return -EOPNOTSUPP;

	if (info->attrs[NL80211_ATTR_BEACON_HEAD]) {
		params.head = nla_data(info->attrs[NL80211_ATTR_BEACON_HEAD]);
		params.head_len =
		    nla_len(info->attrs[NL80211_ATTR_BEACON_HEAD]);
		haveinfo = 1;
	}

	if (info->attrs[NL80211_ATTR_BEACON_TAIL]) {
		params.tail = nla_data(info->attrs[NL80211_ATTR_BEACON_TAIL]);
		params.tail_len =
		    nla_len(info->attrs[NL80211_ATTR_BEACON_TAIL]);
		haveinfo = 1;
	}

	if (!haveinfo)
		return -EINVAL;

	err = call(&rdev->wiphy, dev, &params);
	if (!err && params.interval)
		wdev->beacon_interval = params.interval;
	return err;
}

static int nl80211_del_beacon(struct sk_buff *skb, struct genl_info *info)
{
	struct cfg80211_registered_device *rdev = info->user_ptr[0];
	struct net_device *dev = info->user_ptr[1];
	struct wireless_dev *wdev = dev->ieee80211_ptr;
	int err;

	if (!rdev->ops->del_beacon)
		return -EOPNOTSUPP;

	if (dev->ieee80211_ptr->iftype != NL80211_IFTYPE_AP &&
	    dev->ieee80211_ptr->iftype != NL80211_IFTYPE_P2P_GO)
		return -EOPNOTSUPP;

	err = rdev->ops->del_beacon(&rdev->wiphy, dev);
	if (!err)
		wdev->beacon_interval = 0;
	return err;
}

static const struct nla_policy sta_flags_policy[NL80211_STA_FLAG_MAX + 1] = {
	[NL80211_STA_FLAG_AUTHORIZED] = { .type = NLA_FLAG },
	[NL80211_STA_FLAG_SHORT_PREAMBLE] = { .type = NLA_FLAG },
	[NL80211_STA_FLAG_WME] = { .type = NLA_FLAG },
	[NL80211_STA_FLAG_MFP] = { .type = NLA_FLAG },
	[NL80211_STA_FLAG_AUTHENTICATED] = { .type = NLA_FLAG },
};

static int parse_station_flags(struct genl_info *info,
			       struct station_parameters *params)
{
	struct nlattr *flags[NL80211_STA_FLAG_MAX + 1];
	struct nlattr *nla;
	int flag;

	/*
	 * Try parsing the new attribute first so userspace
	 * can specify both for older kernels.
	 */
	nla = info->attrs[NL80211_ATTR_STA_FLAGS2];
	if (nla) {
		struct nl80211_sta_flag_update *sta_flags;

		sta_flags = nla_data(nla);
		params->sta_flags_mask = sta_flags->mask;
		params->sta_flags_set = sta_flags->set;
		if ((params->sta_flags_mask |
		     params->sta_flags_set) & BIT(__NL80211_STA_FLAG_INVALID))
			return -EINVAL;
		return 0;
	}

	/* if present, parse the old attribute */

	nla = info->attrs[NL80211_ATTR_STA_FLAGS];
	if (!nla)
		return 0;

	if (nla_parse_nested(flags, NL80211_STA_FLAG_MAX,
			     nla, sta_flags_policy))
		return -EINVAL;

	params->sta_flags_mask = (1 << __NL80211_STA_FLAG_AFTER_LAST) - 1;
	params->sta_flags_mask &= ~1;

	for (flag = 1; flag <= NL80211_STA_FLAG_MAX; flag++)
		if (flags[flag])
			params->sta_flags_set |= (1<<flag);

	return 0;
}

static bool nl80211_put_sta_rate(struct sk_buff *msg, struct rate_info *info,
				 int attr)
{
	struct nlattr *rate;
	u16 bitrate;

	rate = nla_nest_start(msg, attr);
	if (!rate)
		goto nla_put_failure;

	/* cfg80211_calculate_bitrate will return 0 for mcs >= 32 */
	bitrate = cfg80211_calculate_bitrate(info);
	if (bitrate > 0)
		NLA_PUT_U16(msg, NL80211_RATE_INFO_BITRATE, bitrate);

	if (info->flags & RATE_INFO_FLAGS_MCS)
		NLA_PUT_U8(msg, NL80211_RATE_INFO_MCS, info->mcs);
	if (info->flags & RATE_INFO_FLAGS_40_MHZ_WIDTH)
		NLA_PUT_FLAG(msg, NL80211_RATE_INFO_40_MHZ_WIDTH);
	if (info->flags & RATE_INFO_FLAGS_SHORT_GI)
		NLA_PUT_FLAG(msg, NL80211_RATE_INFO_SHORT_GI);

	nla_nest_end(msg, rate);
	return true;

nla_put_failure:
	return false;
}

static int nl80211_send_station(struct sk_buff *msg, u32 pid, u32 seq,
				int flags, struct net_device *dev,
				const u8 *mac_addr, struct station_info *sinfo)
{
	void *hdr;
	struct nlattr *sinfoattr, *bss_param;

	hdr = nl80211hdr_put(msg, pid, seq, flags, NL80211_CMD_NEW_STATION);
	if (!hdr)
		return -1;

	NLA_PUT_U32(msg, NL80211_ATTR_IFINDEX, dev->ifindex);
	NLA_PUT(msg, NL80211_ATTR_MAC, ETH_ALEN, mac_addr);

	NLA_PUT_U32(msg, NL80211_ATTR_GENERATION, sinfo->generation);

	sinfoattr = nla_nest_start(msg, NL80211_ATTR_STA_INFO);
	if (!sinfoattr)
		goto nla_put_failure;
	if (sinfo->filled & STATION_INFO_CONNECTED_TIME)
		NLA_PUT_U32(msg, NL80211_STA_INFO_CONNECTED_TIME,
			    sinfo->connected_time);
	if (sinfo->filled & STATION_INFO_INACTIVE_TIME)
		NLA_PUT_U32(msg, NL80211_STA_INFO_INACTIVE_TIME,
			    sinfo->inactive_time);
	if (sinfo->filled & STATION_INFO_RX_BYTES)
		NLA_PUT_U32(msg, NL80211_STA_INFO_RX_BYTES,
			    sinfo->rx_bytes);
	if (sinfo->filled & STATION_INFO_TX_BYTES)
		NLA_PUT_U32(msg, NL80211_STA_INFO_TX_BYTES,
			    sinfo->tx_bytes);
	if (sinfo->filled & STATION_INFO_LLID)
		NLA_PUT_U16(msg, NL80211_STA_INFO_LLID,
			    sinfo->llid);
	if (sinfo->filled & STATION_INFO_PLID)
		NLA_PUT_U16(msg, NL80211_STA_INFO_PLID,
			    sinfo->plid);
	if (sinfo->filled & STATION_INFO_PLINK_STATE)
		NLA_PUT_U8(msg, NL80211_STA_INFO_PLINK_STATE,
			    sinfo->plink_state);
	if (sinfo->filled & STATION_INFO_SIGNAL)
		NLA_PUT_U8(msg, NL80211_STA_INFO_SIGNAL,
			   sinfo->signal);
	if (sinfo->filled & STATION_INFO_SIGNAL_AVG)
		NLA_PUT_U8(msg, NL80211_STA_INFO_SIGNAL_AVG,
			   sinfo->signal_avg);
	if (sinfo->filled & STATION_INFO_TX_BITRATE) {
		if (!nl80211_put_sta_rate(msg, &sinfo->txrate,
					  NL80211_STA_INFO_TX_BITRATE))
			goto nla_put_failure;
	}
	if (sinfo->filled & STATION_INFO_RX_BITRATE) {
		if (!nl80211_put_sta_rate(msg, &sinfo->rxrate,
					  NL80211_STA_INFO_RX_BITRATE))
			goto nla_put_failure;
	}
	if (sinfo->filled & STATION_INFO_RX_PACKETS)
		NLA_PUT_U32(msg, NL80211_STA_INFO_RX_PACKETS,
			    sinfo->rx_packets);
	if (sinfo->filled & STATION_INFO_TX_PACKETS)
		NLA_PUT_U32(msg, NL80211_STA_INFO_TX_PACKETS,
			    sinfo->tx_packets);
	if (sinfo->filled & STATION_INFO_TX_RETRIES)
		NLA_PUT_U32(msg, NL80211_STA_INFO_TX_RETRIES,
			    sinfo->tx_retries);
	if (sinfo->filled & STATION_INFO_TX_FAILED)
		NLA_PUT_U32(msg, NL80211_STA_INFO_TX_FAILED,
			    sinfo->tx_failed);
	if (sinfo->filled & STATION_INFO_BSS_PARAM) {
		bss_param = nla_nest_start(msg, NL80211_STA_INFO_BSS_PARAM);
		if (!bss_param)
			goto nla_put_failure;

		if (sinfo->bss_param.flags & BSS_PARAM_FLAGS_CTS_PROT)
			NLA_PUT_FLAG(msg, NL80211_STA_BSS_PARAM_CTS_PROT);
		if (sinfo->bss_param.flags & BSS_PARAM_FLAGS_SHORT_PREAMBLE)
			NLA_PUT_FLAG(msg, NL80211_STA_BSS_PARAM_SHORT_PREAMBLE);
		if (sinfo->bss_param.flags & BSS_PARAM_FLAGS_SHORT_SLOT_TIME)
			NLA_PUT_FLAG(msg,
				     NL80211_STA_BSS_PARAM_SHORT_SLOT_TIME);
		NLA_PUT_U8(msg, NL80211_STA_BSS_PARAM_DTIM_PERIOD,
			   sinfo->bss_param.dtim_period);
		NLA_PUT_U16(msg, NL80211_STA_BSS_PARAM_BEACON_INTERVAL,
			    sinfo->bss_param.beacon_interval);

		nla_nest_end(msg, bss_param);
	}
	nla_nest_end(msg, sinfoattr);

	return genlmsg_end(msg, hdr);

 nla_put_failure:
	genlmsg_cancel(msg, hdr);
	return -EMSGSIZE;
}

static int nl80211_dump_station(struct sk_buff *skb,
				struct netlink_callback *cb)
{
	struct station_info sinfo;
	struct cfg80211_registered_device *dev;
	struct net_device *netdev;
	u8 mac_addr[ETH_ALEN];
	int sta_idx = cb->args[1];
	int err;

	err = nl80211_prepare_netdev_dump(skb, cb, &dev, &netdev);
	if (err)
		return err;

	if (!dev->ops->dump_station) {
		err = -EOPNOTSUPP;
		goto out_err;
	}

	while (1) {
		err = dev->ops->dump_station(&dev->wiphy, netdev, sta_idx,
					     mac_addr, &sinfo);
		if (err == -ENOENT)
			break;
		if (err)
			goto out_err;

		if (nl80211_send_station(skb,
				NETLINK_CB(cb->skb).pid,
				cb->nlh->nlmsg_seq, NLM_F_MULTI,
				netdev, mac_addr,
				&sinfo) < 0)
			goto out;

		sta_idx++;
	}


 out:
	cb->args[1] = sta_idx;
	err = skb->len;
 out_err:
	nl80211_finish_netdev_dump(dev);

	return err;
}

static int nl80211_get_station(struct sk_buff *skb, struct genl_info *info)
{
	struct cfg80211_registered_device *rdev = info->user_ptr[0];
	struct net_device *dev = info->user_ptr[1];
	struct station_info sinfo;
	struct sk_buff *msg;
	u8 *mac_addr = NULL;
	int err;

	memset(&sinfo, 0, sizeof(sinfo));

	if (!info->attrs[NL80211_ATTR_MAC])
		return -EINVAL;

	mac_addr = nla_data(info->attrs[NL80211_ATTR_MAC]);

	if (!rdev->ops->get_station)
		return -EOPNOTSUPP;

	err = rdev->ops->get_station(&rdev->wiphy, dev, mac_addr, &sinfo);
	if (err)
		return err;

	msg = nlmsg_new(NLMSG_DEFAULT_SIZE, GFP_KERNEL);
	if (!msg)
		return -ENOMEM;

	if (nl80211_send_station(msg, info->snd_pid, info->snd_seq, 0,
				 dev, mac_addr, &sinfo) < 0) {
		nlmsg_free(msg);
		return -ENOBUFS;
	}

	return genlmsg_reply(msg, info);
}

/*
 * Get vlan interface making sure it is running and on the right wiphy.
 */
static int get_vlan(struct genl_info *info,
		    struct cfg80211_registered_device *rdev,
		    struct net_device **vlan)
{
	struct nlattr *vlanattr = info->attrs[NL80211_ATTR_STA_VLAN];
	*vlan = NULL;

	if (vlanattr) {
		*vlan = dev_get_by_index(genl_info_net(info),
					 nla_get_u32(vlanattr));
		if (!*vlan)
			return -ENODEV;
		if (!(*vlan)->ieee80211_ptr)
			return -EINVAL;
		if ((*vlan)->ieee80211_ptr->wiphy != &rdev->wiphy)
			return -EINVAL;
		if (!netif_running(*vlan))
			return -ENETDOWN;
	}
	return 0;
}

static int nl80211_set_station(struct sk_buff *skb, struct genl_info *info)
{
	struct cfg80211_registered_device *rdev = info->user_ptr[0];
	int err;
	struct net_device *dev = info->user_ptr[1];
	struct station_parameters params;
	u8 *mac_addr = NULL;

	memset(&params, 0, sizeof(params));

	params.listen_interval = -1;
	params.plink_state = -1;

	if (info->attrs[NL80211_ATTR_STA_AID])
		return -EINVAL;

	if (!info->attrs[NL80211_ATTR_MAC])
		return -EINVAL;

	mac_addr = nla_data(info->attrs[NL80211_ATTR_MAC]);

	if (info->attrs[NL80211_ATTR_STA_SUPPORTED_RATES]) {
		params.supported_rates =
			nla_data(info->attrs[NL80211_ATTR_STA_SUPPORTED_RATES]);
		params.supported_rates_len =
			nla_len(info->attrs[NL80211_ATTR_STA_SUPPORTED_RATES]);
	}

	if (info->attrs[NL80211_ATTR_STA_LISTEN_INTERVAL])
		params.listen_interval =
		    nla_get_u16(info->attrs[NL80211_ATTR_STA_LISTEN_INTERVAL]);

	if (info->attrs[NL80211_ATTR_HT_CAPABILITY])
		params.ht_capa =
			nla_data(info->attrs[NL80211_ATTR_HT_CAPABILITY]);

	if (parse_station_flags(info, &params))
		return -EINVAL;

	if (info->attrs[NL80211_ATTR_STA_PLINK_ACTION])
		params.plink_action =
		    nla_get_u8(info->attrs[NL80211_ATTR_STA_PLINK_ACTION]);

	if (info->attrs[NL80211_ATTR_STA_PLINK_STATE])
		params.plink_state =
		    nla_get_u8(info->attrs[NL80211_ATTR_STA_PLINK_STATE]);

	err = get_vlan(info, rdev, &params.vlan);
	if (err)
		goto out;

	/* validate settings */
	err = 0;

	switch (dev->ieee80211_ptr->iftype) {
	case NL80211_IFTYPE_AP:
	case NL80211_IFTYPE_AP_VLAN:
	case NL80211_IFTYPE_P2P_GO:
		/* disallow mesh-specific things */
		if (params.plink_action)
			err = -EINVAL;
		break;
	case NL80211_IFTYPE_P2P_CLIENT:
	case NL80211_IFTYPE_STATION:
		/* disallow everything but AUTHORIZED flag */
		if (params.plink_action)
			err = -EINVAL;
		if (params.vlan)
			err = -EINVAL;
		if (params.supported_rates)
			err = -EINVAL;
		if (params.ht_capa)
			err = -EINVAL;
		if (params.listen_interval >= 0)
			err = -EINVAL;
		if (params.sta_flags_mask & ~BIT(NL80211_STA_FLAG_AUTHORIZED))
			err = -EINVAL;
		break;
	case NL80211_IFTYPE_MESH_POINT:
		/* disallow things mesh doesn't support */
		if (params.vlan)
			err = -EINVAL;
		if (params.ht_capa)
			err = -EINVAL;
		if (params.listen_interval >= 0)
			err = -EINVAL;
		if (params.sta_flags_mask &
				~(BIT(NL80211_STA_FLAG_AUTHENTICATED) |
				  BIT(NL80211_STA_FLAG_MFP) |
				  BIT(NL80211_STA_FLAG_AUTHORIZED)))
			err = -EINVAL;
		break;
	default:
		err = -EINVAL;
	}

	if (err)
		goto out;

	if (!rdev->ops->change_station) {
		err = -EOPNOTSUPP;
		goto out;
	}

	err = rdev->ops->change_station(&rdev->wiphy, dev, mac_addr, &params);

 out:
	if (params.vlan)
		dev_put(params.vlan);

	return err;
}

static int nl80211_new_station(struct sk_buff *skb, struct genl_info *info)
{
	struct cfg80211_registered_device *rdev = info->user_ptr[0];
	int err;
	struct net_device *dev = info->user_ptr[1];
	struct station_parameters params;
	u8 *mac_addr = NULL;

	memset(&params, 0, sizeof(params));

	if (!info->attrs[NL80211_ATTR_MAC])
		return -EINVAL;

	if (!info->attrs[NL80211_ATTR_STA_LISTEN_INTERVAL])
		return -EINVAL;

	if (!info->attrs[NL80211_ATTR_STA_SUPPORTED_RATES])
		return -EINVAL;

	if (!info->attrs[NL80211_ATTR_STA_AID])
		return -EINVAL;

	mac_addr = nla_data(info->attrs[NL80211_ATTR_MAC]);
	params.supported_rates =
		nla_data(info->attrs[NL80211_ATTR_STA_SUPPORTED_RATES]);
	params.supported_rates_len =
		nla_len(info->attrs[NL80211_ATTR_STA_SUPPORTED_RATES]);
	params.listen_interval =
		nla_get_u16(info->attrs[NL80211_ATTR_STA_LISTEN_INTERVAL]);

	params.aid = nla_get_u16(info->attrs[NL80211_ATTR_STA_AID]);
	if (!params.aid || params.aid > IEEE80211_MAX_AID)
		return -EINVAL;

	if (info->attrs[NL80211_ATTR_HT_CAPABILITY])
		params.ht_capa =
			nla_data(info->attrs[NL80211_ATTR_HT_CAPABILITY]);

	if (info->attrs[NL80211_ATTR_STA_PLINK_ACTION])
		params.plink_action =
		    nla_get_u8(info->attrs[NL80211_ATTR_STA_PLINK_ACTION]);

	if (parse_station_flags(info, &params))
		return -EINVAL;

	if (dev->ieee80211_ptr->iftype != NL80211_IFTYPE_AP &&
	    dev->ieee80211_ptr->iftype != NL80211_IFTYPE_AP_VLAN &&
	    dev->ieee80211_ptr->iftype != NL80211_IFTYPE_MESH_POINT &&
	    dev->ieee80211_ptr->iftype != NL80211_IFTYPE_P2P_GO)
		return -EINVAL;

	err = get_vlan(info, rdev, &params.vlan);
	if (err)
		goto out;

	/* validate settings */
	err = 0;

	if (!rdev->ops->add_station) {
		err = -EOPNOTSUPP;
		goto out;
	}

	err = rdev->ops->add_station(&rdev->wiphy, dev, mac_addr, &params);

 out:
	if (params.vlan)
		dev_put(params.vlan);
	return err;
}

static int nl80211_del_station(struct sk_buff *skb, struct genl_info *info)
{
	struct cfg80211_registered_device *rdev = info->user_ptr[0];
	struct net_device *dev = info->user_ptr[1];
	u8 *mac_addr = NULL;

	if (info->attrs[NL80211_ATTR_MAC])
		mac_addr = nla_data(info->attrs[NL80211_ATTR_MAC]);

	if (dev->ieee80211_ptr->iftype != NL80211_IFTYPE_AP &&
	    dev->ieee80211_ptr->iftype != NL80211_IFTYPE_AP_VLAN &&
	    dev->ieee80211_ptr->iftype != NL80211_IFTYPE_MESH_POINT &&
	    dev->ieee80211_ptr->iftype != NL80211_IFTYPE_P2P_GO)
		return -EINVAL;

	if (!rdev->ops->del_station)
		return -EOPNOTSUPP;

	return rdev->ops->del_station(&rdev->wiphy, dev, mac_addr);
}

static int nl80211_send_mpath(struct sk_buff *msg, u32 pid, u32 seq,
				int flags, struct net_device *dev,
				u8 *dst, u8 *next_hop,
				struct mpath_info *pinfo)
{
	void *hdr;
	struct nlattr *pinfoattr;

	hdr = nl80211hdr_put(msg, pid, seq, flags, NL80211_CMD_NEW_STATION);
	if (!hdr)
		return -1;

	NLA_PUT_U32(msg, NL80211_ATTR_IFINDEX, dev->ifindex);
	NLA_PUT(msg, NL80211_ATTR_MAC, ETH_ALEN, dst);
	NLA_PUT(msg, NL80211_ATTR_MPATH_NEXT_HOP, ETH_ALEN, next_hop);

	NLA_PUT_U32(msg, NL80211_ATTR_GENERATION, pinfo->generation);

	pinfoattr = nla_nest_start(msg, NL80211_ATTR_MPATH_INFO);
	if (!pinfoattr)
		goto nla_put_failure;
	if (pinfo->filled & MPATH_INFO_FRAME_QLEN)
		NLA_PUT_U32(msg, NL80211_MPATH_INFO_FRAME_QLEN,
			    pinfo->frame_qlen);
	if (pinfo->filled & MPATH_INFO_SN)
		NLA_PUT_U32(msg, NL80211_MPATH_INFO_SN,
			    pinfo->sn);
	if (pinfo->filled & MPATH_INFO_METRIC)
		NLA_PUT_U32(msg, NL80211_MPATH_INFO_METRIC,
			    pinfo->metric);
	if (pinfo->filled & MPATH_INFO_EXPTIME)
		NLA_PUT_U32(msg, NL80211_MPATH_INFO_EXPTIME,
			    pinfo->exptime);
	if (pinfo->filled & MPATH_INFO_FLAGS)
		NLA_PUT_U8(msg, NL80211_MPATH_INFO_FLAGS,
			    pinfo->flags);
	if (pinfo->filled & MPATH_INFO_DISCOVERY_TIMEOUT)
		NLA_PUT_U32(msg, NL80211_MPATH_INFO_DISCOVERY_TIMEOUT,
			    pinfo->discovery_timeout);
	if (pinfo->filled & MPATH_INFO_DISCOVERY_RETRIES)
		NLA_PUT_U8(msg, NL80211_MPATH_INFO_DISCOVERY_RETRIES,
			    pinfo->discovery_retries);

	nla_nest_end(msg, pinfoattr);

	return genlmsg_end(msg, hdr);

 nla_put_failure:
	genlmsg_cancel(msg, hdr);
	return -EMSGSIZE;
}

static int nl80211_dump_mpath(struct sk_buff *skb,
			      struct netlink_callback *cb)
{
	struct mpath_info pinfo;
	struct cfg80211_registered_device *dev;
	struct net_device *netdev;
	u8 dst[ETH_ALEN];
	u8 next_hop[ETH_ALEN];
	int path_idx = cb->args[1];
	int err;

	err = nl80211_prepare_netdev_dump(skb, cb, &dev, &netdev);
	if (err)
		return err;

	if (!dev->ops->dump_mpath) {
		err = -EOPNOTSUPP;
		goto out_err;
	}

	if (netdev->ieee80211_ptr->iftype != NL80211_IFTYPE_MESH_POINT) {
		err = -EOPNOTSUPP;
		goto out_err;
	}

	while (1) {
		err = dev->ops->dump_mpath(&dev->wiphy, netdev, path_idx,
					   dst, next_hop, &pinfo);
		if (err == -ENOENT)
			break;
		if (err)
			goto out_err;

		if (nl80211_send_mpath(skb, NETLINK_CB(cb->skb).pid,
				       cb->nlh->nlmsg_seq, NLM_F_MULTI,
				       netdev, dst, next_hop,
				       &pinfo) < 0)
			goto out;

		path_idx++;
	}


 out:
	cb->args[1] = path_idx;
	err = skb->len;
 out_err:
	nl80211_finish_netdev_dump(dev);
	return err;
}

static int nl80211_get_mpath(struct sk_buff *skb, struct genl_info *info)
{
	struct cfg80211_registered_device *rdev = info->user_ptr[0];
	int err;
	struct net_device *dev = info->user_ptr[1];
	struct mpath_info pinfo;
	struct sk_buff *msg;
	u8 *dst = NULL;
	u8 next_hop[ETH_ALEN];

	memset(&pinfo, 0, sizeof(pinfo));

	if (!info->attrs[NL80211_ATTR_MAC])
		return -EINVAL;

	dst = nla_data(info->attrs[NL80211_ATTR_MAC]);

	if (!rdev->ops->get_mpath)
		return -EOPNOTSUPP;

	if (dev->ieee80211_ptr->iftype != NL80211_IFTYPE_MESH_POINT)
		return -EOPNOTSUPP;

	err = rdev->ops->get_mpath(&rdev->wiphy, dev, dst, next_hop, &pinfo);
	if (err)
		return err;

	msg = nlmsg_new(NLMSG_DEFAULT_SIZE, GFP_KERNEL);
	if (!msg)
		return -ENOMEM;

	if (nl80211_send_mpath(msg, info->snd_pid, info->snd_seq, 0,
				 dev, dst, next_hop, &pinfo) < 0) {
		nlmsg_free(msg);
		return -ENOBUFS;
	}

	return genlmsg_reply(msg, info);
}

static int nl80211_set_mpath(struct sk_buff *skb, struct genl_info *info)
{
	struct cfg80211_registered_device *rdev = info->user_ptr[0];
	struct net_device *dev = info->user_ptr[1];
	u8 *dst = NULL;
	u8 *next_hop = NULL;

	if (!info->attrs[NL80211_ATTR_MAC])
		return -EINVAL;

	if (!info->attrs[NL80211_ATTR_MPATH_NEXT_HOP])
		return -EINVAL;

	dst = nla_data(info->attrs[NL80211_ATTR_MAC]);
	next_hop = nla_data(info->attrs[NL80211_ATTR_MPATH_NEXT_HOP]);

	if (!rdev->ops->change_mpath)
		return -EOPNOTSUPP;

	if (dev->ieee80211_ptr->iftype != NL80211_IFTYPE_MESH_POINT)
		return -EOPNOTSUPP;

	return rdev->ops->change_mpath(&rdev->wiphy, dev, dst, next_hop);
}

static int nl80211_new_mpath(struct sk_buff *skb, struct genl_info *info)
{
	struct cfg80211_registered_device *rdev = info->user_ptr[0];
	struct net_device *dev = info->user_ptr[1];
	u8 *dst = NULL;
	u8 *next_hop = NULL;

	if (!info->attrs[NL80211_ATTR_MAC])
		return -EINVAL;

	if (!info->attrs[NL80211_ATTR_MPATH_NEXT_HOP])
		return -EINVAL;

	dst = nla_data(info->attrs[NL80211_ATTR_MAC]);
	next_hop = nla_data(info->attrs[NL80211_ATTR_MPATH_NEXT_HOP]);

	if (!rdev->ops->add_mpath)
		return -EOPNOTSUPP;

	if (dev->ieee80211_ptr->iftype != NL80211_IFTYPE_MESH_POINT)
		return -EOPNOTSUPP;

	return rdev->ops->add_mpath(&rdev->wiphy, dev, dst, next_hop);
}

static int nl80211_del_mpath(struct sk_buff *skb, struct genl_info *info)
{
	struct cfg80211_registered_device *rdev = info->user_ptr[0];
	struct net_device *dev = info->user_ptr[1];
	u8 *dst = NULL;

	if (info->attrs[NL80211_ATTR_MAC])
		dst = nla_data(info->attrs[NL80211_ATTR_MAC]);

	if (!rdev->ops->del_mpath)
		return -EOPNOTSUPP;

	return rdev->ops->del_mpath(&rdev->wiphy, dev, dst);
}

static int nl80211_set_bss(struct sk_buff *skb, struct genl_info *info)
{
	struct cfg80211_registered_device *rdev = info->user_ptr[0];
	struct net_device *dev = info->user_ptr[1];
	struct bss_parameters params;

	memset(&params, 0, sizeof(params));
	/* default to not changing parameters */
	params.use_cts_prot = -1;
	params.use_short_preamble = -1;
	params.use_short_slot_time = -1;
	params.ap_isolate = -1;
	params.ht_opmode = -1;

	if (info->attrs[NL80211_ATTR_BSS_CTS_PROT])
		params.use_cts_prot =
		    nla_get_u8(info->attrs[NL80211_ATTR_BSS_CTS_PROT]);
	if (info->attrs[NL80211_ATTR_BSS_SHORT_PREAMBLE])
		params.use_short_preamble =
		    nla_get_u8(info->attrs[NL80211_ATTR_BSS_SHORT_PREAMBLE]);
	if (info->attrs[NL80211_ATTR_BSS_SHORT_SLOT_TIME])
		params.use_short_slot_time =
		    nla_get_u8(info->attrs[NL80211_ATTR_BSS_SHORT_SLOT_TIME]);
	if (info->attrs[NL80211_ATTR_BSS_BASIC_RATES]) {
		params.basic_rates =
			nla_data(info->attrs[NL80211_ATTR_BSS_BASIC_RATES]);
		params.basic_rates_len =
			nla_len(info->attrs[NL80211_ATTR_BSS_BASIC_RATES]);
	}
	if (info->attrs[NL80211_ATTR_AP_ISOLATE])
		params.ap_isolate = !!nla_get_u8(info->attrs[NL80211_ATTR_AP_ISOLATE]);
	if (info->attrs[NL80211_ATTR_BSS_HT_OPMODE])
		params.ht_opmode =
			nla_get_u16(info->attrs[NL80211_ATTR_BSS_HT_OPMODE]);

	if (!rdev->ops->change_bss)
		return -EOPNOTSUPP;

	if (dev->ieee80211_ptr->iftype != NL80211_IFTYPE_AP &&
	    dev->ieee80211_ptr->iftype != NL80211_IFTYPE_P2P_GO)
		return -EOPNOTSUPP;

	return rdev->ops->change_bss(&rdev->wiphy, dev, &params);
}

static const struct nla_policy reg_rule_policy[NL80211_REG_RULE_ATTR_MAX + 1] = {
	[NL80211_ATTR_REG_RULE_FLAGS]		= { .type = NLA_U32 },
	[NL80211_ATTR_FREQ_RANGE_START]		= { .type = NLA_U32 },
	[NL80211_ATTR_FREQ_RANGE_END]		= { .type = NLA_U32 },
	[NL80211_ATTR_FREQ_RANGE_MAX_BW]	= { .type = NLA_U32 },
	[NL80211_ATTR_POWER_RULE_MAX_ANT_GAIN]	= { .type = NLA_U32 },
	[NL80211_ATTR_POWER_RULE_MAX_EIRP]	= { .type = NLA_U32 },
};

static int parse_reg_rule(struct nlattr *tb[],
	struct ieee80211_reg_rule *reg_rule)
{
	struct ieee80211_freq_range *freq_range = &reg_rule->freq_range;
	struct ieee80211_power_rule *power_rule = &reg_rule->power_rule;

	if (!tb[NL80211_ATTR_REG_RULE_FLAGS])
		return -EINVAL;
	if (!tb[NL80211_ATTR_FREQ_RANGE_START])
		return -EINVAL;
	if (!tb[NL80211_ATTR_FREQ_RANGE_END])
		return -EINVAL;
	if (!tb[NL80211_ATTR_FREQ_RANGE_MAX_BW])
		return -EINVAL;
	if (!tb[NL80211_ATTR_POWER_RULE_MAX_EIRP])
		return -EINVAL;

	reg_rule->flags = nla_get_u32(tb[NL80211_ATTR_REG_RULE_FLAGS]);

	freq_range->start_freq_khz =
		nla_get_u32(tb[NL80211_ATTR_FREQ_RANGE_START]);
	freq_range->end_freq_khz =
		nla_get_u32(tb[NL80211_ATTR_FREQ_RANGE_END]);
	freq_range->max_bandwidth_khz =
		nla_get_u32(tb[NL80211_ATTR_FREQ_RANGE_MAX_BW]);

	power_rule->max_eirp =
		nla_get_u32(tb[NL80211_ATTR_POWER_RULE_MAX_EIRP]);

	if (tb[NL80211_ATTR_POWER_RULE_MAX_ANT_GAIN])
		power_rule->max_antenna_gain =
			nla_get_u32(tb[NL80211_ATTR_POWER_RULE_MAX_ANT_GAIN]);

	return 0;
}

static int nl80211_req_set_reg(struct sk_buff *skb, struct genl_info *info)
{
	int r;
	char *data = NULL;

	/*
	 * You should only get this when cfg80211 hasn't yet initialized
	 * completely when built-in to the kernel right between the time
	 * window between nl80211_init() and regulatory_init(), if that is
	 * even possible.
	 */
	mutex_lock(&cfg80211_mutex);
	if (unlikely(!cfg80211_regdomain)) {
		mutex_unlock(&cfg80211_mutex);
		return -EINPROGRESS;
	}
	mutex_unlock(&cfg80211_mutex);

	if (!info->attrs[NL80211_ATTR_REG_ALPHA2])
		return -EINVAL;

	data = nla_data(info->attrs[NL80211_ATTR_REG_ALPHA2]);

	r = regulatory_hint_user(data);

	return r;
}

static int nl80211_get_mesh_config(struct sk_buff *skb,
				   struct genl_info *info)
{
	struct cfg80211_registered_device *rdev = info->user_ptr[0];
	struct net_device *dev = info->user_ptr[1];
	struct wireless_dev *wdev = dev->ieee80211_ptr;
	struct mesh_config cur_params;
	int err = 0;
	void *hdr;
	struct nlattr *pinfoattr;
	struct sk_buff *msg;

	if (wdev->iftype != NL80211_IFTYPE_MESH_POINT)
		return -EOPNOTSUPP;

	if (!rdev->ops->get_mesh_config)
		return -EOPNOTSUPP;

	wdev_lock(wdev);
	/* If not connected, get default parameters */
	if (!wdev->mesh_id_len)
		memcpy(&cur_params, &default_mesh_config, sizeof(cur_params));
	else
		err = rdev->ops->get_mesh_config(&rdev->wiphy, dev,
						 &cur_params);
	wdev_unlock(wdev);

	if (err)
		return err;

	/* Draw up a netlink message to send back */
	msg = nlmsg_new(NLMSG_DEFAULT_SIZE, GFP_KERNEL);
	if (!msg)
		return -ENOMEM;
	hdr = nl80211hdr_put(msg, info->snd_pid, info->snd_seq, 0,
			     NL80211_CMD_GET_MESH_CONFIG);
	if (!hdr)
		goto out;
	pinfoattr = nla_nest_start(msg, NL80211_ATTR_MESH_CONFIG);
	if (!pinfoattr)
		goto nla_put_failure;
	NLA_PUT_U32(msg, NL80211_ATTR_IFINDEX, dev->ifindex);
	NLA_PUT_U16(msg, NL80211_MESHCONF_RETRY_TIMEOUT,
			cur_params.dot11MeshRetryTimeout);
	NLA_PUT_U16(msg, NL80211_MESHCONF_CONFIRM_TIMEOUT,
			cur_params.dot11MeshConfirmTimeout);
	NLA_PUT_U16(msg, NL80211_MESHCONF_HOLDING_TIMEOUT,
			cur_params.dot11MeshHoldingTimeout);
	NLA_PUT_U16(msg, NL80211_MESHCONF_MAX_PEER_LINKS,
			cur_params.dot11MeshMaxPeerLinks);
	NLA_PUT_U8(msg, NL80211_MESHCONF_MAX_RETRIES,
			cur_params.dot11MeshMaxRetries);
	NLA_PUT_U8(msg, NL80211_MESHCONF_TTL,
			cur_params.dot11MeshTTL);
	NLA_PUT_U8(msg, NL80211_MESHCONF_ELEMENT_TTL,
			cur_params.element_ttl);
	NLA_PUT_U8(msg, NL80211_MESHCONF_AUTO_OPEN_PLINKS,
			cur_params.auto_open_plinks);
	NLA_PUT_U8(msg, NL80211_MESHCONF_HWMP_MAX_PREQ_RETRIES,
			cur_params.dot11MeshHWMPmaxPREQretries);
	NLA_PUT_U32(msg, NL80211_MESHCONF_PATH_REFRESH_TIME,
			cur_params.path_refresh_time);
	NLA_PUT_U16(msg, NL80211_MESHCONF_MIN_DISCOVERY_TIMEOUT,
			cur_params.min_discovery_timeout);
	NLA_PUT_U32(msg, NL80211_MESHCONF_HWMP_ACTIVE_PATH_TIMEOUT,
			cur_params.dot11MeshHWMPactivePathTimeout);
	NLA_PUT_U16(msg, NL80211_MESHCONF_HWMP_PREQ_MIN_INTERVAL,
			cur_params.dot11MeshHWMPpreqMinInterval);
	NLA_PUT_U16(msg, NL80211_MESHCONF_HWMP_NET_DIAM_TRVS_TIME,
			cur_params.dot11MeshHWMPnetDiameterTraversalTime);
	NLA_PUT_U8(msg, NL80211_MESHCONF_HWMP_ROOTMODE,
			cur_params.dot11MeshHWMPRootMode);
	nla_nest_end(msg, pinfoattr);
	genlmsg_end(msg, hdr);
	return genlmsg_reply(msg, info);

 nla_put_failure:
	genlmsg_cancel(msg, hdr);
 out:
	nlmsg_free(msg);
	return -ENOBUFS;
}

static const struct nla_policy nl80211_meshconf_params_policy[NL80211_MESHCONF_ATTR_MAX+1] = {
	[NL80211_MESHCONF_RETRY_TIMEOUT] = { .type = NLA_U16 },
	[NL80211_MESHCONF_CONFIRM_TIMEOUT] = { .type = NLA_U16 },
	[NL80211_MESHCONF_HOLDING_TIMEOUT] = { .type = NLA_U16 },
	[NL80211_MESHCONF_MAX_PEER_LINKS] = { .type = NLA_U16 },
	[NL80211_MESHCONF_MAX_RETRIES] = { .type = NLA_U8 },
	[NL80211_MESHCONF_TTL] = { .type = NLA_U8 },
	[NL80211_MESHCONF_ELEMENT_TTL] = { .type = NLA_U8 },
	[NL80211_MESHCONF_AUTO_OPEN_PLINKS] = { .type = NLA_U8 },

	[NL80211_MESHCONF_HWMP_MAX_PREQ_RETRIES] = { .type = NLA_U8 },
	[NL80211_MESHCONF_PATH_REFRESH_TIME] = { .type = NLA_U32 },
	[NL80211_MESHCONF_MIN_DISCOVERY_TIMEOUT] = { .type = NLA_U16 },
	[NL80211_MESHCONF_HWMP_ACTIVE_PATH_TIMEOUT] = { .type = NLA_U32 },
	[NL80211_MESHCONF_HWMP_PREQ_MIN_INTERVAL] = { .type = NLA_U16 },
	[NL80211_MESHCONF_HWMP_NET_DIAM_TRVS_TIME] = { .type = NLA_U16 },
};

static const struct nla_policy
	nl80211_mesh_setup_params_policy[NL80211_MESH_SETUP_ATTR_MAX+1] = {
	[NL80211_MESH_SETUP_ENABLE_VENDOR_PATH_SEL] = { .type = NLA_U8 },
	[NL80211_MESH_SETUP_ENABLE_VENDOR_METRIC] = { .type = NLA_U8 },
	[NL80211_MESH_SETUP_USERSPACE_AUTH] = { .type = NLA_FLAG },
	[NL80211_MESH_SETUP_IE] = { .type = NLA_BINARY,
		.len = IEEE80211_MAX_DATA_LEN },
	[NL80211_MESH_SETUP_USERSPACE_AMPE] = { .type = NLA_FLAG },
};

static int nl80211_parse_mesh_config(struct genl_info *info,
				     struct mesh_config *cfg,
				     u32 *mask_out)
{
	struct nlattr *tb[NL80211_MESHCONF_ATTR_MAX + 1];
	u32 mask = 0;

#define FILL_IN_MESH_PARAM_IF_SET(table, cfg, param, mask, attr_num, nla_fn) \
do {\
	if (table[attr_num]) {\
		cfg->param = nla_fn(table[attr_num]); \
		mask |= (1 << (attr_num - 1)); \
	} \
} while (0);\


	if (!info->attrs[NL80211_ATTR_MESH_CONFIG])
		return -EINVAL;
	if (nla_parse_nested(tb, NL80211_MESHCONF_ATTR_MAX,
			     info->attrs[NL80211_ATTR_MESH_CONFIG],
			     nl80211_meshconf_params_policy))
		return -EINVAL;

	/* This makes sure that there aren't more than 32 mesh config
	 * parameters (otherwise our bitfield scheme would not work.) */
	BUILD_BUG_ON(NL80211_MESHCONF_ATTR_MAX > 32);

	/* Fill in the params struct */
	FILL_IN_MESH_PARAM_IF_SET(tb, cfg, dot11MeshRetryTimeout,
			mask, NL80211_MESHCONF_RETRY_TIMEOUT, nla_get_u16);
	FILL_IN_MESH_PARAM_IF_SET(tb, cfg, dot11MeshConfirmTimeout,
			mask, NL80211_MESHCONF_CONFIRM_TIMEOUT, nla_get_u16);
	FILL_IN_MESH_PARAM_IF_SET(tb, cfg, dot11MeshHoldingTimeout,
			mask, NL80211_MESHCONF_HOLDING_TIMEOUT, nla_get_u16);
	FILL_IN_MESH_PARAM_IF_SET(tb, cfg, dot11MeshMaxPeerLinks,
			mask, NL80211_MESHCONF_MAX_PEER_LINKS, nla_get_u16);
	FILL_IN_MESH_PARAM_IF_SET(tb, cfg, dot11MeshMaxRetries,
			mask, NL80211_MESHCONF_MAX_RETRIES, nla_get_u8);
	FILL_IN_MESH_PARAM_IF_SET(tb, cfg, dot11MeshTTL,
			mask, NL80211_MESHCONF_TTL, nla_get_u8);
	FILL_IN_MESH_PARAM_IF_SET(tb, cfg, element_ttl,
			mask, NL80211_MESHCONF_ELEMENT_TTL, nla_get_u8);
	FILL_IN_MESH_PARAM_IF_SET(tb, cfg, auto_open_plinks,
			mask, NL80211_MESHCONF_AUTO_OPEN_PLINKS, nla_get_u8);
	FILL_IN_MESH_PARAM_IF_SET(tb, cfg, dot11MeshHWMPmaxPREQretries,
			mask, NL80211_MESHCONF_HWMP_MAX_PREQ_RETRIES,
			nla_get_u8);
	FILL_IN_MESH_PARAM_IF_SET(tb, cfg, path_refresh_time,
			mask, NL80211_MESHCONF_PATH_REFRESH_TIME, nla_get_u32);
	FILL_IN_MESH_PARAM_IF_SET(tb, cfg, min_discovery_timeout,
			mask, NL80211_MESHCONF_MIN_DISCOVERY_TIMEOUT,
			nla_get_u16);
	FILL_IN_MESH_PARAM_IF_SET(tb, cfg, dot11MeshHWMPactivePathTimeout,
			mask, NL80211_MESHCONF_HWMP_ACTIVE_PATH_TIMEOUT,
			nla_get_u32);
	FILL_IN_MESH_PARAM_IF_SET(tb, cfg, dot11MeshHWMPpreqMinInterval,
			mask, NL80211_MESHCONF_HWMP_PREQ_MIN_INTERVAL,
			nla_get_u16);
	FILL_IN_MESH_PARAM_IF_SET(tb, cfg,
			dot11MeshHWMPnetDiameterTraversalTime,
			mask, NL80211_MESHCONF_HWMP_NET_DIAM_TRVS_TIME,
			nla_get_u16);
	FILL_IN_MESH_PARAM_IF_SET(tb, cfg,
			dot11MeshHWMPRootMode, mask,
			NL80211_MESHCONF_HWMP_ROOTMODE,
			nla_get_u8);
	if (mask_out)
		*mask_out = mask;

	return 0;

#undef FILL_IN_MESH_PARAM_IF_SET
}

static int nl80211_parse_mesh_setup(struct genl_info *info,
				     struct mesh_setup *setup)
{
	struct nlattr *tb[NL80211_MESH_SETUP_ATTR_MAX + 1];

	if (!info->attrs[NL80211_ATTR_MESH_SETUP])
		return -EINVAL;
	if (nla_parse_nested(tb, NL80211_MESH_SETUP_ATTR_MAX,
			     info->attrs[NL80211_ATTR_MESH_SETUP],
			     nl80211_mesh_setup_params_policy))
		return -EINVAL;

	if (tb[NL80211_MESH_SETUP_ENABLE_VENDOR_PATH_SEL])
		setup->path_sel_proto =
		(nla_get_u8(tb[NL80211_MESH_SETUP_ENABLE_VENDOR_PATH_SEL])) ?
		 IEEE80211_PATH_PROTOCOL_VENDOR :
		 IEEE80211_PATH_PROTOCOL_HWMP;

	if (tb[NL80211_MESH_SETUP_ENABLE_VENDOR_METRIC])
		setup->path_metric =
		(nla_get_u8(tb[NL80211_MESH_SETUP_ENABLE_VENDOR_METRIC])) ?
		 IEEE80211_PATH_METRIC_VENDOR :
		 IEEE80211_PATH_METRIC_AIRTIME;


	if (tb[NL80211_MESH_SETUP_IE]) {
		struct nlattr *ieattr =
			tb[NL80211_MESH_SETUP_IE];
		if (!is_valid_ie_attr(ieattr))
			return -EINVAL;
		setup->ie = nla_data(ieattr);
		setup->ie_len = nla_len(ieattr);
	}
	setup->is_authenticated = nla_get_flag(tb[NL80211_MESH_SETUP_USERSPACE_AUTH]);
	setup->is_secure = nla_get_flag(tb[NL80211_MESH_SETUP_USERSPACE_AMPE]);

	return 0;
}

static int nl80211_update_mesh_config(struct sk_buff *skb,
				      struct genl_info *info)
{
	struct cfg80211_registered_device *rdev = info->user_ptr[0];
	struct net_device *dev = info->user_ptr[1];
	struct wireless_dev *wdev = dev->ieee80211_ptr;
	struct mesh_config cfg;
	u32 mask;
	int err;

	if (wdev->iftype != NL80211_IFTYPE_MESH_POINT)
		return -EOPNOTSUPP;

	if (!rdev->ops->update_mesh_config)
		return -EOPNOTSUPP;

	err = nl80211_parse_mesh_config(info, &cfg, &mask);
	if (err)
		return err;

	wdev_lock(wdev);
	if (!wdev->mesh_id_len)
		err = -ENOLINK;

	if (!err)
		err = rdev->ops->update_mesh_config(&rdev->wiphy, dev,
						    mask, &cfg);

	wdev_unlock(wdev);

	return err;
}

static int nl80211_get_reg(struct sk_buff *skb, struct genl_info *info)
{
	struct sk_buff *msg;
	void *hdr = NULL;
	struct nlattr *nl_reg_rules;
	unsigned int i;
	int err = -EINVAL;

	mutex_lock(&cfg80211_mutex);

	if (!cfg80211_regdomain)
		goto out;

	msg = nlmsg_new(NLMSG_DEFAULT_SIZE, GFP_KERNEL);
	if (!msg) {
		err = -ENOBUFS;
		goto out;
	}

	hdr = nl80211hdr_put(msg, info->snd_pid, info->snd_seq, 0,
			     NL80211_CMD_GET_REG);
	if (!hdr)
		goto put_failure;

	NLA_PUT_STRING(msg, NL80211_ATTR_REG_ALPHA2,
		cfg80211_regdomain->alpha2);

	nl_reg_rules = nla_nest_start(msg, NL80211_ATTR_REG_RULES);
	if (!nl_reg_rules)
		goto nla_put_failure;

	for (i = 0; i < cfg80211_regdomain->n_reg_rules; i++) {
		struct nlattr *nl_reg_rule;
		const struct ieee80211_reg_rule *reg_rule;
		const struct ieee80211_freq_range *freq_range;
		const struct ieee80211_power_rule *power_rule;

		reg_rule = &cfg80211_regdomain->reg_rules[i];
		freq_range = &reg_rule->freq_range;
		power_rule = &reg_rule->power_rule;

		nl_reg_rule = nla_nest_start(msg, i);
		if (!nl_reg_rule)
			goto nla_put_failure;

		NLA_PUT_U32(msg, NL80211_ATTR_REG_RULE_FLAGS,
			reg_rule->flags);
		NLA_PUT_U32(msg, NL80211_ATTR_FREQ_RANGE_START,
			freq_range->start_freq_khz);
		NLA_PUT_U32(msg, NL80211_ATTR_FREQ_RANGE_END,
			freq_range->end_freq_khz);
		NLA_PUT_U32(msg, NL80211_ATTR_FREQ_RANGE_MAX_BW,
			freq_range->max_bandwidth_khz);
		NLA_PUT_U32(msg, NL80211_ATTR_POWER_RULE_MAX_ANT_GAIN,
			power_rule->max_antenna_gain);
		NLA_PUT_U32(msg, NL80211_ATTR_POWER_RULE_MAX_EIRP,
			power_rule->max_eirp);

		nla_nest_end(msg, nl_reg_rule);
	}

	nla_nest_end(msg, nl_reg_rules);

	genlmsg_end(msg, hdr);
	err = genlmsg_reply(msg, info);
	goto out;

nla_put_failure:
	genlmsg_cancel(msg, hdr);
put_failure:
	nlmsg_free(msg);
	err = -EMSGSIZE;
out:
	mutex_unlock(&cfg80211_mutex);
	return err;
}

static int nl80211_set_reg(struct sk_buff *skb, struct genl_info *info)
{
	struct nlattr *tb[NL80211_REG_RULE_ATTR_MAX + 1];
	struct nlattr *nl_reg_rule;
	char *alpha2 = NULL;
	int rem_reg_rules = 0, r = 0;
	u32 num_rules = 0, rule_idx = 0, size_of_regd;
	struct ieee80211_regdomain *rd = NULL;

	if (!info->attrs[NL80211_ATTR_REG_ALPHA2])
		return -EINVAL;

	if (!info->attrs[NL80211_ATTR_REG_RULES])
		return -EINVAL;

	alpha2 = nla_data(info->attrs[NL80211_ATTR_REG_ALPHA2]);

	nla_for_each_nested(nl_reg_rule, info->attrs[NL80211_ATTR_REG_RULES],
			rem_reg_rules) {
		num_rules++;
		if (num_rules > NL80211_MAX_SUPP_REG_RULES)
			return -EINVAL;
	}

	mutex_lock(&cfg80211_mutex);

	if (!reg_is_valid_request(alpha2)) {
		r = -EINVAL;
		goto bad_reg;
	}

	size_of_regd = sizeof(struct ieee80211_regdomain) +
		(num_rules * sizeof(struct ieee80211_reg_rule));

	rd = kzalloc(size_of_regd, GFP_KERNEL);
	if (!rd) {
		r = -ENOMEM;
		goto bad_reg;
	}

	rd->n_reg_rules = num_rules;
	rd->alpha2[0] = alpha2[0];
	rd->alpha2[1] = alpha2[1];

	nla_for_each_nested(nl_reg_rule, info->attrs[NL80211_ATTR_REG_RULES],
			rem_reg_rules) {
		nla_parse(tb, NL80211_REG_RULE_ATTR_MAX,
			nla_data(nl_reg_rule), nla_len(nl_reg_rule),
			reg_rule_policy);
		r = parse_reg_rule(tb, &rd->reg_rules[rule_idx]);
		if (r)
			goto bad_reg;

		rule_idx++;

		if (rule_idx > NL80211_MAX_SUPP_REG_RULES) {
			r = -EINVAL;
			goto bad_reg;
		}
	}

	BUG_ON(rule_idx != num_rules);

	r = set_regdom(rd);

	mutex_unlock(&cfg80211_mutex);

	return r;

 bad_reg:
	mutex_unlock(&cfg80211_mutex);
	kfree(rd);
	return r;
}

static int validate_scan_freqs(struct nlattr *freqs)
{
	struct nlattr *attr1, *attr2;
	int n_channels = 0, tmp1, tmp2;

	nla_for_each_nested(attr1, freqs, tmp1) {
		n_channels++;
		/*
		 * Some hardware has a limited channel list for
		 * scanning, and it is pretty much nonsensical
		 * to scan for a channel twice, so disallow that
		 * and don't require drivers to check that the
		 * channel list they get isn't longer than what
		 * they can scan, as long as they can scan all
		 * the channels they registered at once.
		 */
		nla_for_each_nested(attr2, freqs, tmp2)
			if (attr1 != attr2 &&
			    nla_get_u32(attr1) == nla_get_u32(attr2))
				return 0;
	}

	return n_channels;
}

static int nl80211_trigger_scan(struct sk_buff *skb, struct genl_info *info)
{
	struct cfg80211_registered_device *rdev = info->user_ptr[0];
	struct net_device *dev = info->user_ptr[1];
	struct cfg80211_scan_request *request;
	struct nlattr *attr;
	struct wiphy *wiphy;
	int err, tmp, n_ssids = 0, n_channels, i;
	enum ieee80211_band band;
	size_t ie_len;

	if (!is_valid_ie_attr(info->attrs[NL80211_ATTR_IE]))
		return -EINVAL;

	wiphy = &rdev->wiphy;

	if (!rdev->ops->scan)
		return -EOPNOTSUPP;

	if (rdev->scan_req)
		return -EBUSY;

	if (info->attrs[NL80211_ATTR_SCAN_FREQUENCIES]) {
		n_channels = validate_scan_freqs(
				info->attrs[NL80211_ATTR_SCAN_FREQUENCIES]);
		if (!n_channels)
			return -EINVAL;
	} else {
		n_channels = 0;

		for (band = 0; band < IEEE80211_NUM_BANDS; band++)
			if (wiphy->bands[band])
				n_channels += wiphy->bands[band]->n_channels;
	}

	if (info->attrs[NL80211_ATTR_SCAN_SSIDS])
		nla_for_each_nested(attr, info->attrs[NL80211_ATTR_SCAN_SSIDS], tmp)
			n_ssids++;

	if (n_ssids > wiphy->max_scan_ssids)
		return -EINVAL;

	if (info->attrs[NL80211_ATTR_IE])
		ie_len = nla_len(info->attrs[NL80211_ATTR_IE]);
	else
		ie_len = 0;

	if (ie_len > wiphy->max_scan_ie_len)
		return -EINVAL;

	request = kzalloc(sizeof(*request)
			+ sizeof(*request->ssids) * n_ssids
			+ sizeof(*request->channels) * n_channels
			+ ie_len, GFP_KERNEL);
	if (!request)
		return -ENOMEM;

	if (n_ssids)
		request->ssids = (void *)&request->channels[n_channels];
	request->n_ssids = n_ssids;
	if (ie_len) {
		if (request->ssids)
			request->ie = (void *)(request->ssids + n_ssids);
		else
			request->ie = (void *)(request->channels + n_channels);
	}

	i = 0;
	if (info->attrs[NL80211_ATTR_SCAN_FREQUENCIES]) {
		/* user specified, bail out if channel not found */
		nla_for_each_nested(attr, info->attrs[NL80211_ATTR_SCAN_FREQUENCIES], tmp) {
			struct ieee80211_channel *chan;

			chan = ieee80211_get_channel(wiphy, nla_get_u32(attr));

			if (!chan) {
				err = -EINVAL;
				goto out_free;
			}

			/* ignore disabled channels */
			if (chan->flags & IEEE80211_CHAN_DISABLED)
				continue;

			request->channels[i] = chan;
			i++;
		}
	} else {
		/* all channels */
		for (band = 0; band < IEEE80211_NUM_BANDS; band++) {
			int j;
			if (!wiphy->bands[band])
				continue;
			for (j = 0; j < wiphy->bands[band]->n_channels; j++) {
				struct ieee80211_channel *chan;

				chan = &wiphy->bands[band]->channels[j];

				if (chan->flags & IEEE80211_CHAN_DISABLED)
					continue;

				request->channels[i] = chan;
				i++;
			}
		}
	}

	if (!i) {
		err = -EINVAL;
		goto out_free;
	}

	request->n_channels = i;

	i = 0;
	if (info->attrs[NL80211_ATTR_SCAN_SSIDS]) {
		nla_for_each_nested(attr, info->attrs[NL80211_ATTR_SCAN_SSIDS], tmp) {
<<<<<<< HEAD
			request->ssids[i].ssid_len = nla_len(attr);
			if (request->ssids[i].ssid_len > IEEE80211_MAX_SSID_LEN) {
				err = -EINVAL;
				goto out_free;
			}
=======
			if (nla_len(attr) > IEEE80211_MAX_SSID_LEN) {
				err = -EINVAL;
				goto out_free;
			}
			request->ssids[i].ssid_len = nla_len(attr);
>>>>>>> e479c604
			memcpy(request->ssids[i].ssid, nla_data(attr), nla_len(attr));
			i++;
		}
	}

	if (info->attrs[NL80211_ATTR_IE]) {
		request->ie_len = nla_len(info->attrs[NL80211_ATTR_IE]);
		memcpy((void *)request->ie,
		       nla_data(info->attrs[NL80211_ATTR_IE]),
		       request->ie_len);
	}

	request->dev = dev;
	request->wiphy = &rdev->wiphy;

	rdev->scan_req = request;
	err = rdev->ops->scan(&rdev->wiphy, dev, request);

	if (!err) {
		nl80211_send_scan_start(rdev, dev);
		dev_hold(dev);
	} else {
 out_free:
		rdev->scan_req = NULL;
		kfree(request);
	}

	return err;
}

static int nl80211_start_sched_scan(struct sk_buff *skb,
				    struct genl_info *info)
{
	struct cfg80211_sched_scan_request *request;
	struct cfg80211_registered_device *rdev = info->user_ptr[0];
	struct net_device *dev = info->user_ptr[1];
	struct nlattr *attr;
	struct wiphy *wiphy;
	int err, tmp, n_ssids = 0, n_channels, i;
	u32 interval;
	enum ieee80211_band band;
	size_t ie_len;

	if (!(rdev->wiphy.flags & WIPHY_FLAG_SUPPORTS_SCHED_SCAN) ||
	    !rdev->ops->sched_scan_start)
		return -EOPNOTSUPP;

	if (!is_valid_ie_attr(info->attrs[NL80211_ATTR_IE]))
		return -EINVAL;

	if (rdev->sched_scan_req)
		return -EINPROGRESS;

	if (!info->attrs[NL80211_ATTR_SCHED_SCAN_INTERVAL])
		return -EINVAL;

	interval = nla_get_u32(info->attrs[NL80211_ATTR_SCHED_SCAN_INTERVAL]);
	if (interval == 0)
		return -EINVAL;

	wiphy = &rdev->wiphy;

	if (info->attrs[NL80211_ATTR_SCAN_FREQUENCIES]) {
		n_channels = validate_scan_freqs(
				info->attrs[NL80211_ATTR_SCAN_FREQUENCIES]);
		if (!n_channels)
			return -EINVAL;
	} else {
		n_channels = 0;

		for (band = 0; band < IEEE80211_NUM_BANDS; band++)
			if (wiphy->bands[band])
				n_channels += wiphy->bands[band]->n_channels;
	}

	if (info->attrs[NL80211_ATTR_SCAN_SSIDS])
		nla_for_each_nested(attr, info->attrs[NL80211_ATTR_SCAN_SSIDS],
				    tmp)
			n_ssids++;

	if (n_ssids > wiphy->max_scan_ssids)
		return -EINVAL;

	if (info->attrs[NL80211_ATTR_IE])
		ie_len = nla_len(info->attrs[NL80211_ATTR_IE]);
	else
		ie_len = 0;

	if (ie_len > wiphy->max_scan_ie_len)
		return -EINVAL;

	request = kzalloc(sizeof(*request)
			+ sizeof(*request->ssids) * n_ssids
			+ sizeof(*request->channels) * n_channels
			+ ie_len, GFP_KERNEL);
	if (!request)
		return -ENOMEM;

	if (n_ssids)
		request->ssids = (void *)&request->channels[n_channels];
	request->n_ssids = n_ssids;
	if (ie_len) {
		if (request->ssids)
			request->ie = (void *)(request->ssids + n_ssids);
		else
			request->ie = (void *)(request->channels + n_channels);
	}

	i = 0;
	if (info->attrs[NL80211_ATTR_SCAN_FREQUENCIES]) {
		/* user specified, bail out if channel not found */
		nla_for_each_nested(attr,
				    info->attrs[NL80211_ATTR_SCAN_FREQUENCIES],
				    tmp) {
			struct ieee80211_channel *chan;

			chan = ieee80211_get_channel(wiphy, nla_get_u32(attr));

			if (!chan) {
				err = -EINVAL;
				goto out_free;
			}

			/* ignore disabled channels */
			if (chan->flags & IEEE80211_CHAN_DISABLED)
				continue;

			request->channels[i] = chan;
			i++;
		}
	} else {
		/* all channels */
		for (band = 0; band < IEEE80211_NUM_BANDS; band++) {
			int j;
			if (!wiphy->bands[band])
				continue;
			for (j = 0; j < wiphy->bands[band]->n_channels; j++) {
				struct ieee80211_channel *chan;

				chan = &wiphy->bands[band]->channels[j];

				if (chan->flags & IEEE80211_CHAN_DISABLED)
					continue;

				request->channels[i] = chan;
				i++;
			}
		}
	}

	if (!i) {
		err = -EINVAL;
		goto out_free;
	}

	request->n_channels = i;

	i = 0;
	if (info->attrs[NL80211_ATTR_SCAN_SSIDS]) {
		nla_for_each_nested(attr, info->attrs[NL80211_ATTR_SCAN_SSIDS],
				    tmp) {
<<<<<<< HEAD
			request->ssids[i].ssid_len = nla_len(attr);
			if (request->ssids[i].ssid_len >
			    IEEE80211_MAX_SSID_LEN) {
=======
			if (nla_len(attr) > IEEE80211_MAX_SSID_LEN) {
>>>>>>> e479c604
				err = -EINVAL;
				goto out_free;
			}
			request->ssids[i].ssid_len = nla_len(attr);
			memcpy(request->ssids[i].ssid, nla_data(attr),
			       nla_len(attr));
			i++;
		}
	}

	if (info->attrs[NL80211_ATTR_IE]) {
		request->ie_len = nla_len(info->attrs[NL80211_ATTR_IE]);
		memcpy((void *)request->ie,
		       nla_data(info->attrs[NL80211_ATTR_IE]),
		       request->ie_len);
	}

	request->dev = dev;
	request->wiphy = &rdev->wiphy;
	request->interval = interval;

	err = rdev->ops->sched_scan_start(&rdev->wiphy, dev, request);
	if (!err) {
		rdev->sched_scan_req = request;
		nl80211_send_sched_scan(rdev, dev,
					NL80211_CMD_START_SCHED_SCAN);
		goto out;
	}

out_free:
	kfree(request);
out:
	return err;
}

static int nl80211_stop_sched_scan(struct sk_buff *skb,
				   struct genl_info *info)
{
	struct cfg80211_registered_device *rdev = info->user_ptr[0];

	if (!(rdev->wiphy.flags & WIPHY_FLAG_SUPPORTS_SCHED_SCAN) ||
	    !rdev->ops->sched_scan_stop)
		return -EOPNOTSUPP;

	return __cfg80211_stop_sched_scan(rdev, false);
}

static int nl80211_send_bss(struct sk_buff *msg, u32 pid, u32 seq, int flags,
			    struct cfg80211_registered_device *rdev,
			    struct wireless_dev *wdev,
			    struct cfg80211_internal_bss *intbss)
{
	struct cfg80211_bss *res = &intbss->pub;
	void *hdr;
	struct nlattr *bss;
	int i;

	ASSERT_WDEV_LOCK(wdev);

	hdr = nl80211hdr_put(msg, pid, seq, flags,
			     NL80211_CMD_NEW_SCAN_RESULTS);
	if (!hdr)
		return -1;

	NLA_PUT_U32(msg, NL80211_ATTR_GENERATION, rdev->bss_generation);
	NLA_PUT_U32(msg, NL80211_ATTR_IFINDEX, wdev->netdev->ifindex);

	bss = nla_nest_start(msg, NL80211_ATTR_BSS);
	if (!bss)
		goto nla_put_failure;
	if (!is_zero_ether_addr(res->bssid))
		NLA_PUT(msg, NL80211_BSS_BSSID, ETH_ALEN, res->bssid);
	if (res->information_elements && res->len_information_elements)
		NLA_PUT(msg, NL80211_BSS_INFORMATION_ELEMENTS,
			res->len_information_elements,
			res->information_elements);
	if (res->beacon_ies && res->len_beacon_ies &&
	    res->beacon_ies != res->information_elements)
		NLA_PUT(msg, NL80211_BSS_BEACON_IES,
			res->len_beacon_ies, res->beacon_ies);
	if (res->tsf)
		NLA_PUT_U64(msg, NL80211_BSS_TSF, res->tsf);
	if (res->beacon_interval)
		NLA_PUT_U16(msg, NL80211_BSS_BEACON_INTERVAL, res->beacon_interval);
	NLA_PUT_U16(msg, NL80211_BSS_CAPABILITY, res->capability);
	NLA_PUT_U32(msg, NL80211_BSS_FREQUENCY, res->channel->center_freq);
	NLA_PUT_U32(msg, NL80211_BSS_SEEN_MS_AGO,
		jiffies_to_msecs(jiffies - intbss->ts));

	switch (rdev->wiphy.signal_type) {
	case CFG80211_SIGNAL_TYPE_MBM:
		NLA_PUT_U32(msg, NL80211_BSS_SIGNAL_MBM, res->signal);
		break;
	case CFG80211_SIGNAL_TYPE_UNSPEC:
		NLA_PUT_U8(msg, NL80211_BSS_SIGNAL_UNSPEC, res->signal);
		break;
	default:
		break;
	}

	switch (wdev->iftype) {
	case NL80211_IFTYPE_P2P_CLIENT:
	case NL80211_IFTYPE_STATION:
		if (intbss == wdev->current_bss)
			NLA_PUT_U32(msg, NL80211_BSS_STATUS,
				    NL80211_BSS_STATUS_ASSOCIATED);
		else for (i = 0; i < MAX_AUTH_BSSES; i++) {
			if (intbss != wdev->auth_bsses[i])
				continue;
			NLA_PUT_U32(msg, NL80211_BSS_STATUS,
				    NL80211_BSS_STATUS_AUTHENTICATED);
			break;
		}
		break;
	case NL80211_IFTYPE_ADHOC:
		if (intbss == wdev->current_bss)
			NLA_PUT_U32(msg, NL80211_BSS_STATUS,
				    NL80211_BSS_STATUS_IBSS_JOINED);
		break;
	default:
		break;
	}

	nla_nest_end(msg, bss);

	return genlmsg_end(msg, hdr);

 nla_put_failure:
	genlmsg_cancel(msg, hdr);
	return -EMSGSIZE;
}

static int nl80211_dump_scan(struct sk_buff *skb,
			     struct netlink_callback *cb)
{
	struct cfg80211_registered_device *rdev;
	struct net_device *dev;
	struct cfg80211_internal_bss *scan;
	struct wireless_dev *wdev;
	int start = cb->args[1], idx = 0;
	int err;

	err = nl80211_prepare_netdev_dump(skb, cb, &rdev, &dev);
	if (err)
		return err;

	wdev = dev->ieee80211_ptr;

	wdev_lock(wdev);
	spin_lock_bh(&rdev->bss_lock);
	cfg80211_bss_expire(rdev);

	list_for_each_entry(scan, &rdev->bss_list, list) {
		if (++idx <= start)
			continue;
		if (nl80211_send_bss(skb,
				NETLINK_CB(cb->skb).pid,
				cb->nlh->nlmsg_seq, NLM_F_MULTI,
				rdev, wdev, scan) < 0) {
			idx--;
			break;
		}
	}

	spin_unlock_bh(&rdev->bss_lock);
	wdev_unlock(wdev);

	cb->args[1] = idx;
	nl80211_finish_netdev_dump(rdev);

	return skb->len;
}

static int nl80211_send_survey(struct sk_buff *msg, u32 pid, u32 seq,
				int flags, struct net_device *dev,
				struct survey_info *survey)
{
	void *hdr;
	struct nlattr *infoattr;

	/* Survey without a channel doesn't make sense */
	if (!survey->channel)
		return -EINVAL;

	hdr = nl80211hdr_put(msg, pid, seq, flags,
			     NL80211_CMD_NEW_SURVEY_RESULTS);
	if (!hdr)
		return -ENOMEM;

	NLA_PUT_U32(msg, NL80211_ATTR_IFINDEX, dev->ifindex);

	infoattr = nla_nest_start(msg, NL80211_ATTR_SURVEY_INFO);
	if (!infoattr)
		goto nla_put_failure;

	NLA_PUT_U32(msg, NL80211_SURVEY_INFO_FREQUENCY,
		    survey->channel->center_freq);
	if (survey->filled & SURVEY_INFO_NOISE_DBM)
		NLA_PUT_U8(msg, NL80211_SURVEY_INFO_NOISE,
			    survey->noise);
	if (survey->filled & SURVEY_INFO_IN_USE)
		NLA_PUT_FLAG(msg, NL80211_SURVEY_INFO_IN_USE);
	if (survey->filled & SURVEY_INFO_CHANNEL_TIME)
		NLA_PUT_U64(msg, NL80211_SURVEY_INFO_CHANNEL_TIME,
			    survey->channel_time);
	if (survey->filled & SURVEY_INFO_CHANNEL_TIME_BUSY)
		NLA_PUT_U64(msg, NL80211_SURVEY_INFO_CHANNEL_TIME_BUSY,
			    survey->channel_time_busy);
	if (survey->filled & SURVEY_INFO_CHANNEL_TIME_EXT_BUSY)
		NLA_PUT_U64(msg, NL80211_SURVEY_INFO_CHANNEL_TIME_EXT_BUSY,
			    survey->channel_time_ext_busy);
	if (survey->filled & SURVEY_INFO_CHANNEL_TIME_RX)
		NLA_PUT_U64(msg, NL80211_SURVEY_INFO_CHANNEL_TIME_RX,
			    survey->channel_time_rx);
	if (survey->filled & SURVEY_INFO_CHANNEL_TIME_TX)
		NLA_PUT_U64(msg, NL80211_SURVEY_INFO_CHANNEL_TIME_TX,
			    survey->channel_time_tx);

	nla_nest_end(msg, infoattr);

	return genlmsg_end(msg, hdr);

 nla_put_failure:
	genlmsg_cancel(msg, hdr);
	return -EMSGSIZE;
}

static int nl80211_dump_survey(struct sk_buff *skb,
			struct netlink_callback *cb)
{
	struct survey_info survey;
	struct cfg80211_registered_device *dev;
	struct net_device *netdev;
	int survey_idx = cb->args[1];
	int res;

	res = nl80211_prepare_netdev_dump(skb, cb, &dev, &netdev);
	if (res)
		return res;

	if (!dev->ops->dump_survey) {
		res = -EOPNOTSUPP;
		goto out_err;
	}

	while (1) {
		res = dev->ops->dump_survey(&dev->wiphy, netdev, survey_idx,
					    &survey);
		if (res == -ENOENT)
			break;
		if (res)
			goto out_err;

		if (nl80211_send_survey(skb,
				NETLINK_CB(cb->skb).pid,
				cb->nlh->nlmsg_seq, NLM_F_MULTI,
				netdev,
				&survey) < 0)
			goto out;
		survey_idx++;
	}

 out:
	cb->args[1] = survey_idx;
	res = skb->len;
 out_err:
	nl80211_finish_netdev_dump(dev);
	return res;
}

static bool nl80211_valid_auth_type(enum nl80211_auth_type auth_type)
{
	return auth_type <= NL80211_AUTHTYPE_MAX;
}

static bool nl80211_valid_wpa_versions(u32 wpa_versions)
{
	return !(wpa_versions & ~(NL80211_WPA_VERSION_1 |
				  NL80211_WPA_VERSION_2));
}

static bool nl80211_valid_akm_suite(u32 akm)
{
	return akm == WLAN_AKM_SUITE_8021X ||
		akm == WLAN_AKM_SUITE_PSK;
}

static bool nl80211_valid_cipher_suite(u32 cipher)
{
	return cipher == WLAN_CIPHER_SUITE_WEP40 ||
		cipher == WLAN_CIPHER_SUITE_WEP104 ||
		cipher == WLAN_CIPHER_SUITE_TKIP ||
		cipher == WLAN_CIPHER_SUITE_CCMP ||
		cipher == WLAN_CIPHER_SUITE_AES_CMAC;
}


static int nl80211_authenticate(struct sk_buff *skb, struct genl_info *info)
{
	struct cfg80211_registered_device *rdev = info->user_ptr[0];
	struct net_device *dev = info->user_ptr[1];
	struct ieee80211_channel *chan;
	const u8 *bssid, *ssid, *ie = NULL;
	int err, ssid_len, ie_len = 0;
	enum nl80211_auth_type auth_type;
	struct key_parse key;
	bool local_state_change;

	if (!is_valid_ie_attr(info->attrs[NL80211_ATTR_IE]))
		return -EINVAL;

	if (!info->attrs[NL80211_ATTR_MAC])
		return -EINVAL;

	if (!info->attrs[NL80211_ATTR_AUTH_TYPE])
		return -EINVAL;

	if (!info->attrs[NL80211_ATTR_SSID])
		return -EINVAL;

	if (!info->attrs[NL80211_ATTR_WIPHY_FREQ])
		return -EINVAL;

	err = nl80211_parse_key(info, &key);
	if (err)
		return err;

	if (key.idx >= 0) {
		if (key.type != -1 && key.type != NL80211_KEYTYPE_GROUP)
			return -EINVAL;
		if (!key.p.key || !key.p.key_len)
			return -EINVAL;
		if ((key.p.cipher != WLAN_CIPHER_SUITE_WEP40 ||
		     key.p.key_len != WLAN_KEY_LEN_WEP40) &&
		    (key.p.cipher != WLAN_CIPHER_SUITE_WEP104 ||
		     key.p.key_len != WLAN_KEY_LEN_WEP104))
			return -EINVAL;
		if (key.idx > 4)
			return -EINVAL;
	} else {
		key.p.key_len = 0;
		key.p.key = NULL;
	}

	if (key.idx >= 0) {
		int i;
		bool ok = false;
		for (i = 0; i < rdev->wiphy.n_cipher_suites; i++) {
			if (key.p.cipher == rdev->wiphy.cipher_suites[i]) {
				ok = true;
				break;
			}
		}
		if (!ok)
			return -EINVAL;
	}

	if (!rdev->ops->auth)
		return -EOPNOTSUPP;

	if (dev->ieee80211_ptr->iftype != NL80211_IFTYPE_STATION &&
	    dev->ieee80211_ptr->iftype != NL80211_IFTYPE_P2P_CLIENT)
		return -EOPNOTSUPP;

	bssid = nla_data(info->attrs[NL80211_ATTR_MAC]);
	chan = ieee80211_get_channel(&rdev->wiphy,
		nla_get_u32(info->attrs[NL80211_ATTR_WIPHY_FREQ]));
	if (!chan || (chan->flags & IEEE80211_CHAN_DISABLED))
		return -EINVAL;

	ssid = nla_data(info->attrs[NL80211_ATTR_SSID]);
	ssid_len = nla_len(info->attrs[NL80211_ATTR_SSID]);

	if (info->attrs[NL80211_ATTR_IE]) {
		ie = nla_data(info->attrs[NL80211_ATTR_IE]);
		ie_len = nla_len(info->attrs[NL80211_ATTR_IE]);
	}

	auth_type = nla_get_u32(info->attrs[NL80211_ATTR_AUTH_TYPE]);
	if (!nl80211_valid_auth_type(auth_type))
		return -EINVAL;

	local_state_change = !!info->attrs[NL80211_ATTR_LOCAL_STATE_CHANGE];

	return cfg80211_mlme_auth(rdev, dev, chan, auth_type, bssid,
				  ssid, ssid_len, ie, ie_len,
				  key.p.key, key.p.key_len, key.idx,
				  local_state_change);
}

static int nl80211_crypto_settings(struct cfg80211_registered_device *rdev,
				   struct genl_info *info,
				   struct cfg80211_crypto_settings *settings,
				   int cipher_limit)
{
	memset(settings, 0, sizeof(*settings));

	settings->control_port = info->attrs[NL80211_ATTR_CONTROL_PORT];

	if (info->attrs[NL80211_ATTR_CONTROL_PORT_ETHERTYPE]) {
		u16 proto;
		proto = nla_get_u16(
			info->attrs[NL80211_ATTR_CONTROL_PORT_ETHERTYPE]);
		settings->control_port_ethertype = cpu_to_be16(proto);
		if (!(rdev->wiphy.flags & WIPHY_FLAG_CONTROL_PORT_PROTOCOL) &&
		    proto != ETH_P_PAE)
			return -EINVAL;
		if (info->attrs[NL80211_ATTR_CONTROL_PORT_NO_ENCRYPT])
			settings->control_port_no_encrypt = true;
	} else
		settings->control_port_ethertype = cpu_to_be16(ETH_P_PAE);

	if (info->attrs[NL80211_ATTR_CIPHER_SUITES_PAIRWISE]) {
		void *data;
		int len, i;

		data = nla_data(info->attrs[NL80211_ATTR_CIPHER_SUITES_PAIRWISE]);
		len = nla_len(info->attrs[NL80211_ATTR_CIPHER_SUITES_PAIRWISE]);
		settings->n_ciphers_pairwise = len / sizeof(u32);

		if (len % sizeof(u32))
			return -EINVAL;

		if (settings->n_ciphers_pairwise > cipher_limit)
			return -EINVAL;

		memcpy(settings->ciphers_pairwise, data, len);

		for (i = 0; i < settings->n_ciphers_pairwise; i++)
			if (!nl80211_valid_cipher_suite(
					settings->ciphers_pairwise[i]))
				return -EINVAL;
	}

	if (info->attrs[NL80211_ATTR_CIPHER_SUITE_GROUP]) {
		settings->cipher_group =
			nla_get_u32(info->attrs[NL80211_ATTR_CIPHER_SUITE_GROUP]);
		if (!nl80211_valid_cipher_suite(settings->cipher_group))
			return -EINVAL;
	}

	if (info->attrs[NL80211_ATTR_WPA_VERSIONS]) {
		settings->wpa_versions =
			nla_get_u32(info->attrs[NL80211_ATTR_WPA_VERSIONS]);
		if (!nl80211_valid_wpa_versions(settings->wpa_versions))
			return -EINVAL;
	}

	if (info->attrs[NL80211_ATTR_AKM_SUITES]) {
		void *data;
		int len, i;

		data = nla_data(info->attrs[NL80211_ATTR_AKM_SUITES]);
		len = nla_len(info->attrs[NL80211_ATTR_AKM_SUITES]);
		settings->n_akm_suites = len / sizeof(u32);

		if (len % sizeof(u32))
			return -EINVAL;

		memcpy(settings->akm_suites, data, len);

		for (i = 0; i < settings->n_ciphers_pairwise; i++)
			if (!nl80211_valid_akm_suite(settings->akm_suites[i]))
				return -EINVAL;
	}

	return 0;
}

static int nl80211_associate(struct sk_buff *skb, struct genl_info *info)
{
	struct cfg80211_registered_device *rdev = info->user_ptr[0];
	struct net_device *dev = info->user_ptr[1];
	struct cfg80211_crypto_settings crypto;
	struct ieee80211_channel *chan;
	const u8 *bssid, *ssid, *ie = NULL, *prev_bssid = NULL;
	int err, ssid_len, ie_len = 0;
	bool use_mfp = false;

	if (!is_valid_ie_attr(info->attrs[NL80211_ATTR_IE]))
		return -EINVAL;

	if (!info->attrs[NL80211_ATTR_MAC] ||
	    !info->attrs[NL80211_ATTR_SSID] ||
	    !info->attrs[NL80211_ATTR_WIPHY_FREQ])
		return -EINVAL;

	if (!rdev->ops->assoc)
		return -EOPNOTSUPP;

	if (dev->ieee80211_ptr->iftype != NL80211_IFTYPE_STATION &&
	    dev->ieee80211_ptr->iftype != NL80211_IFTYPE_P2P_CLIENT)
		return -EOPNOTSUPP;

	bssid = nla_data(info->attrs[NL80211_ATTR_MAC]);

	chan = ieee80211_get_channel(&rdev->wiphy,
		nla_get_u32(info->attrs[NL80211_ATTR_WIPHY_FREQ]));
	if (!chan || (chan->flags & IEEE80211_CHAN_DISABLED))
		return -EINVAL;

	ssid = nla_data(info->attrs[NL80211_ATTR_SSID]);
	ssid_len = nla_len(info->attrs[NL80211_ATTR_SSID]);

	if (info->attrs[NL80211_ATTR_IE]) {
		ie = nla_data(info->attrs[NL80211_ATTR_IE]);
		ie_len = nla_len(info->attrs[NL80211_ATTR_IE]);
	}

	if (info->attrs[NL80211_ATTR_USE_MFP]) {
		enum nl80211_mfp mfp =
			nla_get_u32(info->attrs[NL80211_ATTR_USE_MFP]);
		if (mfp == NL80211_MFP_REQUIRED)
			use_mfp = true;
		else if (mfp != NL80211_MFP_NO)
			return -EINVAL;
	}

	if (info->attrs[NL80211_ATTR_PREV_BSSID])
		prev_bssid = nla_data(info->attrs[NL80211_ATTR_PREV_BSSID]);

	err = nl80211_crypto_settings(rdev, info, &crypto, 1);
	if (!err)
		err = cfg80211_mlme_assoc(rdev, dev, chan, bssid, prev_bssid,
					  ssid, ssid_len, ie, ie_len, use_mfp,
					  &crypto);

	return err;
}

static int nl80211_deauthenticate(struct sk_buff *skb, struct genl_info *info)
{
	struct cfg80211_registered_device *rdev = info->user_ptr[0];
	struct net_device *dev = info->user_ptr[1];
	const u8 *ie = NULL, *bssid;
	int ie_len = 0;
	u16 reason_code;
	bool local_state_change;

	if (!is_valid_ie_attr(info->attrs[NL80211_ATTR_IE]))
		return -EINVAL;

	if (!info->attrs[NL80211_ATTR_MAC])
		return -EINVAL;

	if (!info->attrs[NL80211_ATTR_REASON_CODE])
		return -EINVAL;

	if (!rdev->ops->deauth)
		return -EOPNOTSUPP;

	if (dev->ieee80211_ptr->iftype != NL80211_IFTYPE_STATION &&
	    dev->ieee80211_ptr->iftype != NL80211_IFTYPE_P2P_CLIENT)
		return -EOPNOTSUPP;

	bssid = nla_data(info->attrs[NL80211_ATTR_MAC]);

	reason_code = nla_get_u16(info->attrs[NL80211_ATTR_REASON_CODE]);
	if (reason_code == 0) {
		/* Reason Code 0 is reserved */
		return -EINVAL;
	}

	if (info->attrs[NL80211_ATTR_IE]) {
		ie = nla_data(info->attrs[NL80211_ATTR_IE]);
		ie_len = nla_len(info->attrs[NL80211_ATTR_IE]);
	}

	local_state_change = !!info->attrs[NL80211_ATTR_LOCAL_STATE_CHANGE];

	return cfg80211_mlme_deauth(rdev, dev, bssid, ie, ie_len, reason_code,
				    local_state_change);
}

static int nl80211_disassociate(struct sk_buff *skb, struct genl_info *info)
{
	struct cfg80211_registered_device *rdev = info->user_ptr[0];
	struct net_device *dev = info->user_ptr[1];
	const u8 *ie = NULL, *bssid;
	int ie_len = 0;
	u16 reason_code;
	bool local_state_change;

	if (!is_valid_ie_attr(info->attrs[NL80211_ATTR_IE]))
		return -EINVAL;

	if (!info->attrs[NL80211_ATTR_MAC])
		return -EINVAL;

	if (!info->attrs[NL80211_ATTR_REASON_CODE])
		return -EINVAL;

	if (!rdev->ops->disassoc)
		return -EOPNOTSUPP;

	if (dev->ieee80211_ptr->iftype != NL80211_IFTYPE_STATION &&
	    dev->ieee80211_ptr->iftype != NL80211_IFTYPE_P2P_CLIENT)
		return -EOPNOTSUPP;

	bssid = nla_data(info->attrs[NL80211_ATTR_MAC]);

	reason_code = nla_get_u16(info->attrs[NL80211_ATTR_REASON_CODE]);
	if (reason_code == 0) {
		/* Reason Code 0 is reserved */
		return -EINVAL;
	}

	if (info->attrs[NL80211_ATTR_IE]) {
		ie = nla_data(info->attrs[NL80211_ATTR_IE]);
		ie_len = nla_len(info->attrs[NL80211_ATTR_IE]);
	}

	local_state_change = !!info->attrs[NL80211_ATTR_LOCAL_STATE_CHANGE];

	return cfg80211_mlme_disassoc(rdev, dev, bssid, ie, ie_len, reason_code,
				      local_state_change);
}

static bool
nl80211_parse_mcast_rate(struct cfg80211_registered_device *rdev,
			 int mcast_rate[IEEE80211_NUM_BANDS],
			 int rateval)
{
	struct wiphy *wiphy = &rdev->wiphy;
	bool found = false;
	int band, i;

	for (band = 0; band < IEEE80211_NUM_BANDS; band++) {
		struct ieee80211_supported_band *sband;

		sband = wiphy->bands[band];
		if (!sband)
			continue;

		for (i = 0; i < sband->n_bitrates; i++) {
			if (sband->bitrates[i].bitrate == rateval) {
				mcast_rate[band] = i + 1;
				found = true;
				break;
			}
		}
	}

	return found;
}

static int nl80211_join_ibss(struct sk_buff *skb, struct genl_info *info)
{
	struct cfg80211_registered_device *rdev = info->user_ptr[0];
	struct net_device *dev = info->user_ptr[1];
	struct cfg80211_ibss_params ibss;
	struct wiphy *wiphy;
	struct cfg80211_cached_keys *connkeys = NULL;
	int err;

	memset(&ibss, 0, sizeof(ibss));

	if (!is_valid_ie_attr(info->attrs[NL80211_ATTR_IE]))
		return -EINVAL;

	if (!info->attrs[NL80211_ATTR_WIPHY_FREQ] ||
	    !info->attrs[NL80211_ATTR_SSID] ||
	    !nla_len(info->attrs[NL80211_ATTR_SSID]))
		return -EINVAL;

	ibss.beacon_interval = 100;

	if (info->attrs[NL80211_ATTR_BEACON_INTERVAL]) {
		ibss.beacon_interval =
			nla_get_u32(info->attrs[NL80211_ATTR_BEACON_INTERVAL]);
		if (ibss.beacon_interval < 1 || ibss.beacon_interval > 10000)
			return -EINVAL;
	}

	if (!rdev->ops->join_ibss)
		return -EOPNOTSUPP;

	if (dev->ieee80211_ptr->iftype != NL80211_IFTYPE_ADHOC)
		return -EOPNOTSUPP;

	wiphy = &rdev->wiphy;

	if (info->attrs[NL80211_ATTR_MAC])
		ibss.bssid = nla_data(info->attrs[NL80211_ATTR_MAC]);
	ibss.ssid = nla_data(info->attrs[NL80211_ATTR_SSID]);
	ibss.ssid_len = nla_len(info->attrs[NL80211_ATTR_SSID]);

	if (info->attrs[NL80211_ATTR_IE]) {
		ibss.ie = nla_data(info->attrs[NL80211_ATTR_IE]);
		ibss.ie_len = nla_len(info->attrs[NL80211_ATTR_IE]);
	}

	ibss.channel = ieee80211_get_channel(wiphy,
		nla_get_u32(info->attrs[NL80211_ATTR_WIPHY_FREQ]));
	if (!ibss.channel ||
	    ibss.channel->flags & IEEE80211_CHAN_NO_IBSS ||
	    ibss.channel->flags & IEEE80211_CHAN_DISABLED)
		return -EINVAL;

	ibss.channel_fixed = !!info->attrs[NL80211_ATTR_FREQ_FIXED];
	ibss.privacy = !!info->attrs[NL80211_ATTR_PRIVACY];

	if (info->attrs[NL80211_ATTR_BSS_BASIC_RATES]) {
		u8 *rates =
			nla_data(info->attrs[NL80211_ATTR_BSS_BASIC_RATES]);
		int n_rates =
			nla_len(info->attrs[NL80211_ATTR_BSS_BASIC_RATES]);
		struct ieee80211_supported_band *sband =
			wiphy->bands[ibss.channel->band];
		int i, j;

		if (n_rates == 0)
			return -EINVAL;

		for (i = 0; i < n_rates; i++) {
			int rate = (rates[i] & 0x7f) * 5;
			bool found = false;

			for (j = 0; j < sband->n_bitrates; j++) {
				if (sband->bitrates[j].bitrate == rate) {
					found = true;
					ibss.basic_rates |= BIT(j);
					break;
				}
			}
			if (!found)
				return -EINVAL;
		}
	}

	if (info->attrs[NL80211_ATTR_MCAST_RATE] &&
	    !nl80211_parse_mcast_rate(rdev, ibss.mcast_rate,
			nla_get_u32(info->attrs[NL80211_ATTR_MCAST_RATE])))
		return -EINVAL;

	if (ibss.privacy && info->attrs[NL80211_ATTR_KEYS]) {
		connkeys = nl80211_parse_connkeys(rdev,
					info->attrs[NL80211_ATTR_KEYS]);
		if (IS_ERR(connkeys))
			return PTR_ERR(connkeys);
	}

	err = cfg80211_join_ibss(rdev, dev, &ibss, connkeys);
	if (err)
		kfree(connkeys);
	return err;
}

static int nl80211_leave_ibss(struct sk_buff *skb, struct genl_info *info)
{
	struct cfg80211_registered_device *rdev = info->user_ptr[0];
	struct net_device *dev = info->user_ptr[1];

	if (!rdev->ops->leave_ibss)
		return -EOPNOTSUPP;

	if (dev->ieee80211_ptr->iftype != NL80211_IFTYPE_ADHOC)
		return -EOPNOTSUPP;

	return cfg80211_leave_ibss(rdev, dev, false);
}

#ifdef CONFIG_NL80211_TESTMODE
static struct genl_multicast_group nl80211_testmode_mcgrp = {
	.name = "testmode",
};

static int nl80211_testmode_do(struct sk_buff *skb, struct genl_info *info)
{
	struct cfg80211_registered_device *rdev = info->user_ptr[0];
	int err;

	if (!info->attrs[NL80211_ATTR_TESTDATA])
		return -EINVAL;

	err = -EOPNOTSUPP;
	if (rdev->ops->testmode_cmd) {
		rdev->testmode_info = info;
		err = rdev->ops->testmode_cmd(&rdev->wiphy,
				nla_data(info->attrs[NL80211_ATTR_TESTDATA]),
				nla_len(info->attrs[NL80211_ATTR_TESTDATA]));
		rdev->testmode_info = NULL;
	}

	return err;
}

static struct sk_buff *
__cfg80211_testmode_alloc_skb(struct cfg80211_registered_device *rdev,
			      int approxlen, u32 pid, u32 seq, gfp_t gfp)
{
	struct sk_buff *skb;
	void *hdr;
	struct nlattr *data;

	skb = nlmsg_new(approxlen + 100, gfp);
	if (!skb)
		return NULL;

	hdr = nl80211hdr_put(skb, pid, seq, 0, NL80211_CMD_TESTMODE);
	if (!hdr) {
		kfree_skb(skb);
		return NULL;
	}

	NLA_PUT_U32(skb, NL80211_ATTR_WIPHY, rdev->wiphy_idx);
	data = nla_nest_start(skb, NL80211_ATTR_TESTDATA);

	((void **)skb->cb)[0] = rdev;
	((void **)skb->cb)[1] = hdr;
	((void **)skb->cb)[2] = data;

	return skb;

 nla_put_failure:
	kfree_skb(skb);
	return NULL;
}

struct sk_buff *cfg80211_testmode_alloc_reply_skb(struct wiphy *wiphy,
						  int approxlen)
{
	struct cfg80211_registered_device *rdev = wiphy_to_dev(wiphy);

	if (WARN_ON(!rdev->testmode_info))
		return NULL;

	return __cfg80211_testmode_alloc_skb(rdev, approxlen,
				rdev->testmode_info->snd_pid,
				rdev->testmode_info->snd_seq,
				GFP_KERNEL);
}
EXPORT_SYMBOL(cfg80211_testmode_alloc_reply_skb);

int cfg80211_testmode_reply(struct sk_buff *skb)
{
	struct cfg80211_registered_device *rdev = ((void **)skb->cb)[0];
	void *hdr = ((void **)skb->cb)[1];
	struct nlattr *data = ((void **)skb->cb)[2];

	if (WARN_ON(!rdev->testmode_info)) {
		kfree_skb(skb);
		return -EINVAL;
	}

	nla_nest_end(skb, data);
	genlmsg_end(skb, hdr);
	return genlmsg_reply(skb, rdev->testmode_info);
}
EXPORT_SYMBOL(cfg80211_testmode_reply);

struct sk_buff *cfg80211_testmode_alloc_event_skb(struct wiphy *wiphy,
						  int approxlen, gfp_t gfp)
{
	struct cfg80211_registered_device *rdev = wiphy_to_dev(wiphy);

	return __cfg80211_testmode_alloc_skb(rdev, approxlen, 0, 0, gfp);
}
EXPORT_SYMBOL(cfg80211_testmode_alloc_event_skb);

void cfg80211_testmode_event(struct sk_buff *skb, gfp_t gfp)
{
	void *hdr = ((void **)skb->cb)[1];
	struct nlattr *data = ((void **)skb->cb)[2];

	nla_nest_end(skb, data);
	genlmsg_end(skb, hdr);
	genlmsg_multicast(skb, 0, nl80211_testmode_mcgrp.id, gfp);
}
EXPORT_SYMBOL(cfg80211_testmode_event);
#endif

static int nl80211_connect(struct sk_buff *skb, struct genl_info *info)
{
	struct cfg80211_registered_device *rdev = info->user_ptr[0];
	struct net_device *dev = info->user_ptr[1];
	struct cfg80211_connect_params connect;
	struct wiphy *wiphy;
	struct cfg80211_cached_keys *connkeys = NULL;
	int err;

	memset(&connect, 0, sizeof(connect));

	if (!is_valid_ie_attr(info->attrs[NL80211_ATTR_IE]))
		return -EINVAL;

	if (!info->attrs[NL80211_ATTR_SSID] ||
	    !nla_len(info->attrs[NL80211_ATTR_SSID]))
		return -EINVAL;

	if (info->attrs[NL80211_ATTR_AUTH_TYPE]) {
		connect.auth_type =
			nla_get_u32(info->attrs[NL80211_ATTR_AUTH_TYPE]);
		if (!nl80211_valid_auth_type(connect.auth_type))
			return -EINVAL;
	} else
		connect.auth_type = NL80211_AUTHTYPE_AUTOMATIC;

	connect.privacy = info->attrs[NL80211_ATTR_PRIVACY];

	err = nl80211_crypto_settings(rdev, info, &connect.crypto,
				      NL80211_MAX_NR_CIPHER_SUITES);
	if (err)
		return err;

	if (dev->ieee80211_ptr->iftype != NL80211_IFTYPE_STATION &&
	    dev->ieee80211_ptr->iftype != NL80211_IFTYPE_P2P_CLIENT)
		return -EOPNOTSUPP;

	wiphy = &rdev->wiphy;

	if (info->attrs[NL80211_ATTR_MAC])
		connect.bssid = nla_data(info->attrs[NL80211_ATTR_MAC]);
	connect.ssid = nla_data(info->attrs[NL80211_ATTR_SSID]);
	connect.ssid_len = nla_len(info->attrs[NL80211_ATTR_SSID]);

	if (info->attrs[NL80211_ATTR_IE]) {
		connect.ie = nla_data(info->attrs[NL80211_ATTR_IE]);
		connect.ie_len = nla_len(info->attrs[NL80211_ATTR_IE]);
	}

	if (info->attrs[NL80211_ATTR_WIPHY_FREQ]) {
		connect.channel =
			ieee80211_get_channel(wiphy,
			    nla_get_u32(info->attrs[NL80211_ATTR_WIPHY_FREQ]));
		if (!connect.channel ||
		    connect.channel->flags & IEEE80211_CHAN_DISABLED)
			return -EINVAL;
	}

	if (connect.privacy && info->attrs[NL80211_ATTR_KEYS]) {
		connkeys = nl80211_parse_connkeys(rdev,
					info->attrs[NL80211_ATTR_KEYS]);
		if (IS_ERR(connkeys))
			return PTR_ERR(connkeys);
	}

	err = cfg80211_connect(rdev, dev, &connect, connkeys);
	if (err)
		kfree(connkeys);
	return err;
}

static int nl80211_disconnect(struct sk_buff *skb, struct genl_info *info)
{
	struct cfg80211_registered_device *rdev = info->user_ptr[0];
	struct net_device *dev = info->user_ptr[1];
	u16 reason;

	if (!info->attrs[NL80211_ATTR_REASON_CODE])
		reason = WLAN_REASON_DEAUTH_LEAVING;
	else
		reason = nla_get_u16(info->attrs[NL80211_ATTR_REASON_CODE]);

	if (reason == 0)
		return -EINVAL;

	if (dev->ieee80211_ptr->iftype != NL80211_IFTYPE_STATION &&
	    dev->ieee80211_ptr->iftype != NL80211_IFTYPE_P2P_CLIENT)
		return -EOPNOTSUPP;

	return cfg80211_disconnect(rdev, dev, reason, true);
}

static int nl80211_wiphy_netns(struct sk_buff *skb, struct genl_info *info)
{
	struct cfg80211_registered_device *rdev = info->user_ptr[0];
	struct net *net;
	int err;
	u32 pid;

	if (!info->attrs[NL80211_ATTR_PID])
		return -EINVAL;

	pid = nla_get_u32(info->attrs[NL80211_ATTR_PID]);

	net = get_net_ns_by_pid(pid);
	if (IS_ERR(net))
		return PTR_ERR(net);

	err = 0;

	/* check if anything to do */
	if (!net_eq(wiphy_net(&rdev->wiphy), net))
		err = cfg80211_switch_netns(rdev, net);

	put_net(net);
	return err;
}

static int nl80211_setdel_pmksa(struct sk_buff *skb, struct genl_info *info)
{
	struct cfg80211_registered_device *rdev = info->user_ptr[0];
	int (*rdev_ops)(struct wiphy *wiphy, struct net_device *dev,
			struct cfg80211_pmksa *pmksa) = NULL;
	struct net_device *dev = info->user_ptr[1];
	struct cfg80211_pmksa pmksa;

	memset(&pmksa, 0, sizeof(struct cfg80211_pmksa));

	if (!info->attrs[NL80211_ATTR_MAC])
		return -EINVAL;

	if (!info->attrs[NL80211_ATTR_PMKID])
		return -EINVAL;

	pmksa.pmkid = nla_data(info->attrs[NL80211_ATTR_PMKID]);
	pmksa.bssid = nla_data(info->attrs[NL80211_ATTR_MAC]);

	if (dev->ieee80211_ptr->iftype != NL80211_IFTYPE_STATION &&
	    dev->ieee80211_ptr->iftype != NL80211_IFTYPE_P2P_CLIENT)
		return -EOPNOTSUPP;

	switch (info->genlhdr->cmd) {
	case NL80211_CMD_SET_PMKSA:
		rdev_ops = rdev->ops->set_pmksa;
		break;
	case NL80211_CMD_DEL_PMKSA:
		rdev_ops = rdev->ops->del_pmksa;
		break;
	default:
		WARN_ON(1);
		break;
	}

	if (!rdev_ops)
		return -EOPNOTSUPP;

	return rdev_ops(&rdev->wiphy, dev, &pmksa);
}

static int nl80211_flush_pmksa(struct sk_buff *skb, struct genl_info *info)
{
	struct cfg80211_registered_device *rdev = info->user_ptr[0];
	struct net_device *dev = info->user_ptr[1];

	if (dev->ieee80211_ptr->iftype != NL80211_IFTYPE_STATION &&
	    dev->ieee80211_ptr->iftype != NL80211_IFTYPE_P2P_CLIENT)
		return -EOPNOTSUPP;

	if (!rdev->ops->flush_pmksa)
		return -EOPNOTSUPP;

	return rdev->ops->flush_pmksa(&rdev->wiphy, dev);
}

static int nl80211_remain_on_channel(struct sk_buff *skb,
				     struct genl_info *info)
{
	struct cfg80211_registered_device *rdev = info->user_ptr[0];
	struct net_device *dev = info->user_ptr[1];
	struct ieee80211_channel *chan;
	struct sk_buff *msg;
	void *hdr;
	u64 cookie;
	enum nl80211_channel_type channel_type = NL80211_CHAN_NO_HT;
	u32 freq, duration;
	int err;

	if (!info->attrs[NL80211_ATTR_WIPHY_FREQ] ||
	    !info->attrs[NL80211_ATTR_DURATION])
		return -EINVAL;

	duration = nla_get_u32(info->attrs[NL80211_ATTR_DURATION]);

	/*
	 * We should be on that channel for at least one jiffie,
	 * and more than 5 seconds seems excessive.
	 */
	if (!duration || !msecs_to_jiffies(duration) ||
	    duration > rdev->wiphy.max_remain_on_channel_duration)
		return -EINVAL;

	if (!rdev->ops->remain_on_channel)
		return -EOPNOTSUPP;

	if (info->attrs[NL80211_ATTR_WIPHY_CHANNEL_TYPE]) {
		channel_type = nla_get_u32(
			info->attrs[NL80211_ATTR_WIPHY_CHANNEL_TYPE]);
		if (channel_type != NL80211_CHAN_NO_HT &&
		    channel_type != NL80211_CHAN_HT20 &&
		    channel_type != NL80211_CHAN_HT40PLUS &&
		    channel_type != NL80211_CHAN_HT40MINUS)
			return -EINVAL;
	}

	freq = nla_get_u32(info->attrs[NL80211_ATTR_WIPHY_FREQ]);
	chan = rdev_freq_to_chan(rdev, freq, channel_type);
	if (chan == NULL)
		return -EINVAL;

	msg = nlmsg_new(NLMSG_DEFAULT_SIZE, GFP_KERNEL);
	if (!msg)
		return -ENOMEM;

	hdr = nl80211hdr_put(msg, info->snd_pid, info->snd_seq, 0,
			     NL80211_CMD_REMAIN_ON_CHANNEL);

	if (IS_ERR(hdr)) {
		err = PTR_ERR(hdr);
		goto free_msg;
	}

	err = rdev->ops->remain_on_channel(&rdev->wiphy, dev, chan,
					   channel_type, duration, &cookie);

	if (err)
		goto free_msg;

	NLA_PUT_U64(msg, NL80211_ATTR_COOKIE, cookie);

	genlmsg_end(msg, hdr);

	return genlmsg_reply(msg, info);

 nla_put_failure:
	err = -ENOBUFS;
 free_msg:
	nlmsg_free(msg);
	return err;
}

static int nl80211_cancel_remain_on_channel(struct sk_buff *skb,
					    struct genl_info *info)
{
	struct cfg80211_registered_device *rdev = info->user_ptr[0];
	struct net_device *dev = info->user_ptr[1];
	u64 cookie;

	if (!info->attrs[NL80211_ATTR_COOKIE])
		return -EINVAL;

	if (!rdev->ops->cancel_remain_on_channel)
		return -EOPNOTSUPP;

	cookie = nla_get_u64(info->attrs[NL80211_ATTR_COOKIE]);

	return rdev->ops->cancel_remain_on_channel(&rdev->wiphy, dev, cookie);
}

static u32 rateset_to_mask(struct ieee80211_supported_band *sband,
			   u8 *rates, u8 rates_len)
{
	u8 i;
	u32 mask = 0;

	for (i = 0; i < rates_len; i++) {
		int rate = (rates[i] & 0x7f) * 5;
		int ridx;
		for (ridx = 0; ridx < sband->n_bitrates; ridx++) {
			struct ieee80211_rate *srate =
				&sband->bitrates[ridx];
			if (rate == srate->bitrate) {
				mask |= 1 << ridx;
				break;
			}
		}
		if (ridx == sband->n_bitrates)
			return 0; /* rate not found */
	}

	return mask;
}

static const struct nla_policy nl80211_txattr_policy[NL80211_TXRATE_MAX + 1] = {
	[NL80211_TXRATE_LEGACY] = { .type = NLA_BINARY,
				    .len = NL80211_MAX_SUPP_RATES },
};

static int nl80211_set_tx_bitrate_mask(struct sk_buff *skb,
				       struct genl_info *info)
{
	struct nlattr *tb[NL80211_TXRATE_MAX + 1];
	struct cfg80211_registered_device *rdev = info->user_ptr[0];
	struct cfg80211_bitrate_mask mask;
	int rem, i;
	struct net_device *dev = info->user_ptr[1];
	struct nlattr *tx_rates;
	struct ieee80211_supported_band *sband;

	if (info->attrs[NL80211_ATTR_TX_RATES] == NULL)
		return -EINVAL;

	if (!rdev->ops->set_bitrate_mask)
		return -EOPNOTSUPP;

	memset(&mask, 0, sizeof(mask));
	/* Default to all rates enabled */
	for (i = 0; i < IEEE80211_NUM_BANDS; i++) {
		sband = rdev->wiphy.bands[i];
		mask.control[i].legacy =
			sband ? (1 << sband->n_bitrates) - 1 : 0;
	}

	/*
	 * The nested attribute uses enum nl80211_band as the index. This maps
	 * directly to the enum ieee80211_band values used in cfg80211.
	 */
	nla_for_each_nested(tx_rates, info->attrs[NL80211_ATTR_TX_RATES], rem)
	{
		enum ieee80211_band band = nla_type(tx_rates);
		if (band < 0 || band >= IEEE80211_NUM_BANDS)
			return -EINVAL;
		sband = rdev->wiphy.bands[band];
		if (sband == NULL)
			return -EINVAL;
		nla_parse(tb, NL80211_TXRATE_MAX, nla_data(tx_rates),
			  nla_len(tx_rates), nl80211_txattr_policy);
		if (tb[NL80211_TXRATE_LEGACY]) {
			mask.control[band].legacy = rateset_to_mask(
				sband,
				nla_data(tb[NL80211_TXRATE_LEGACY]),
				nla_len(tb[NL80211_TXRATE_LEGACY]));
			if (mask.control[band].legacy == 0)
				return -EINVAL;
		}
	}

	return rdev->ops->set_bitrate_mask(&rdev->wiphy, dev, NULL, &mask);
}

static int nl80211_register_mgmt(struct sk_buff *skb, struct genl_info *info)
{
	struct cfg80211_registered_device *rdev = info->user_ptr[0];
	struct net_device *dev = info->user_ptr[1];
	u16 frame_type = IEEE80211_FTYPE_MGMT | IEEE80211_STYPE_ACTION;

	if (!info->attrs[NL80211_ATTR_FRAME_MATCH])
		return -EINVAL;

	if (info->attrs[NL80211_ATTR_FRAME_TYPE])
		frame_type = nla_get_u16(info->attrs[NL80211_ATTR_FRAME_TYPE]);

	if (dev->ieee80211_ptr->iftype != NL80211_IFTYPE_STATION &&
	    dev->ieee80211_ptr->iftype != NL80211_IFTYPE_ADHOC &&
	    dev->ieee80211_ptr->iftype != NL80211_IFTYPE_P2P_CLIENT &&
	    dev->ieee80211_ptr->iftype != NL80211_IFTYPE_AP &&
	    dev->ieee80211_ptr->iftype != NL80211_IFTYPE_AP_VLAN &&
	    dev->ieee80211_ptr->iftype != NL80211_IFTYPE_MESH_POINT &&
	    dev->ieee80211_ptr->iftype != NL80211_IFTYPE_P2P_GO)
		return -EOPNOTSUPP;

	/* not much point in registering if we can't reply */
	if (!rdev->ops->mgmt_tx)
		return -EOPNOTSUPP;

	return cfg80211_mlme_register_mgmt(dev->ieee80211_ptr, info->snd_pid,
			frame_type,
			nla_data(info->attrs[NL80211_ATTR_FRAME_MATCH]),
			nla_len(info->attrs[NL80211_ATTR_FRAME_MATCH]));
}

static int nl80211_tx_mgmt(struct sk_buff *skb, struct genl_info *info)
{
	struct cfg80211_registered_device *rdev = info->user_ptr[0];
	struct net_device *dev = info->user_ptr[1];
	struct ieee80211_channel *chan;
	enum nl80211_channel_type channel_type = NL80211_CHAN_NO_HT;
	bool channel_type_valid = false;
	u32 freq;
	int err;
	void *hdr;
	u64 cookie;
	struct sk_buff *msg;
	unsigned int wait = 0;
	bool offchan;

	if (!info->attrs[NL80211_ATTR_FRAME] ||
	    !info->attrs[NL80211_ATTR_WIPHY_FREQ])
		return -EINVAL;

	if (!rdev->ops->mgmt_tx)
		return -EOPNOTSUPP;

	if (dev->ieee80211_ptr->iftype != NL80211_IFTYPE_STATION &&
	    dev->ieee80211_ptr->iftype != NL80211_IFTYPE_ADHOC &&
	    dev->ieee80211_ptr->iftype != NL80211_IFTYPE_P2P_CLIENT &&
	    dev->ieee80211_ptr->iftype != NL80211_IFTYPE_AP &&
	    dev->ieee80211_ptr->iftype != NL80211_IFTYPE_AP_VLAN &&
	    dev->ieee80211_ptr->iftype != NL80211_IFTYPE_MESH_POINT &&
	    dev->ieee80211_ptr->iftype != NL80211_IFTYPE_P2P_GO)
		return -EOPNOTSUPP;

	if (info->attrs[NL80211_ATTR_DURATION]) {
		if (!rdev->ops->mgmt_tx_cancel_wait)
			return -EINVAL;
		wait = nla_get_u32(info->attrs[NL80211_ATTR_DURATION]);
	}

	if (info->attrs[NL80211_ATTR_WIPHY_CHANNEL_TYPE]) {
		channel_type = nla_get_u32(
			info->attrs[NL80211_ATTR_WIPHY_CHANNEL_TYPE]);
		if (channel_type != NL80211_CHAN_NO_HT &&
		    channel_type != NL80211_CHAN_HT20 &&
		    channel_type != NL80211_CHAN_HT40PLUS &&
		    channel_type != NL80211_CHAN_HT40MINUS)
			return -EINVAL;
		channel_type_valid = true;
	}

	offchan = info->attrs[NL80211_ATTR_OFFCHANNEL_TX_OK];

	freq = nla_get_u32(info->attrs[NL80211_ATTR_WIPHY_FREQ]);
	chan = rdev_freq_to_chan(rdev, freq, channel_type);
	if (chan == NULL)
		return -EINVAL;

	msg = nlmsg_new(NLMSG_DEFAULT_SIZE, GFP_KERNEL);
	if (!msg)
		return -ENOMEM;

	hdr = nl80211hdr_put(msg, info->snd_pid, info->snd_seq, 0,
			     NL80211_CMD_FRAME);

	if (IS_ERR(hdr)) {
		err = PTR_ERR(hdr);
		goto free_msg;
	}
	err = cfg80211_mlme_mgmt_tx(rdev, dev, chan, offchan, channel_type,
				    channel_type_valid, wait,
				    nla_data(info->attrs[NL80211_ATTR_FRAME]),
				    nla_len(info->attrs[NL80211_ATTR_FRAME]),
				    &cookie);
	if (err)
		goto free_msg;

	NLA_PUT_U64(msg, NL80211_ATTR_COOKIE, cookie);

	genlmsg_end(msg, hdr);
	return genlmsg_reply(msg, info);

 nla_put_failure:
	err = -ENOBUFS;
 free_msg:
	nlmsg_free(msg);
	return err;
}

static int nl80211_tx_mgmt_cancel_wait(struct sk_buff *skb, struct genl_info *info)
{
	struct cfg80211_registered_device *rdev = info->user_ptr[0];
	struct net_device *dev = info->user_ptr[1];
	u64 cookie;

	if (!info->attrs[NL80211_ATTR_COOKIE])
		return -EINVAL;

	if (!rdev->ops->mgmt_tx_cancel_wait)
		return -EOPNOTSUPP;

	if (dev->ieee80211_ptr->iftype != NL80211_IFTYPE_STATION &&
	    dev->ieee80211_ptr->iftype != NL80211_IFTYPE_ADHOC &&
	    dev->ieee80211_ptr->iftype != NL80211_IFTYPE_P2P_CLIENT &&
	    dev->ieee80211_ptr->iftype != NL80211_IFTYPE_AP &&
	    dev->ieee80211_ptr->iftype != NL80211_IFTYPE_AP_VLAN &&
	    dev->ieee80211_ptr->iftype != NL80211_IFTYPE_P2P_GO)
		return -EOPNOTSUPP;

	cookie = nla_get_u64(info->attrs[NL80211_ATTR_COOKIE]);

	return rdev->ops->mgmt_tx_cancel_wait(&rdev->wiphy, dev, cookie);
}

static int nl80211_set_power_save(struct sk_buff *skb, struct genl_info *info)
{
	struct cfg80211_registered_device *rdev = info->user_ptr[0];
	struct wireless_dev *wdev;
	struct net_device *dev = info->user_ptr[1];
	u8 ps_state;
	bool state;
	int err;

	if (!info->attrs[NL80211_ATTR_PS_STATE])
		return -EINVAL;

	ps_state = nla_get_u32(info->attrs[NL80211_ATTR_PS_STATE]);

	if (ps_state != NL80211_PS_DISABLED && ps_state != NL80211_PS_ENABLED)
		return -EINVAL;

	wdev = dev->ieee80211_ptr;

	if (!rdev->ops->set_power_mgmt)
		return -EOPNOTSUPP;

	state = (ps_state == NL80211_PS_ENABLED) ? true : false;

	if (state == wdev->ps)
		return 0;

	err = rdev->ops->set_power_mgmt(wdev->wiphy, dev, state,
					wdev->ps_timeout);
	if (!err)
		wdev->ps = state;
	return err;
}

static int nl80211_get_power_save(struct sk_buff *skb, struct genl_info *info)
{
	struct cfg80211_registered_device *rdev = info->user_ptr[0];
	enum nl80211_ps_state ps_state;
	struct wireless_dev *wdev;
	struct net_device *dev = info->user_ptr[1];
	struct sk_buff *msg;
	void *hdr;
	int err;

	wdev = dev->ieee80211_ptr;

	if (!rdev->ops->set_power_mgmt)
		return -EOPNOTSUPP;

	msg = nlmsg_new(NLMSG_DEFAULT_SIZE, GFP_KERNEL);
	if (!msg)
		return -ENOMEM;

	hdr = nl80211hdr_put(msg, info->snd_pid, info->snd_seq, 0,
			     NL80211_CMD_GET_POWER_SAVE);
	if (!hdr) {
		err = -ENOBUFS;
		goto free_msg;
	}

	if (wdev->ps)
		ps_state = NL80211_PS_ENABLED;
	else
		ps_state = NL80211_PS_DISABLED;

	NLA_PUT_U32(msg, NL80211_ATTR_PS_STATE, ps_state);

	genlmsg_end(msg, hdr);
	return genlmsg_reply(msg, info);

 nla_put_failure:
	err = -ENOBUFS;
 free_msg:
	nlmsg_free(msg);
	return err;
}

static struct nla_policy
nl80211_attr_cqm_policy[NL80211_ATTR_CQM_MAX + 1] __read_mostly = {
	[NL80211_ATTR_CQM_RSSI_THOLD] = { .type = NLA_U32 },
	[NL80211_ATTR_CQM_RSSI_HYST] = { .type = NLA_U32 },
	[NL80211_ATTR_CQM_RSSI_THRESHOLD_EVENT] = { .type = NLA_U32 },
};

static int nl80211_set_cqm_rssi(struct genl_info *info,
				s32 threshold, u32 hysteresis)
{
	struct cfg80211_registered_device *rdev = info->user_ptr[0];
	struct wireless_dev *wdev;
	struct net_device *dev = info->user_ptr[1];

	if (threshold > 0)
		return -EINVAL;

	wdev = dev->ieee80211_ptr;

	if (!rdev->ops->set_cqm_rssi_config)
		return -EOPNOTSUPP;

	if (wdev->iftype != NL80211_IFTYPE_STATION &&
	    wdev->iftype != NL80211_IFTYPE_P2P_CLIENT)
		return -EOPNOTSUPP;

	return rdev->ops->set_cqm_rssi_config(wdev->wiphy, dev,
					      threshold, hysteresis);
}

static int nl80211_set_cqm(struct sk_buff *skb, struct genl_info *info)
{
	struct nlattr *attrs[NL80211_ATTR_CQM_MAX + 1];
	struct nlattr *cqm;
	int err;

	cqm = info->attrs[NL80211_ATTR_CQM];
	if (!cqm) {
		err = -EINVAL;
		goto out;
	}

	err = nla_parse_nested(attrs, NL80211_ATTR_CQM_MAX, cqm,
			       nl80211_attr_cqm_policy);
	if (err)
		goto out;

	if (attrs[NL80211_ATTR_CQM_RSSI_THOLD] &&
	    attrs[NL80211_ATTR_CQM_RSSI_HYST]) {
		s32 threshold;
		u32 hysteresis;
		threshold = nla_get_u32(attrs[NL80211_ATTR_CQM_RSSI_THOLD]);
		hysteresis = nla_get_u32(attrs[NL80211_ATTR_CQM_RSSI_HYST]);
		err = nl80211_set_cqm_rssi(info, threshold, hysteresis);
	} else
		err = -EINVAL;

out:
	return err;
}

static int nl80211_join_mesh(struct sk_buff *skb, struct genl_info *info)
{
	struct cfg80211_registered_device *rdev = info->user_ptr[0];
	struct net_device *dev = info->user_ptr[1];
	struct mesh_config cfg;
	struct mesh_setup setup;
	int err;

	/* start with default */
	memcpy(&cfg, &default_mesh_config, sizeof(cfg));
	memcpy(&setup, &default_mesh_setup, sizeof(setup));

	if (info->attrs[NL80211_ATTR_MESH_CONFIG]) {
		/* and parse parameters if given */
		err = nl80211_parse_mesh_config(info, &cfg, NULL);
		if (err)
			return err;
	}

	if (!info->attrs[NL80211_ATTR_MESH_ID] ||
	    !nla_len(info->attrs[NL80211_ATTR_MESH_ID]))
		return -EINVAL;

	setup.mesh_id = nla_data(info->attrs[NL80211_ATTR_MESH_ID]);
	setup.mesh_id_len = nla_len(info->attrs[NL80211_ATTR_MESH_ID]);

	if (info->attrs[NL80211_ATTR_MESH_SETUP]) {
		/* parse additional setup parameters if given */
		err = nl80211_parse_mesh_setup(info, &setup);
		if (err)
			return err;
	}

	return cfg80211_join_mesh(rdev, dev, &setup, &cfg);
}

static int nl80211_leave_mesh(struct sk_buff *skb, struct genl_info *info)
{
	struct cfg80211_registered_device *rdev = info->user_ptr[0];
	struct net_device *dev = info->user_ptr[1];

	return cfg80211_leave_mesh(rdev, dev);
}

static int nl80211_get_wowlan(struct sk_buff *skb, struct genl_info *info)
{
	struct cfg80211_registered_device *rdev = info->user_ptr[0];
	struct sk_buff *msg;
	void *hdr;

	if (!rdev->wiphy.wowlan.flags && !rdev->wiphy.wowlan.n_patterns)
		return -EOPNOTSUPP;

	msg = nlmsg_new(NLMSG_DEFAULT_SIZE, GFP_KERNEL);
	if (!msg)
		return -ENOMEM;

	hdr = nl80211hdr_put(msg, info->snd_pid, info->snd_seq, 0,
			     NL80211_CMD_GET_WOWLAN);
	if (!hdr)
		goto nla_put_failure;

	if (rdev->wowlan) {
		struct nlattr *nl_wowlan;

		nl_wowlan = nla_nest_start(msg, NL80211_ATTR_WOWLAN_TRIGGERS);
		if (!nl_wowlan)
			goto nla_put_failure;

		if (rdev->wowlan->any)
			NLA_PUT_FLAG(msg, NL80211_WOWLAN_TRIG_ANY);
		if (rdev->wowlan->disconnect)
			NLA_PUT_FLAG(msg, NL80211_WOWLAN_TRIG_DISCONNECT);
		if (rdev->wowlan->magic_pkt)
			NLA_PUT_FLAG(msg, NL80211_WOWLAN_TRIG_MAGIC_PKT);
		if (rdev->wowlan->n_patterns) {
			struct nlattr *nl_pats, *nl_pat;
			int i, pat_len;

			nl_pats = nla_nest_start(msg,
					NL80211_WOWLAN_TRIG_PKT_PATTERN);
			if (!nl_pats)
				goto nla_put_failure;

			for (i = 0; i < rdev->wowlan->n_patterns; i++) {
				nl_pat = nla_nest_start(msg, i + 1);
				if (!nl_pat)
					goto nla_put_failure;
				pat_len = rdev->wowlan->patterns[i].pattern_len;
				NLA_PUT(msg, NL80211_WOWLAN_PKTPAT_MASK,
					DIV_ROUND_UP(pat_len, 8),
					rdev->wowlan->patterns[i].mask);
				NLA_PUT(msg, NL80211_WOWLAN_PKTPAT_PATTERN,
					pat_len,
					rdev->wowlan->patterns[i].pattern);
				nla_nest_end(msg, nl_pat);
			}
			nla_nest_end(msg, nl_pats);
		}

		nla_nest_end(msg, nl_wowlan);
	}

	genlmsg_end(msg, hdr);
	return genlmsg_reply(msg, info);

nla_put_failure:
	nlmsg_free(msg);
	return -ENOBUFS;
}

static int nl80211_set_wowlan(struct sk_buff *skb, struct genl_info *info)
{
	struct cfg80211_registered_device *rdev = info->user_ptr[0];
	struct nlattr *tb[NUM_NL80211_WOWLAN_TRIG];
	struct cfg80211_wowlan no_triggers = {};
	struct cfg80211_wowlan new_triggers = {};
	struct wiphy_wowlan_support *wowlan = &rdev->wiphy.wowlan;
	int err, i;

	if (!rdev->wiphy.wowlan.flags && !rdev->wiphy.wowlan.n_patterns)
		return -EOPNOTSUPP;

	if (!info->attrs[NL80211_ATTR_WOWLAN_TRIGGERS])
		goto no_triggers;

	err = nla_parse(tb, MAX_NL80211_WOWLAN_TRIG,
			nla_data(info->attrs[NL80211_ATTR_WOWLAN_TRIGGERS]),
			nla_len(info->attrs[NL80211_ATTR_WOWLAN_TRIGGERS]),
			nl80211_wowlan_policy);
	if (err)
		return err;

	if (tb[NL80211_WOWLAN_TRIG_ANY]) {
		if (!(wowlan->flags & WIPHY_WOWLAN_ANY))
			return -EINVAL;
		new_triggers.any = true;
	}

	if (tb[NL80211_WOWLAN_TRIG_DISCONNECT]) {
		if (!(wowlan->flags & WIPHY_WOWLAN_DISCONNECT))
			return -EINVAL;
		new_triggers.disconnect = true;
	}

	if (tb[NL80211_WOWLAN_TRIG_MAGIC_PKT]) {
		if (!(wowlan->flags & WIPHY_WOWLAN_MAGIC_PKT))
			return -EINVAL;
		new_triggers.magic_pkt = true;
	}

	if (tb[NL80211_WOWLAN_TRIG_PKT_PATTERN]) {
		struct nlattr *pat;
		int n_patterns = 0;
		int rem, pat_len, mask_len;
		struct nlattr *pat_tb[NUM_NL80211_WOWLAN_PKTPAT];

		nla_for_each_nested(pat, tb[NL80211_WOWLAN_TRIG_PKT_PATTERN],
				    rem)
			n_patterns++;
		if (n_patterns > wowlan->n_patterns)
			return -EINVAL;

		new_triggers.patterns = kcalloc(n_patterns,
						sizeof(new_triggers.patterns[0]),
						GFP_KERNEL);
		if (!new_triggers.patterns)
			return -ENOMEM;

		new_triggers.n_patterns = n_patterns;
		i = 0;

		nla_for_each_nested(pat, tb[NL80211_WOWLAN_TRIG_PKT_PATTERN],
				    rem) {
			nla_parse(pat_tb, MAX_NL80211_WOWLAN_PKTPAT,
				  nla_data(pat), nla_len(pat), NULL);
			err = -EINVAL;
			if (!pat_tb[NL80211_WOWLAN_PKTPAT_MASK] ||
			    !pat_tb[NL80211_WOWLAN_PKTPAT_PATTERN])
				goto error;
			pat_len = nla_len(pat_tb[NL80211_WOWLAN_PKTPAT_PATTERN]);
			mask_len = DIV_ROUND_UP(pat_len, 8);
			if (nla_len(pat_tb[NL80211_WOWLAN_PKTPAT_MASK]) !=
			    mask_len)
				goto error;
			if (pat_len > wowlan->pattern_max_len ||
			    pat_len < wowlan->pattern_min_len)
				goto error;

			new_triggers.patterns[i].mask =
				kmalloc(mask_len + pat_len, GFP_KERNEL);
			if (!new_triggers.patterns[i].mask) {
				err = -ENOMEM;
				goto error;
			}
			new_triggers.patterns[i].pattern =
				new_triggers.patterns[i].mask + mask_len;
			memcpy(new_triggers.patterns[i].mask,
			       nla_data(pat_tb[NL80211_WOWLAN_PKTPAT_MASK]),
			       mask_len);
			new_triggers.patterns[i].pattern_len = pat_len;
			memcpy(new_triggers.patterns[i].pattern,
			       nla_data(pat_tb[NL80211_WOWLAN_PKTPAT_PATTERN]),
			       pat_len);
			i++;
		}
	}

	if (memcmp(&new_triggers, &no_triggers, sizeof(new_triggers))) {
		struct cfg80211_wowlan *ntrig;
		ntrig = kmemdup(&new_triggers, sizeof(new_triggers),
				GFP_KERNEL);
		if (!ntrig) {
			err = -ENOMEM;
			goto error;
		}
		cfg80211_rdev_free_wowlan(rdev);
		rdev->wowlan = ntrig;
	} else {
 no_triggers:
		cfg80211_rdev_free_wowlan(rdev);
		rdev->wowlan = NULL;
	}

	return 0;
 error:
	for (i = 0; i < new_triggers.n_patterns; i++)
		kfree(new_triggers.patterns[i].mask);
	kfree(new_triggers.patterns);
	return err;
}

#define NL80211_FLAG_NEED_WIPHY		0x01
#define NL80211_FLAG_NEED_NETDEV	0x02
#define NL80211_FLAG_NEED_RTNL		0x04
#define NL80211_FLAG_CHECK_NETDEV_UP	0x08
#define NL80211_FLAG_NEED_NETDEV_UP	(NL80211_FLAG_NEED_NETDEV |\
					 NL80211_FLAG_CHECK_NETDEV_UP)

static int nl80211_pre_doit(struct genl_ops *ops, struct sk_buff *skb,
			    struct genl_info *info)
{
	struct cfg80211_registered_device *rdev;
	struct net_device *dev;
	int err;
	bool rtnl = ops->internal_flags & NL80211_FLAG_NEED_RTNL;

	if (rtnl)
		rtnl_lock();

	if (ops->internal_flags & NL80211_FLAG_NEED_WIPHY) {
		rdev = cfg80211_get_dev_from_info(info);
		if (IS_ERR(rdev)) {
			if (rtnl)
				rtnl_unlock();
			return PTR_ERR(rdev);
		}
		info->user_ptr[0] = rdev;
	} else if (ops->internal_flags & NL80211_FLAG_NEED_NETDEV) {
		err = get_rdev_dev_by_info_ifindex(info, &rdev, &dev);
		if (err) {
			if (rtnl)
				rtnl_unlock();
			return err;
		}
		if (ops->internal_flags & NL80211_FLAG_CHECK_NETDEV_UP &&
		    !netif_running(dev)) {
			cfg80211_unlock_rdev(rdev);
			dev_put(dev);
			if (rtnl)
				rtnl_unlock();
			return -ENETDOWN;
		}
		info->user_ptr[0] = rdev;
		info->user_ptr[1] = dev;
	}

	return 0;
}

static void nl80211_post_doit(struct genl_ops *ops, struct sk_buff *skb,
			      struct genl_info *info)
{
	if (info->user_ptr[0])
		cfg80211_unlock_rdev(info->user_ptr[0]);
	if (info->user_ptr[1])
		dev_put(info->user_ptr[1]);
	if (ops->internal_flags & NL80211_FLAG_NEED_RTNL)
		rtnl_unlock();
}

static struct genl_ops nl80211_ops[] = {
	{
		.cmd = NL80211_CMD_GET_WIPHY,
		.doit = nl80211_get_wiphy,
		.dumpit = nl80211_dump_wiphy,
		.policy = nl80211_policy,
		/* can be retrieved by unprivileged users */
		.internal_flags = NL80211_FLAG_NEED_WIPHY,
	},
	{
		.cmd = NL80211_CMD_SET_WIPHY,
		.doit = nl80211_set_wiphy,
		.policy = nl80211_policy,
		.flags = GENL_ADMIN_PERM,
		.internal_flags = NL80211_FLAG_NEED_RTNL,
	},
	{
		.cmd = NL80211_CMD_GET_INTERFACE,
		.doit = nl80211_get_interface,
		.dumpit = nl80211_dump_interface,
		.policy = nl80211_policy,
		/* can be retrieved by unprivileged users */
		.internal_flags = NL80211_FLAG_NEED_NETDEV,
	},
	{
		.cmd = NL80211_CMD_SET_INTERFACE,
		.doit = nl80211_set_interface,
		.policy = nl80211_policy,
		.flags = GENL_ADMIN_PERM,
		.internal_flags = NL80211_FLAG_NEED_NETDEV |
				  NL80211_FLAG_NEED_RTNL,
	},
	{
		.cmd = NL80211_CMD_NEW_INTERFACE,
		.doit = nl80211_new_interface,
		.policy = nl80211_policy,
		.flags = GENL_ADMIN_PERM,
		.internal_flags = NL80211_FLAG_NEED_WIPHY |
				  NL80211_FLAG_NEED_RTNL,
	},
	{
		.cmd = NL80211_CMD_DEL_INTERFACE,
		.doit = nl80211_del_interface,
		.policy = nl80211_policy,
		.flags = GENL_ADMIN_PERM,
		.internal_flags = NL80211_FLAG_NEED_NETDEV |
				  NL80211_FLAG_NEED_RTNL,
	},
	{
		.cmd = NL80211_CMD_GET_KEY,
		.doit = nl80211_get_key,
		.policy = nl80211_policy,
		.flags = GENL_ADMIN_PERM,
		.internal_flags = NL80211_FLAG_NEED_NETDEV |
				  NL80211_FLAG_NEED_RTNL,
	},
	{
		.cmd = NL80211_CMD_SET_KEY,
		.doit = nl80211_set_key,
		.policy = nl80211_policy,
		.flags = GENL_ADMIN_PERM,
		.internal_flags = NL80211_FLAG_NEED_NETDEV_UP |
				  NL80211_FLAG_NEED_RTNL,
	},
	{
		.cmd = NL80211_CMD_NEW_KEY,
		.doit = nl80211_new_key,
		.policy = nl80211_policy,
		.flags = GENL_ADMIN_PERM,
		.internal_flags = NL80211_FLAG_NEED_NETDEV_UP |
				  NL80211_FLAG_NEED_RTNL,
	},
	{
		.cmd = NL80211_CMD_DEL_KEY,
		.doit = nl80211_del_key,
		.policy = nl80211_policy,
		.flags = GENL_ADMIN_PERM,
		.internal_flags = NL80211_FLAG_NEED_NETDEV_UP |
				  NL80211_FLAG_NEED_RTNL,
	},
	{
		.cmd = NL80211_CMD_SET_BEACON,
		.policy = nl80211_policy,
		.flags = GENL_ADMIN_PERM,
		.doit = nl80211_addset_beacon,
		.internal_flags = NL80211_FLAG_NEED_NETDEV |
				  NL80211_FLAG_NEED_RTNL,
	},
	{
		.cmd = NL80211_CMD_NEW_BEACON,
		.policy = nl80211_policy,
		.flags = GENL_ADMIN_PERM,
		.doit = nl80211_addset_beacon,
		.internal_flags = NL80211_FLAG_NEED_NETDEV |
				  NL80211_FLAG_NEED_RTNL,
	},
	{
		.cmd = NL80211_CMD_DEL_BEACON,
		.policy = nl80211_policy,
		.flags = GENL_ADMIN_PERM,
		.doit = nl80211_del_beacon,
		.internal_flags = NL80211_FLAG_NEED_NETDEV |
				  NL80211_FLAG_NEED_RTNL,
	},
	{
		.cmd = NL80211_CMD_GET_STATION,
		.doit = nl80211_get_station,
		.dumpit = nl80211_dump_station,
		.policy = nl80211_policy,
		.internal_flags = NL80211_FLAG_NEED_NETDEV |
				  NL80211_FLAG_NEED_RTNL,
	},
	{
		.cmd = NL80211_CMD_SET_STATION,
		.doit = nl80211_set_station,
		.policy = nl80211_policy,
		.flags = GENL_ADMIN_PERM,
		.internal_flags = NL80211_FLAG_NEED_NETDEV |
				  NL80211_FLAG_NEED_RTNL,
	},
	{
		.cmd = NL80211_CMD_NEW_STATION,
		.doit = nl80211_new_station,
		.policy = nl80211_policy,
		.flags = GENL_ADMIN_PERM,
		.internal_flags = NL80211_FLAG_NEED_NETDEV_UP |
				  NL80211_FLAG_NEED_RTNL,
	},
	{
		.cmd = NL80211_CMD_DEL_STATION,
		.doit = nl80211_del_station,
		.policy = nl80211_policy,
		.flags = GENL_ADMIN_PERM,
		.internal_flags = NL80211_FLAG_NEED_NETDEV |
				  NL80211_FLAG_NEED_RTNL,
	},
	{
		.cmd = NL80211_CMD_GET_MPATH,
		.doit = nl80211_get_mpath,
		.dumpit = nl80211_dump_mpath,
		.policy = nl80211_policy,
		.flags = GENL_ADMIN_PERM,
		.internal_flags = NL80211_FLAG_NEED_NETDEV_UP |
				  NL80211_FLAG_NEED_RTNL,
	},
	{
		.cmd = NL80211_CMD_SET_MPATH,
		.doit = nl80211_set_mpath,
		.policy = nl80211_policy,
		.flags = GENL_ADMIN_PERM,
		.internal_flags = NL80211_FLAG_NEED_NETDEV_UP |
				  NL80211_FLAG_NEED_RTNL,
	},
	{
		.cmd = NL80211_CMD_NEW_MPATH,
		.doit = nl80211_new_mpath,
		.policy = nl80211_policy,
		.flags = GENL_ADMIN_PERM,
		.internal_flags = NL80211_FLAG_NEED_NETDEV_UP |
				  NL80211_FLAG_NEED_RTNL,
	},
	{
		.cmd = NL80211_CMD_DEL_MPATH,
		.doit = nl80211_del_mpath,
		.policy = nl80211_policy,
		.flags = GENL_ADMIN_PERM,
		.internal_flags = NL80211_FLAG_NEED_NETDEV |
				  NL80211_FLAG_NEED_RTNL,
	},
	{
		.cmd = NL80211_CMD_SET_BSS,
		.doit = nl80211_set_bss,
		.policy = nl80211_policy,
		.flags = GENL_ADMIN_PERM,
		.internal_flags = NL80211_FLAG_NEED_NETDEV |
				  NL80211_FLAG_NEED_RTNL,
	},
	{
		.cmd = NL80211_CMD_GET_REG,
		.doit = nl80211_get_reg,
		.policy = nl80211_policy,
		/* can be retrieved by unprivileged users */
	},
	{
		.cmd = NL80211_CMD_SET_REG,
		.doit = nl80211_set_reg,
		.policy = nl80211_policy,
		.flags = GENL_ADMIN_PERM,
	},
	{
		.cmd = NL80211_CMD_REQ_SET_REG,
		.doit = nl80211_req_set_reg,
		.policy = nl80211_policy,
		.flags = GENL_ADMIN_PERM,
	},
	{
		.cmd = NL80211_CMD_GET_MESH_CONFIG,
		.doit = nl80211_get_mesh_config,
		.policy = nl80211_policy,
		/* can be retrieved by unprivileged users */
		.internal_flags = NL80211_FLAG_NEED_NETDEV |
				  NL80211_FLAG_NEED_RTNL,
	},
	{
		.cmd = NL80211_CMD_SET_MESH_CONFIG,
		.doit = nl80211_update_mesh_config,
		.policy = nl80211_policy,
		.flags = GENL_ADMIN_PERM,
		.internal_flags = NL80211_FLAG_NEED_NETDEV_UP |
				  NL80211_FLAG_NEED_RTNL,
	},
	{
		.cmd = NL80211_CMD_TRIGGER_SCAN,
		.doit = nl80211_trigger_scan,
		.policy = nl80211_policy,
		.flags = GENL_ADMIN_PERM,
		.internal_flags = NL80211_FLAG_NEED_NETDEV_UP |
				  NL80211_FLAG_NEED_RTNL,
	},
	{
		.cmd = NL80211_CMD_GET_SCAN,
		.policy = nl80211_policy,
		.dumpit = nl80211_dump_scan,
	},
	{
		.cmd = NL80211_CMD_START_SCHED_SCAN,
		.doit = nl80211_start_sched_scan,
		.policy = nl80211_policy,
		.flags = GENL_ADMIN_PERM,
		.internal_flags = NL80211_FLAG_NEED_NETDEV_UP |
				  NL80211_FLAG_NEED_RTNL,
	},
	{
		.cmd = NL80211_CMD_STOP_SCHED_SCAN,
		.doit = nl80211_stop_sched_scan,
		.policy = nl80211_policy,
		.flags = GENL_ADMIN_PERM,
		.internal_flags = NL80211_FLAG_NEED_NETDEV_UP |
				  NL80211_FLAG_NEED_RTNL,
	},
	{
		.cmd = NL80211_CMD_AUTHENTICATE,
		.doit = nl80211_authenticate,
		.policy = nl80211_policy,
		.flags = GENL_ADMIN_PERM,
		.internal_flags = NL80211_FLAG_NEED_NETDEV_UP |
				  NL80211_FLAG_NEED_RTNL,
	},
	{
		.cmd = NL80211_CMD_ASSOCIATE,
		.doit = nl80211_associate,
		.policy = nl80211_policy,
		.flags = GENL_ADMIN_PERM,
		.internal_flags = NL80211_FLAG_NEED_NETDEV_UP |
				  NL80211_FLAG_NEED_RTNL,
	},
	{
		.cmd = NL80211_CMD_DEAUTHENTICATE,
		.doit = nl80211_deauthenticate,
		.policy = nl80211_policy,
		.flags = GENL_ADMIN_PERM,
		.internal_flags = NL80211_FLAG_NEED_NETDEV_UP |
				  NL80211_FLAG_NEED_RTNL,
	},
	{
		.cmd = NL80211_CMD_DISASSOCIATE,
		.doit = nl80211_disassociate,
		.policy = nl80211_policy,
		.flags = GENL_ADMIN_PERM,
		.internal_flags = NL80211_FLAG_NEED_NETDEV_UP |
				  NL80211_FLAG_NEED_RTNL,
	},
	{
		.cmd = NL80211_CMD_JOIN_IBSS,
		.doit = nl80211_join_ibss,
		.policy = nl80211_policy,
		.flags = GENL_ADMIN_PERM,
		.internal_flags = NL80211_FLAG_NEED_NETDEV_UP |
				  NL80211_FLAG_NEED_RTNL,
	},
	{
		.cmd = NL80211_CMD_LEAVE_IBSS,
		.doit = nl80211_leave_ibss,
		.policy = nl80211_policy,
		.flags = GENL_ADMIN_PERM,
		.internal_flags = NL80211_FLAG_NEED_NETDEV_UP |
				  NL80211_FLAG_NEED_RTNL,
	},
#ifdef CONFIG_NL80211_TESTMODE
	{
		.cmd = NL80211_CMD_TESTMODE,
		.doit = nl80211_testmode_do,
		.policy = nl80211_policy,
		.flags = GENL_ADMIN_PERM,
		.internal_flags = NL80211_FLAG_NEED_WIPHY |
				  NL80211_FLAG_NEED_RTNL,
	},
#endif
	{
		.cmd = NL80211_CMD_CONNECT,
		.doit = nl80211_connect,
		.policy = nl80211_policy,
		.flags = GENL_ADMIN_PERM,
		.internal_flags = NL80211_FLAG_NEED_NETDEV_UP |
				  NL80211_FLAG_NEED_RTNL,
	},
	{
		.cmd = NL80211_CMD_DISCONNECT,
		.doit = nl80211_disconnect,
		.policy = nl80211_policy,
		.flags = GENL_ADMIN_PERM,
		.internal_flags = NL80211_FLAG_NEED_NETDEV_UP |
				  NL80211_FLAG_NEED_RTNL,
	},
	{
		.cmd = NL80211_CMD_SET_WIPHY_NETNS,
		.doit = nl80211_wiphy_netns,
		.policy = nl80211_policy,
		.flags = GENL_ADMIN_PERM,
		.internal_flags = NL80211_FLAG_NEED_WIPHY |
				  NL80211_FLAG_NEED_RTNL,
	},
	{
		.cmd = NL80211_CMD_GET_SURVEY,
		.policy = nl80211_policy,
		.dumpit = nl80211_dump_survey,
	},
	{
		.cmd = NL80211_CMD_SET_PMKSA,
		.doit = nl80211_setdel_pmksa,
		.policy = nl80211_policy,
		.flags = GENL_ADMIN_PERM,
		.internal_flags = NL80211_FLAG_NEED_NETDEV |
				  NL80211_FLAG_NEED_RTNL,
	},
	{
		.cmd = NL80211_CMD_DEL_PMKSA,
		.doit = nl80211_setdel_pmksa,
		.policy = nl80211_policy,
		.flags = GENL_ADMIN_PERM,
		.internal_flags = NL80211_FLAG_NEED_NETDEV |
				  NL80211_FLAG_NEED_RTNL,
	},
	{
		.cmd = NL80211_CMD_FLUSH_PMKSA,
		.doit = nl80211_flush_pmksa,
		.policy = nl80211_policy,
		.flags = GENL_ADMIN_PERM,
		.internal_flags = NL80211_FLAG_NEED_NETDEV |
				  NL80211_FLAG_NEED_RTNL,
	},
	{
		.cmd = NL80211_CMD_REMAIN_ON_CHANNEL,
		.doit = nl80211_remain_on_channel,
		.policy = nl80211_policy,
		.flags = GENL_ADMIN_PERM,
		.internal_flags = NL80211_FLAG_NEED_NETDEV_UP |
				  NL80211_FLAG_NEED_RTNL,
	},
	{
		.cmd = NL80211_CMD_CANCEL_REMAIN_ON_CHANNEL,
		.doit = nl80211_cancel_remain_on_channel,
		.policy = nl80211_policy,
		.flags = GENL_ADMIN_PERM,
		.internal_flags = NL80211_FLAG_NEED_NETDEV_UP |
				  NL80211_FLAG_NEED_RTNL,
	},
	{
		.cmd = NL80211_CMD_SET_TX_BITRATE_MASK,
		.doit = nl80211_set_tx_bitrate_mask,
		.policy = nl80211_policy,
		.flags = GENL_ADMIN_PERM,
		.internal_flags = NL80211_FLAG_NEED_NETDEV |
				  NL80211_FLAG_NEED_RTNL,
	},
	{
		.cmd = NL80211_CMD_REGISTER_FRAME,
		.doit = nl80211_register_mgmt,
		.policy = nl80211_policy,
		.flags = GENL_ADMIN_PERM,
		.internal_flags = NL80211_FLAG_NEED_NETDEV |
				  NL80211_FLAG_NEED_RTNL,
	},
	{
		.cmd = NL80211_CMD_FRAME,
		.doit = nl80211_tx_mgmt,
		.policy = nl80211_policy,
		.flags = GENL_ADMIN_PERM,
		.internal_flags = NL80211_FLAG_NEED_NETDEV_UP |
				  NL80211_FLAG_NEED_RTNL,
	},
	{
		.cmd = NL80211_CMD_FRAME_WAIT_CANCEL,
		.doit = nl80211_tx_mgmt_cancel_wait,
		.policy = nl80211_policy,
		.flags = GENL_ADMIN_PERM,
		.internal_flags = NL80211_FLAG_NEED_NETDEV_UP |
				  NL80211_FLAG_NEED_RTNL,
	},
	{
		.cmd = NL80211_CMD_SET_POWER_SAVE,
		.doit = nl80211_set_power_save,
		.policy = nl80211_policy,
		.flags = GENL_ADMIN_PERM,
		.internal_flags = NL80211_FLAG_NEED_NETDEV |
				  NL80211_FLAG_NEED_RTNL,
	},
	{
		.cmd = NL80211_CMD_GET_POWER_SAVE,
		.doit = nl80211_get_power_save,
		.policy = nl80211_policy,
		/* can be retrieved by unprivileged users */
		.internal_flags = NL80211_FLAG_NEED_NETDEV |
				  NL80211_FLAG_NEED_RTNL,
	},
	{
		.cmd = NL80211_CMD_SET_CQM,
		.doit = nl80211_set_cqm,
		.policy = nl80211_policy,
		.flags = GENL_ADMIN_PERM,
		.internal_flags = NL80211_FLAG_NEED_NETDEV |
				  NL80211_FLAG_NEED_RTNL,
	},
	{
		.cmd = NL80211_CMD_SET_CHANNEL,
		.doit = nl80211_set_channel,
		.policy = nl80211_policy,
		.flags = GENL_ADMIN_PERM,
		.internal_flags = NL80211_FLAG_NEED_NETDEV |
				  NL80211_FLAG_NEED_RTNL,
	},
	{
		.cmd = NL80211_CMD_SET_WDS_PEER,
		.doit = nl80211_set_wds_peer,
		.policy = nl80211_policy,
		.flags = GENL_ADMIN_PERM,
		.internal_flags = NL80211_FLAG_NEED_NETDEV |
				  NL80211_FLAG_NEED_RTNL,
	},
	{
		.cmd = NL80211_CMD_JOIN_MESH,
		.doit = nl80211_join_mesh,
		.policy = nl80211_policy,
		.flags = GENL_ADMIN_PERM,
		.internal_flags = NL80211_FLAG_NEED_NETDEV_UP |
				  NL80211_FLAG_NEED_RTNL,
	},
	{
		.cmd = NL80211_CMD_LEAVE_MESH,
		.doit = nl80211_leave_mesh,
		.policy = nl80211_policy,
		.flags = GENL_ADMIN_PERM,
		.internal_flags = NL80211_FLAG_NEED_NETDEV_UP |
				  NL80211_FLAG_NEED_RTNL,
	},
	{
		.cmd = NL80211_CMD_GET_WOWLAN,
		.doit = nl80211_get_wowlan,
		.policy = nl80211_policy,
		/* can be retrieved by unprivileged users */
		.internal_flags = NL80211_FLAG_NEED_WIPHY |
				  NL80211_FLAG_NEED_RTNL,
	},
	{
		.cmd = NL80211_CMD_SET_WOWLAN,
		.doit = nl80211_set_wowlan,
		.policy = nl80211_policy,
		.flags = GENL_ADMIN_PERM,
		.internal_flags = NL80211_FLAG_NEED_WIPHY |
				  NL80211_FLAG_NEED_RTNL,
	},
};

static struct genl_multicast_group nl80211_mlme_mcgrp = {
	.name = "mlme",
};

/* multicast groups */
static struct genl_multicast_group nl80211_config_mcgrp = {
	.name = "config",
};
static struct genl_multicast_group nl80211_scan_mcgrp = {
	.name = "scan",
};
static struct genl_multicast_group nl80211_regulatory_mcgrp = {
	.name = "regulatory",
};

/* notification functions */

void nl80211_notify_dev_rename(struct cfg80211_registered_device *rdev)
{
	struct sk_buff *msg;

	msg = nlmsg_new(NLMSG_DEFAULT_SIZE, GFP_KERNEL);
	if (!msg)
		return;

	if (nl80211_send_wiphy(msg, 0, 0, 0, rdev) < 0) {
		nlmsg_free(msg);
		return;
	}

	genlmsg_multicast_netns(wiphy_net(&rdev->wiphy), msg, 0,
				nl80211_config_mcgrp.id, GFP_KERNEL);
}

static int nl80211_add_scan_req(struct sk_buff *msg,
				struct cfg80211_registered_device *rdev)
{
	struct cfg80211_scan_request *req = rdev->scan_req;
	struct nlattr *nest;
	int i;

	ASSERT_RDEV_LOCK(rdev);

	if (WARN_ON(!req))
		return 0;

	nest = nla_nest_start(msg, NL80211_ATTR_SCAN_SSIDS);
	if (!nest)
		goto nla_put_failure;
	for (i = 0; i < req->n_ssids; i++)
		NLA_PUT(msg, i, req->ssids[i].ssid_len, req->ssids[i].ssid);
	nla_nest_end(msg, nest);

	nest = nla_nest_start(msg, NL80211_ATTR_SCAN_FREQUENCIES);
	if (!nest)
		goto nla_put_failure;
	for (i = 0; i < req->n_channels; i++)
		NLA_PUT_U32(msg, i, req->channels[i]->center_freq);
	nla_nest_end(msg, nest);

	if (req->ie)
		NLA_PUT(msg, NL80211_ATTR_IE, req->ie_len, req->ie);

	return 0;
 nla_put_failure:
	return -ENOBUFS;
}

static int nl80211_send_scan_msg(struct sk_buff *msg,
				 struct cfg80211_registered_device *rdev,
				 struct net_device *netdev,
				 u32 pid, u32 seq, int flags,
				 u32 cmd)
{
	void *hdr;

	hdr = nl80211hdr_put(msg, pid, seq, flags, cmd);
	if (!hdr)
		return -1;

	NLA_PUT_U32(msg, NL80211_ATTR_WIPHY, rdev->wiphy_idx);
	NLA_PUT_U32(msg, NL80211_ATTR_IFINDEX, netdev->ifindex);

	/* ignore errors and send incomplete event anyway */
	nl80211_add_scan_req(msg, rdev);

	return genlmsg_end(msg, hdr);

 nla_put_failure:
	genlmsg_cancel(msg, hdr);
	return -EMSGSIZE;
}

static int
nl80211_send_sched_scan_msg(struct sk_buff *msg,
			    struct cfg80211_registered_device *rdev,
			    struct net_device *netdev,
			    u32 pid, u32 seq, int flags, u32 cmd)
{
	void *hdr;

	hdr = nl80211hdr_put(msg, pid, seq, flags, cmd);
	if (!hdr)
		return -1;

	NLA_PUT_U32(msg, NL80211_ATTR_WIPHY, rdev->wiphy_idx);
	NLA_PUT_U32(msg, NL80211_ATTR_IFINDEX, netdev->ifindex);

	return genlmsg_end(msg, hdr);

 nla_put_failure:
	genlmsg_cancel(msg, hdr);
	return -EMSGSIZE;
}

void nl80211_send_scan_start(struct cfg80211_registered_device *rdev,
			     struct net_device *netdev)
{
	struct sk_buff *msg;

	msg = nlmsg_new(NLMSG_GOODSIZE, GFP_KERNEL);
	if (!msg)
		return;

	if (nl80211_send_scan_msg(msg, rdev, netdev, 0, 0, 0,
				  NL80211_CMD_TRIGGER_SCAN) < 0) {
		nlmsg_free(msg);
		return;
	}

	genlmsg_multicast_netns(wiphy_net(&rdev->wiphy), msg, 0,
				nl80211_scan_mcgrp.id, GFP_KERNEL);
}

void nl80211_send_scan_done(struct cfg80211_registered_device *rdev,
			    struct net_device *netdev)
{
	struct sk_buff *msg;

	msg = nlmsg_new(NLMSG_DEFAULT_SIZE, GFP_KERNEL);
	if (!msg)
		return;

	if (nl80211_send_scan_msg(msg, rdev, netdev, 0, 0, 0,
				  NL80211_CMD_NEW_SCAN_RESULTS) < 0) {
		nlmsg_free(msg);
		return;
	}

	genlmsg_multicast_netns(wiphy_net(&rdev->wiphy), msg, 0,
				nl80211_scan_mcgrp.id, GFP_KERNEL);
}

void nl80211_send_scan_aborted(struct cfg80211_registered_device *rdev,
			       struct net_device *netdev)
{
	struct sk_buff *msg;

	msg = nlmsg_new(NLMSG_DEFAULT_SIZE, GFP_KERNEL);
	if (!msg)
		return;

	if (nl80211_send_scan_msg(msg, rdev, netdev, 0, 0, 0,
				  NL80211_CMD_SCAN_ABORTED) < 0) {
		nlmsg_free(msg);
		return;
	}

	genlmsg_multicast_netns(wiphy_net(&rdev->wiphy), msg, 0,
				nl80211_scan_mcgrp.id, GFP_KERNEL);
}

void nl80211_send_sched_scan_results(struct cfg80211_registered_device *rdev,
				     struct net_device *netdev)
{
	struct sk_buff *msg;

	msg = nlmsg_new(NLMSG_DEFAULT_SIZE, GFP_KERNEL);
	if (!msg)
		return;

	if (nl80211_send_sched_scan_msg(msg, rdev, netdev, 0, 0, 0,
					NL80211_CMD_SCHED_SCAN_RESULTS) < 0) {
		nlmsg_free(msg);
		return;
	}

	genlmsg_multicast_netns(wiphy_net(&rdev->wiphy), msg, 0,
				nl80211_scan_mcgrp.id, GFP_KERNEL);
}

void nl80211_send_sched_scan(struct cfg80211_registered_device *rdev,
			     struct net_device *netdev, u32 cmd)
{
	struct sk_buff *msg;

	msg = nlmsg_new(NLMSG_GOODSIZE, GFP_KERNEL);
	if (!msg)
		return;

	if (nl80211_send_sched_scan_msg(msg, rdev, netdev, 0, 0, 0, cmd) < 0) {
		nlmsg_free(msg);
		return;
	}

	genlmsg_multicast_netns(wiphy_net(&rdev->wiphy), msg, 0,
				nl80211_scan_mcgrp.id, GFP_KERNEL);
}

/*
 * This can happen on global regulatory changes or device specific settings
 * based on custom world regulatory domains.
 */
void nl80211_send_reg_change_event(struct regulatory_request *request)
{
	struct sk_buff *msg;
	void *hdr;

	msg = nlmsg_new(NLMSG_DEFAULT_SIZE, GFP_KERNEL);
	if (!msg)
		return;

	hdr = nl80211hdr_put(msg, 0, 0, 0, NL80211_CMD_REG_CHANGE);
	if (!hdr) {
		nlmsg_free(msg);
		return;
	}

	/* Userspace can always count this one always being set */
	NLA_PUT_U8(msg, NL80211_ATTR_REG_INITIATOR, request->initiator);

	if (request->alpha2[0] == '0' && request->alpha2[1] == '0')
		NLA_PUT_U8(msg, NL80211_ATTR_REG_TYPE,
			   NL80211_REGDOM_TYPE_WORLD);
	else if (request->alpha2[0] == '9' && request->alpha2[1] == '9')
		NLA_PUT_U8(msg, NL80211_ATTR_REG_TYPE,
			   NL80211_REGDOM_TYPE_CUSTOM_WORLD);
	else if ((request->alpha2[0] == '9' && request->alpha2[1] == '8') ||
		 request->intersect)
		NLA_PUT_U8(msg, NL80211_ATTR_REG_TYPE,
			   NL80211_REGDOM_TYPE_INTERSECTION);
	else {
		NLA_PUT_U8(msg, NL80211_ATTR_REG_TYPE,
			   NL80211_REGDOM_TYPE_COUNTRY);
		NLA_PUT_STRING(msg, NL80211_ATTR_REG_ALPHA2, request->alpha2);
	}

	if (wiphy_idx_valid(request->wiphy_idx))
		NLA_PUT_U32(msg, NL80211_ATTR_WIPHY, request->wiphy_idx);

	if (genlmsg_end(msg, hdr) < 0) {
		nlmsg_free(msg);
		return;
	}

	rcu_read_lock();
	genlmsg_multicast_allns(msg, 0, nl80211_regulatory_mcgrp.id,
				GFP_ATOMIC);
	rcu_read_unlock();

	return;

nla_put_failure:
	genlmsg_cancel(msg, hdr);
	nlmsg_free(msg);
}

static void nl80211_send_mlme_event(struct cfg80211_registered_device *rdev,
				    struct net_device *netdev,
				    const u8 *buf, size_t len,
				    enum nl80211_commands cmd, gfp_t gfp)
{
	struct sk_buff *msg;
	void *hdr;

	msg = nlmsg_new(NLMSG_DEFAULT_SIZE, gfp);
	if (!msg)
		return;

	hdr = nl80211hdr_put(msg, 0, 0, 0, cmd);
	if (!hdr) {
		nlmsg_free(msg);
		return;
	}

	NLA_PUT_U32(msg, NL80211_ATTR_WIPHY, rdev->wiphy_idx);
	NLA_PUT_U32(msg, NL80211_ATTR_IFINDEX, netdev->ifindex);
	NLA_PUT(msg, NL80211_ATTR_FRAME, len, buf);

	if (genlmsg_end(msg, hdr) < 0) {
		nlmsg_free(msg);
		return;
	}

	genlmsg_multicast_netns(wiphy_net(&rdev->wiphy), msg, 0,
				nl80211_mlme_mcgrp.id, gfp);
	return;

 nla_put_failure:
	genlmsg_cancel(msg, hdr);
	nlmsg_free(msg);
}

void nl80211_send_rx_auth(struct cfg80211_registered_device *rdev,
			  struct net_device *netdev, const u8 *buf,
			  size_t len, gfp_t gfp)
{
	nl80211_send_mlme_event(rdev, netdev, buf, len,
				NL80211_CMD_AUTHENTICATE, gfp);
}

void nl80211_send_rx_assoc(struct cfg80211_registered_device *rdev,
			   struct net_device *netdev, const u8 *buf,
			   size_t len, gfp_t gfp)
{
	nl80211_send_mlme_event(rdev, netdev, buf, len,
				NL80211_CMD_ASSOCIATE, gfp);
}

void nl80211_send_deauth(struct cfg80211_registered_device *rdev,
			 struct net_device *netdev, const u8 *buf,
			 size_t len, gfp_t gfp)
{
	nl80211_send_mlme_event(rdev, netdev, buf, len,
				NL80211_CMD_DEAUTHENTICATE, gfp);
}

void nl80211_send_disassoc(struct cfg80211_registered_device *rdev,
			   struct net_device *netdev, const u8 *buf,
			   size_t len, gfp_t gfp)
{
	nl80211_send_mlme_event(rdev, netdev, buf, len,
				NL80211_CMD_DISASSOCIATE, gfp);
}

void nl80211_send_unprot_deauth(struct cfg80211_registered_device *rdev,
				struct net_device *netdev, const u8 *buf,
				size_t len, gfp_t gfp)
{
	nl80211_send_mlme_event(rdev, netdev, buf, len,
				NL80211_CMD_UNPROT_DEAUTHENTICATE, gfp);
}

void nl80211_send_unprot_disassoc(struct cfg80211_registered_device *rdev,
				  struct net_device *netdev, const u8 *buf,
				  size_t len, gfp_t gfp)
{
	nl80211_send_mlme_event(rdev, netdev, buf, len,
				NL80211_CMD_UNPROT_DISASSOCIATE, gfp);
}

static void nl80211_send_mlme_timeout(struct cfg80211_registered_device *rdev,
				      struct net_device *netdev, int cmd,
				      const u8 *addr, gfp_t gfp)
{
	struct sk_buff *msg;
	void *hdr;

	msg = nlmsg_new(NLMSG_DEFAULT_SIZE, gfp);
	if (!msg)
		return;

	hdr = nl80211hdr_put(msg, 0, 0, 0, cmd);
	if (!hdr) {
		nlmsg_free(msg);
		return;
	}

	NLA_PUT_U32(msg, NL80211_ATTR_WIPHY, rdev->wiphy_idx);
	NLA_PUT_U32(msg, NL80211_ATTR_IFINDEX, netdev->ifindex);
	NLA_PUT_FLAG(msg, NL80211_ATTR_TIMED_OUT);
	NLA_PUT(msg, NL80211_ATTR_MAC, ETH_ALEN, addr);

	if (genlmsg_end(msg, hdr) < 0) {
		nlmsg_free(msg);
		return;
	}

	genlmsg_multicast_netns(wiphy_net(&rdev->wiphy), msg, 0,
				nl80211_mlme_mcgrp.id, gfp);
	return;

 nla_put_failure:
	genlmsg_cancel(msg, hdr);
	nlmsg_free(msg);
}

void nl80211_send_auth_timeout(struct cfg80211_registered_device *rdev,
			       struct net_device *netdev, const u8 *addr,
			       gfp_t gfp)
{
	nl80211_send_mlme_timeout(rdev, netdev, NL80211_CMD_AUTHENTICATE,
				  addr, gfp);
}

void nl80211_send_assoc_timeout(struct cfg80211_registered_device *rdev,
				struct net_device *netdev, const u8 *addr,
				gfp_t gfp)
{
	nl80211_send_mlme_timeout(rdev, netdev, NL80211_CMD_ASSOCIATE,
				  addr, gfp);
}

void nl80211_send_connect_result(struct cfg80211_registered_device *rdev,
				 struct net_device *netdev, const u8 *bssid,
				 const u8 *req_ie, size_t req_ie_len,
				 const u8 *resp_ie, size_t resp_ie_len,
				 u16 status, gfp_t gfp)
{
	struct sk_buff *msg;
	void *hdr;

	msg = nlmsg_new(NLMSG_GOODSIZE, gfp);
	if (!msg)
		return;

	hdr = nl80211hdr_put(msg, 0, 0, 0, NL80211_CMD_CONNECT);
	if (!hdr) {
		nlmsg_free(msg);
		return;
	}

	NLA_PUT_U32(msg, NL80211_ATTR_WIPHY, rdev->wiphy_idx);
	NLA_PUT_U32(msg, NL80211_ATTR_IFINDEX, netdev->ifindex);
	if (bssid)
		NLA_PUT(msg, NL80211_ATTR_MAC, ETH_ALEN, bssid);
	NLA_PUT_U16(msg, NL80211_ATTR_STATUS_CODE, status);
	if (req_ie)
		NLA_PUT(msg, NL80211_ATTR_REQ_IE, req_ie_len, req_ie);
	if (resp_ie)
		NLA_PUT(msg, NL80211_ATTR_RESP_IE, resp_ie_len, resp_ie);

	if (genlmsg_end(msg, hdr) < 0) {
		nlmsg_free(msg);
		return;
	}

	genlmsg_multicast_netns(wiphy_net(&rdev->wiphy), msg, 0,
				nl80211_mlme_mcgrp.id, gfp);
	return;

 nla_put_failure:
	genlmsg_cancel(msg, hdr);
	nlmsg_free(msg);

}

void nl80211_send_roamed(struct cfg80211_registered_device *rdev,
			 struct net_device *netdev, const u8 *bssid,
			 const u8 *req_ie, size_t req_ie_len,
			 const u8 *resp_ie, size_t resp_ie_len, gfp_t gfp)
{
	struct sk_buff *msg;
	void *hdr;

	msg = nlmsg_new(NLMSG_GOODSIZE, gfp);
	if (!msg)
		return;

	hdr = nl80211hdr_put(msg, 0, 0, 0, NL80211_CMD_ROAM);
	if (!hdr) {
		nlmsg_free(msg);
		return;
	}

	NLA_PUT_U32(msg, NL80211_ATTR_WIPHY, rdev->wiphy_idx);
	NLA_PUT_U32(msg, NL80211_ATTR_IFINDEX, netdev->ifindex);
	NLA_PUT(msg, NL80211_ATTR_MAC, ETH_ALEN, bssid);
	if (req_ie)
		NLA_PUT(msg, NL80211_ATTR_REQ_IE, req_ie_len, req_ie);
	if (resp_ie)
		NLA_PUT(msg, NL80211_ATTR_RESP_IE, resp_ie_len, resp_ie);

	if (genlmsg_end(msg, hdr) < 0) {
		nlmsg_free(msg);
		return;
	}

	genlmsg_multicast_netns(wiphy_net(&rdev->wiphy), msg, 0,
				nl80211_mlme_mcgrp.id, gfp);
	return;

 nla_put_failure:
	genlmsg_cancel(msg, hdr);
	nlmsg_free(msg);

}

void nl80211_send_disconnected(struct cfg80211_registered_device *rdev,
			       struct net_device *netdev, u16 reason,
			       const u8 *ie, size_t ie_len, bool from_ap)
{
	struct sk_buff *msg;
	void *hdr;

	msg = nlmsg_new(NLMSG_GOODSIZE, GFP_KERNEL);
	if (!msg)
		return;

	hdr = nl80211hdr_put(msg, 0, 0, 0, NL80211_CMD_DISCONNECT);
	if (!hdr) {
		nlmsg_free(msg);
		return;
	}

	NLA_PUT_U32(msg, NL80211_ATTR_WIPHY, rdev->wiphy_idx);
	NLA_PUT_U32(msg, NL80211_ATTR_IFINDEX, netdev->ifindex);
	if (from_ap && reason)
		NLA_PUT_U16(msg, NL80211_ATTR_REASON_CODE, reason);
	if (from_ap)
		NLA_PUT_FLAG(msg, NL80211_ATTR_DISCONNECTED_BY_AP);
	if (ie)
		NLA_PUT(msg, NL80211_ATTR_IE, ie_len, ie);

	if (genlmsg_end(msg, hdr) < 0) {
		nlmsg_free(msg);
		return;
	}

	genlmsg_multicast_netns(wiphy_net(&rdev->wiphy), msg, 0,
				nl80211_mlme_mcgrp.id, GFP_KERNEL);
	return;

 nla_put_failure:
	genlmsg_cancel(msg, hdr);
	nlmsg_free(msg);

}

void nl80211_send_ibss_bssid(struct cfg80211_registered_device *rdev,
			     struct net_device *netdev, const u8 *bssid,
			     gfp_t gfp)
{
	struct sk_buff *msg;
	void *hdr;

	msg = nlmsg_new(NLMSG_DEFAULT_SIZE, gfp);
	if (!msg)
		return;

	hdr = nl80211hdr_put(msg, 0, 0, 0, NL80211_CMD_JOIN_IBSS);
	if (!hdr) {
		nlmsg_free(msg);
		return;
	}

	NLA_PUT_U32(msg, NL80211_ATTR_WIPHY, rdev->wiphy_idx);
	NLA_PUT_U32(msg, NL80211_ATTR_IFINDEX, netdev->ifindex);
	NLA_PUT(msg, NL80211_ATTR_MAC, ETH_ALEN, bssid);

	if (genlmsg_end(msg, hdr) < 0) {
		nlmsg_free(msg);
		return;
	}

	genlmsg_multicast_netns(wiphy_net(&rdev->wiphy), msg, 0,
				nl80211_mlme_mcgrp.id, gfp);
	return;

 nla_put_failure:
	genlmsg_cancel(msg, hdr);
	nlmsg_free(msg);
}

void nl80211_send_new_peer_candidate(struct cfg80211_registered_device *rdev,
		struct net_device *netdev,
		const u8 *macaddr, const u8* ie, u8 ie_len,
		gfp_t gfp)
{
	struct sk_buff *msg;
	void *hdr;

	msg = nlmsg_new(NLMSG_DEFAULT_SIZE, gfp);
	if (!msg)
		return;

	hdr = nl80211hdr_put(msg, 0, 0, 0, NL80211_CMD_NEW_PEER_CANDIDATE);
	if (!hdr) {
		nlmsg_free(msg);
		return;
	}

	NLA_PUT_U32(msg, NL80211_ATTR_WIPHY, rdev->wiphy_idx);
	NLA_PUT_U32(msg, NL80211_ATTR_IFINDEX, netdev->ifindex);
	NLA_PUT(msg, NL80211_ATTR_MAC, ETH_ALEN, macaddr);
	if (ie_len && ie)
		NLA_PUT(msg, NL80211_ATTR_IE, ie_len , ie);

	if (genlmsg_end(msg, hdr) < 0) {
		nlmsg_free(msg);
		return;
	}

	genlmsg_multicast_netns(wiphy_net(&rdev->wiphy), msg, 0,
				nl80211_mlme_mcgrp.id, gfp);
	return;

 nla_put_failure:
	genlmsg_cancel(msg, hdr);
	nlmsg_free(msg);
}

void nl80211_michael_mic_failure(struct cfg80211_registered_device *rdev,
				 struct net_device *netdev, const u8 *addr,
				 enum nl80211_key_type key_type, int key_id,
				 const u8 *tsc, gfp_t gfp)
{
	struct sk_buff *msg;
	void *hdr;

	msg = nlmsg_new(NLMSG_DEFAULT_SIZE, gfp);
	if (!msg)
		return;

	hdr = nl80211hdr_put(msg, 0, 0, 0, NL80211_CMD_MICHAEL_MIC_FAILURE);
	if (!hdr) {
		nlmsg_free(msg);
		return;
	}

	NLA_PUT_U32(msg, NL80211_ATTR_WIPHY, rdev->wiphy_idx);
	NLA_PUT_U32(msg, NL80211_ATTR_IFINDEX, netdev->ifindex);
	if (addr)
		NLA_PUT(msg, NL80211_ATTR_MAC, ETH_ALEN, addr);
	NLA_PUT_U32(msg, NL80211_ATTR_KEY_TYPE, key_type);
	NLA_PUT_U8(msg, NL80211_ATTR_KEY_IDX, key_id);
	if (tsc)
		NLA_PUT(msg, NL80211_ATTR_KEY_SEQ, 6, tsc);

	if (genlmsg_end(msg, hdr) < 0) {
		nlmsg_free(msg);
		return;
	}

	genlmsg_multicast_netns(wiphy_net(&rdev->wiphy), msg, 0,
				nl80211_mlme_mcgrp.id, gfp);
	return;

 nla_put_failure:
	genlmsg_cancel(msg, hdr);
	nlmsg_free(msg);
}

void nl80211_send_beacon_hint_event(struct wiphy *wiphy,
				    struct ieee80211_channel *channel_before,
				    struct ieee80211_channel *channel_after)
{
	struct sk_buff *msg;
	void *hdr;
	struct nlattr *nl_freq;

	msg = nlmsg_new(NLMSG_DEFAULT_SIZE, GFP_ATOMIC);
	if (!msg)
		return;

	hdr = nl80211hdr_put(msg, 0, 0, 0, NL80211_CMD_REG_BEACON_HINT);
	if (!hdr) {
		nlmsg_free(msg);
		return;
	}

	/*
	 * Since we are applying the beacon hint to a wiphy we know its
	 * wiphy_idx is valid
	 */
	NLA_PUT_U32(msg, NL80211_ATTR_WIPHY, get_wiphy_idx(wiphy));

	/* Before */
	nl_freq = nla_nest_start(msg, NL80211_ATTR_FREQ_BEFORE);
	if (!nl_freq)
		goto nla_put_failure;
	if (nl80211_msg_put_channel(msg, channel_before))
		goto nla_put_failure;
	nla_nest_end(msg, nl_freq);

	/* After */
	nl_freq = nla_nest_start(msg, NL80211_ATTR_FREQ_AFTER);
	if (!nl_freq)
		goto nla_put_failure;
	if (nl80211_msg_put_channel(msg, channel_after))
		goto nla_put_failure;
	nla_nest_end(msg, nl_freq);

	if (genlmsg_end(msg, hdr) < 0) {
		nlmsg_free(msg);
		return;
	}

	rcu_read_lock();
	genlmsg_multicast_allns(msg, 0, nl80211_regulatory_mcgrp.id,
				GFP_ATOMIC);
	rcu_read_unlock();

	return;

nla_put_failure:
	genlmsg_cancel(msg, hdr);
	nlmsg_free(msg);
}

static void nl80211_send_remain_on_chan_event(
	int cmd, struct cfg80211_registered_device *rdev,
	struct net_device *netdev, u64 cookie,
	struct ieee80211_channel *chan,
	enum nl80211_channel_type channel_type,
	unsigned int duration, gfp_t gfp)
{
	struct sk_buff *msg;
	void *hdr;

	msg = nlmsg_new(NLMSG_DEFAULT_SIZE, gfp);
	if (!msg)
		return;

	hdr = nl80211hdr_put(msg, 0, 0, 0, cmd);
	if (!hdr) {
		nlmsg_free(msg);
		return;
	}

	NLA_PUT_U32(msg, NL80211_ATTR_WIPHY, rdev->wiphy_idx);
	NLA_PUT_U32(msg, NL80211_ATTR_IFINDEX, netdev->ifindex);
	NLA_PUT_U32(msg, NL80211_ATTR_WIPHY_FREQ, chan->center_freq);
	NLA_PUT_U32(msg, NL80211_ATTR_WIPHY_CHANNEL_TYPE, channel_type);
	NLA_PUT_U64(msg, NL80211_ATTR_COOKIE, cookie);

	if (cmd == NL80211_CMD_REMAIN_ON_CHANNEL)
		NLA_PUT_U32(msg, NL80211_ATTR_DURATION, duration);

	if (genlmsg_end(msg, hdr) < 0) {
		nlmsg_free(msg);
		return;
	}

	genlmsg_multicast_netns(wiphy_net(&rdev->wiphy), msg, 0,
				nl80211_mlme_mcgrp.id, gfp);
	return;

 nla_put_failure:
	genlmsg_cancel(msg, hdr);
	nlmsg_free(msg);
}

void nl80211_send_remain_on_channel(struct cfg80211_registered_device *rdev,
				    struct net_device *netdev, u64 cookie,
				    struct ieee80211_channel *chan,
				    enum nl80211_channel_type channel_type,
				    unsigned int duration, gfp_t gfp)
{
	nl80211_send_remain_on_chan_event(NL80211_CMD_REMAIN_ON_CHANNEL,
					  rdev, netdev, cookie, chan,
					  channel_type, duration, gfp);
}

void nl80211_send_remain_on_channel_cancel(
	struct cfg80211_registered_device *rdev, struct net_device *netdev,
	u64 cookie, struct ieee80211_channel *chan,
	enum nl80211_channel_type channel_type, gfp_t gfp)
{
	nl80211_send_remain_on_chan_event(NL80211_CMD_CANCEL_REMAIN_ON_CHANNEL,
					  rdev, netdev, cookie, chan,
					  channel_type, 0, gfp);
}

void nl80211_send_sta_event(struct cfg80211_registered_device *rdev,
			    struct net_device *dev, const u8 *mac_addr,
			    struct station_info *sinfo, gfp_t gfp)
{
	struct sk_buff *msg;

	msg = nlmsg_new(NLMSG_GOODSIZE, gfp);
	if (!msg)
		return;

	if (nl80211_send_station(msg, 0, 0, 0, dev, mac_addr, sinfo) < 0) {
		nlmsg_free(msg);
		return;
	}

	genlmsg_multicast_netns(wiphy_net(&rdev->wiphy), msg, 0,
				nl80211_mlme_mcgrp.id, gfp);
}

void nl80211_send_sta_del_event(struct cfg80211_registered_device *rdev,
				struct net_device *dev, const u8 *mac_addr,
				gfp_t gfp)
{
	struct sk_buff *msg;
	void *hdr;

	msg = nlmsg_new(NLMSG_GOODSIZE, gfp);
	if (!msg)
		return;

	hdr = nl80211hdr_put(msg, 0, 0, 0, NL80211_CMD_DEL_STATION);
	if (!hdr) {
		nlmsg_free(msg);
		return;
	}

	NLA_PUT_U32(msg, NL80211_ATTR_IFINDEX, dev->ifindex);
	NLA_PUT(msg, NL80211_ATTR_MAC, ETH_ALEN, mac_addr);

	if (genlmsg_end(msg, hdr) < 0) {
		nlmsg_free(msg);
		return;
	}

	genlmsg_multicast_netns(wiphy_net(&rdev->wiphy), msg, 0,
				nl80211_mlme_mcgrp.id, gfp);
	return;

 nla_put_failure:
	genlmsg_cancel(msg, hdr);
	nlmsg_free(msg);
}

int nl80211_send_mgmt(struct cfg80211_registered_device *rdev,
		      struct net_device *netdev, u32 nlpid,
		      int freq, const u8 *buf, size_t len, gfp_t gfp)
{
	struct sk_buff *msg;
	void *hdr;
	int err;

	msg = nlmsg_new(NLMSG_DEFAULT_SIZE, gfp);
	if (!msg)
		return -ENOMEM;

	hdr = nl80211hdr_put(msg, 0, 0, 0, NL80211_CMD_FRAME);
	if (!hdr) {
		nlmsg_free(msg);
		return -ENOMEM;
	}

	NLA_PUT_U32(msg, NL80211_ATTR_WIPHY, rdev->wiphy_idx);
	NLA_PUT_U32(msg, NL80211_ATTR_IFINDEX, netdev->ifindex);
	NLA_PUT_U32(msg, NL80211_ATTR_WIPHY_FREQ, freq);
	NLA_PUT(msg, NL80211_ATTR_FRAME, len, buf);

	err = genlmsg_end(msg, hdr);
	if (err < 0) {
		nlmsg_free(msg);
		return err;
	}

	err = genlmsg_unicast(wiphy_net(&rdev->wiphy), msg, nlpid);
	if (err < 0)
		return err;
	return 0;

 nla_put_failure:
	genlmsg_cancel(msg, hdr);
	nlmsg_free(msg);
	return -ENOBUFS;
}

void nl80211_send_mgmt_tx_status(struct cfg80211_registered_device *rdev,
				 struct net_device *netdev, u64 cookie,
				 const u8 *buf, size_t len, bool ack,
				 gfp_t gfp)
{
	struct sk_buff *msg;
	void *hdr;

	msg = nlmsg_new(NLMSG_DEFAULT_SIZE, gfp);
	if (!msg)
		return;

	hdr = nl80211hdr_put(msg, 0, 0, 0, NL80211_CMD_FRAME_TX_STATUS);
	if (!hdr) {
		nlmsg_free(msg);
		return;
	}

	NLA_PUT_U32(msg, NL80211_ATTR_WIPHY, rdev->wiphy_idx);
	NLA_PUT_U32(msg, NL80211_ATTR_IFINDEX, netdev->ifindex);
	NLA_PUT(msg, NL80211_ATTR_FRAME, len, buf);
	NLA_PUT_U64(msg, NL80211_ATTR_COOKIE, cookie);
	if (ack)
		NLA_PUT_FLAG(msg, NL80211_ATTR_ACK);

	if (genlmsg_end(msg, hdr) < 0) {
		nlmsg_free(msg);
		return;
	}

	genlmsg_multicast(msg, 0, nl80211_mlme_mcgrp.id, gfp);
	return;

 nla_put_failure:
	genlmsg_cancel(msg, hdr);
	nlmsg_free(msg);
}

void
nl80211_send_cqm_rssi_notify(struct cfg80211_registered_device *rdev,
			     struct net_device *netdev,
			     enum nl80211_cqm_rssi_threshold_event rssi_event,
			     gfp_t gfp)
{
	struct sk_buff *msg;
	struct nlattr *pinfoattr;
	void *hdr;

	msg = nlmsg_new(NLMSG_GOODSIZE, gfp);
	if (!msg)
		return;

	hdr = nl80211hdr_put(msg, 0, 0, 0, NL80211_CMD_NOTIFY_CQM);
	if (!hdr) {
		nlmsg_free(msg);
		return;
	}

	NLA_PUT_U32(msg, NL80211_ATTR_WIPHY, rdev->wiphy_idx);
	NLA_PUT_U32(msg, NL80211_ATTR_IFINDEX, netdev->ifindex);

	pinfoattr = nla_nest_start(msg, NL80211_ATTR_CQM);
	if (!pinfoattr)
		goto nla_put_failure;

	NLA_PUT_U32(msg, NL80211_ATTR_CQM_RSSI_THRESHOLD_EVENT,
		    rssi_event);

	nla_nest_end(msg, pinfoattr);

	if (genlmsg_end(msg, hdr) < 0) {
		nlmsg_free(msg);
		return;
	}

	genlmsg_multicast_netns(wiphy_net(&rdev->wiphy), msg, 0,
				nl80211_mlme_mcgrp.id, gfp);
	return;

 nla_put_failure:
	genlmsg_cancel(msg, hdr);
	nlmsg_free(msg);
}

void
nl80211_send_cqm_pktloss_notify(struct cfg80211_registered_device *rdev,
				struct net_device *netdev, const u8 *peer,
				u32 num_packets, gfp_t gfp)
{
	struct sk_buff *msg;
	struct nlattr *pinfoattr;
	void *hdr;

	msg = nlmsg_new(NLMSG_GOODSIZE, gfp);
	if (!msg)
		return;

	hdr = nl80211hdr_put(msg, 0, 0, 0, NL80211_CMD_NOTIFY_CQM);
	if (!hdr) {
		nlmsg_free(msg);
		return;
	}

	NLA_PUT_U32(msg, NL80211_ATTR_WIPHY, rdev->wiphy_idx);
	NLA_PUT_U32(msg, NL80211_ATTR_IFINDEX, netdev->ifindex);
	NLA_PUT(msg, NL80211_ATTR_MAC, ETH_ALEN, peer);

	pinfoattr = nla_nest_start(msg, NL80211_ATTR_CQM);
	if (!pinfoattr)
		goto nla_put_failure;

	NLA_PUT_U32(msg, NL80211_ATTR_CQM_PKT_LOSS_EVENT, num_packets);

	nla_nest_end(msg, pinfoattr);

	if (genlmsg_end(msg, hdr) < 0) {
		nlmsg_free(msg);
		return;
	}

	genlmsg_multicast_netns(wiphy_net(&rdev->wiphy), msg, 0,
				nl80211_mlme_mcgrp.id, gfp);
	return;

 nla_put_failure:
	genlmsg_cancel(msg, hdr);
	nlmsg_free(msg);
}

static int nl80211_netlink_notify(struct notifier_block * nb,
				  unsigned long state,
				  void *_notify)
{
	struct netlink_notify *notify = _notify;
	struct cfg80211_registered_device *rdev;
	struct wireless_dev *wdev;

	if (state != NETLINK_URELEASE)
		return NOTIFY_DONE;

	rcu_read_lock();

	list_for_each_entry_rcu(rdev, &cfg80211_rdev_list, list)
		list_for_each_entry_rcu(wdev, &rdev->netdev_list, list)
			cfg80211_mlme_unregister_socket(wdev, notify->pid);

	rcu_read_unlock();

	return NOTIFY_DONE;
}

static struct notifier_block nl80211_netlink_notifier = {
	.notifier_call = nl80211_netlink_notify,
};

/* initialisation/exit functions */

int nl80211_init(void)
{
	int err;

	err = genl_register_family_with_ops(&nl80211_fam,
		nl80211_ops, ARRAY_SIZE(nl80211_ops));
	if (err)
		return err;

	err = genl_register_mc_group(&nl80211_fam, &nl80211_config_mcgrp);
	if (err)
		goto err_out;

	err = genl_register_mc_group(&nl80211_fam, &nl80211_scan_mcgrp);
	if (err)
		goto err_out;

	err = genl_register_mc_group(&nl80211_fam, &nl80211_regulatory_mcgrp);
	if (err)
		goto err_out;

	err = genl_register_mc_group(&nl80211_fam, &nl80211_mlme_mcgrp);
	if (err)
		goto err_out;

#ifdef CONFIG_NL80211_TESTMODE
	err = genl_register_mc_group(&nl80211_fam, &nl80211_testmode_mcgrp);
	if (err)
		goto err_out;
#endif

	err = netlink_register_notifier(&nl80211_netlink_notifier);
	if (err)
		goto err_out;

	return 0;
 err_out:
	genl_unregister_family(&nl80211_fam);
	return err;
}

void nl80211_exit(void)
{
	netlink_unregister_notifier(&nl80211_netlink_notifier);
	genl_unregister_family(&nl80211_fam);
}<|MERGE_RESOLUTION|>--- conflicted
+++ resolved
@@ -3406,19 +3406,11 @@
 	i = 0;
 	if (info->attrs[NL80211_ATTR_SCAN_SSIDS]) {
 		nla_for_each_nested(attr, info->attrs[NL80211_ATTR_SCAN_SSIDS], tmp) {
-<<<<<<< HEAD
-			request->ssids[i].ssid_len = nla_len(attr);
-			if (request->ssids[i].ssid_len > IEEE80211_MAX_SSID_LEN) {
-				err = -EINVAL;
-				goto out_free;
-			}
-=======
 			if (nla_len(attr) > IEEE80211_MAX_SSID_LEN) {
 				err = -EINVAL;
 				goto out_free;
 			}
 			request->ssids[i].ssid_len = nla_len(attr);
->>>>>>> e479c604
 			memcpy(request->ssids[i].ssid, nla_data(attr), nla_len(attr));
 			i++;
 		}
@@ -3580,13 +3572,7 @@
 	if (info->attrs[NL80211_ATTR_SCAN_SSIDS]) {
 		nla_for_each_nested(attr, info->attrs[NL80211_ATTR_SCAN_SSIDS],
 				    tmp) {
-<<<<<<< HEAD
-			request->ssids[i].ssid_len = nla_len(attr);
-			if (request->ssids[i].ssid_len >
-			    IEEE80211_MAX_SSID_LEN) {
-=======
 			if (nla_len(attr) > IEEE80211_MAX_SSID_LEN) {
->>>>>>> e479c604
 				err = -EINVAL;
 				goto out_free;
 			}
