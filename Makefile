--- conflicted
+++ resolved
@@ -1168,13 +1168,6 @@
 export MODULES_NSDEPS := $(extmod_prefix)modules.nsdeps
 
 ifeq ($(KBUILD_EXTMOD),)
-<<<<<<< HEAD
-core-y			+= kernel/ certs/ mm/ fs/ ipc/ security/ crypto/
-core-$(CONFIG_BLOCK)	+= block/
-core-$(CONFIG_IO_URING)	+= io_uring/
-core-$(CONFIG_RUST)	+= rust/
-=======
->>>>>>> 0715fdb0
 
 build-dir	:= .
 clean-dirs	:= $(sort . Documentation \
@@ -1574,11 +1567,8 @@
 # Directories & files removed with 'make clean'
 CLEAN_FILES += include/ksym vmlinux.symvers modules-only.symvers \
 	       modules.builtin modules.builtin.modinfo modules.nsdeps \
-<<<<<<< HEAD
-	       compile_commands.json .thinlto-cache rust/test rust/doc
-=======
-	       compile_commands.json .thinlto-cache .vmlinux.objs .vmlinux.export.c
->>>>>>> 0715fdb0
+	       compile_commands.json .thinlto-cache rust/test rust/doc \
+	       .vmlinux.objs .vmlinux.export.c
 
 # Directories & files removed with 'make mrproper'
 MRPROPER_FILES += include/config include/generated          \
