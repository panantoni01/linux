--- conflicted
+++ resolved
@@ -27,9 +27,6 @@
 
 #include <linux/interrupt.h>
 #include <net/bluetooth/hci.h>
-
-/* HCI priority */
-#define HCI_PRIO_MAX	7
 
 /* HCI priority */
 #define HCI_PRIO_MAX	7
@@ -62,12 +59,6 @@
 	unsigned int     acl_num;
 	unsigned int     sco_num;
 	unsigned int     le_num;
-};
-
-struct hci_chan_hash {
-	struct list_head list;
-	spinlock_t       lock;
-	unsigned int     num;
 };
 
 struct bdaddr_list {
@@ -201,11 +192,8 @@
 
 	__u16			discov_timeout;
 	struct delayed_work	discov_off;
-<<<<<<< HEAD
-=======
 
 	struct delayed_work	service_cache;
->>>>>>> dc0d633e
 
 	struct timer_list	cmd_timer;
 
@@ -309,11 +297,7 @@
 	unsigned int	sent;
 
 	struct sk_buff_head data_q;
-<<<<<<< HEAD
-	struct hci_chan_hash chan_hash;
-=======
 	struct list_head chan_list;
->>>>>>> dc0d633e
 
 	struct delayed_work disc_work;
 	struct timer_list idle_timer;
@@ -342,10 +326,6 @@
 	unsigned int	sent;
 };
 
-<<<<<<< HEAD
-extern struct hci_proto *hci_proto[];
-=======
->>>>>>> dc0d633e
 extern struct list_head hci_dev_list;
 extern struct list_head hci_cb_list;
 extern rwlock_t hci_dev_list_lock;
@@ -529,28 +509,6 @@
 	return NULL;
 }
 
-static inline void hci_chan_hash_init(struct hci_conn *c)
-{
-	struct hci_chan_hash *h = &c->chan_hash;
-	INIT_LIST_HEAD(&h->list);
-	spin_lock_init(&h->lock);
-	h->num = 0;
-}
-
-static inline void hci_chan_hash_add(struct hci_conn *c, struct hci_chan *chan)
-{
-	struct hci_chan_hash *h = &c->chan_hash;
-	list_add(&chan->list, &h->list);
-	h->num++;
-}
-
-static inline void hci_chan_hash_del(struct hci_conn *c, struct hci_chan *chan)
-{
-	struct hci_chan_hash *h = &c->chan_hash;
-	list_del(&chan->list);
-	h->num--;
-}
-
 void hci_acl_connect(struct hci_conn *conn);
 void hci_acl_disconn(struct hci_conn *conn, __u8 reason);
 void hci_add_sco(struct hci_conn *conn, __u16 handle);
@@ -564,11 +522,7 @@
 
 struct hci_chan *hci_chan_create(struct hci_conn *conn);
 int hci_chan_del(struct hci_chan *chan);
-<<<<<<< HEAD
-void hci_chan_hash_flush(struct hci_conn *conn);
-=======
 void hci_chan_list_flush(struct hci_conn *conn);
->>>>>>> dc0d633e
 
 struct hci_conn *hci_connect(struct hci_dev *hdev, int type, bdaddr_t *dst,
 						__u8 sec_level, __u8 auth_type);
@@ -766,17 +720,8 @@
 
 static inline int hci_proto_disconn_ind(struct hci_conn *conn)
 {
-<<<<<<< HEAD
-	register struct hci_proto *hp;
-	int reason = HCI_ERROR_REMOTE_USER_TERM;
-
-	hp = hci_proto[HCI_PROTO_L2CAP];
-	if (hp && hp->disconn_ind)
-		reason = hp->disconn_ind(conn);
-=======
 	if (conn->type != ACL_LINK && conn->type != LE_LINK)
 		return HCI_ERROR_REMOTE_USER_TERM;
->>>>>>> dc0d633e
 
 	return l2cap_disconn_ind(conn);
 }
@@ -953,7 +898,6 @@
 int mgmt_pin_code_reply_complete(struct hci_dev *hdev, bdaddr_t *bdaddr,
 								u8 status);
 int mgmt_pin_code_neg_reply_complete(struct hci_dev *hdev, bdaddr_t *bdaddr,
-<<<<<<< HEAD
 								u8 status);
 int mgmt_user_confirm_request(struct hci_dev *hdev, bdaddr_t *bdaddr,
 						__le32 value, u8 confirm_hint);
@@ -964,18 +908,6 @@
 int mgmt_user_passkey_request(struct hci_dev *hdev, bdaddr_t *bdaddr);
 int mgmt_user_passkey_reply_complete(struct hci_dev *hdev, bdaddr_t *bdaddr,
 								u8 status);
-=======
-								u8 status);
-int mgmt_user_confirm_request(struct hci_dev *hdev, bdaddr_t *bdaddr,
-						__le32 value, u8 confirm_hint);
-int mgmt_user_confirm_reply_complete(struct hci_dev *hdev, bdaddr_t *bdaddr,
-								u8 status);
-int mgmt_user_confirm_neg_reply_complete(struct hci_dev *hdev,
-						bdaddr_t *bdaddr, u8 status);
-int mgmt_user_passkey_request(struct hci_dev *hdev, bdaddr_t *bdaddr);
-int mgmt_user_passkey_reply_complete(struct hci_dev *hdev, bdaddr_t *bdaddr,
-								u8 status);
->>>>>>> dc0d633e
 int mgmt_user_passkey_neg_reply_complete(struct hci_dev *hdev,
 						bdaddr_t *bdaddr, u8 status);
 int mgmt_auth_failed(struct hci_dev *hdev, bdaddr_t *bdaddr, u8 status);
