--- conflicted
+++ resolved
@@ -73,11 +73,7 @@
 } __packed;
 
 struct create_durable_reconn_req {
-<<<<<<< HEAD
-	struct create_context ccontext;
-=======
-	struct create_context_hdr ccontext;
->>>>>>> 0c383648
+	struct create_context_hdr ccontext;
 	__u8   Name[8];
 	union {
 		__u8  Reserved[16];
