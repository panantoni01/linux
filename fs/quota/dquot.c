// SPDX-License-Identifier: GPL-2.0
/*
 * Implementation of the diskquota system for the LINUX operating system. QUOTA
 * is implemented using the BSD system call interface as the means of
 * communication with the user level. This file contains the generic routines
 * called by the different filesystems on allocation of an inode or block.
 * These routines take care of the administration needed to have a consistent
 * diskquota tracking system. The ideas of both user and group quotas are based
 * on the Melbourne quota system as used on BSD derived systems. The internal
 * implementation is based on one of the several variants of the LINUX
 * inode-subsystem with added complexity of the diskquota system.
 *
 * Author:	Marco van Wieringen <mvw@planets.elm.net>
 *
 * Fixes:   Dmitry Gorodchanin <pgmdsg@ibi.com>, 11 Feb 96
 *
 *		Revised list management to avoid races
 *		-- Bill Hawes, <whawes@star.net>, 9/98
 *
 *		Fixed races in dquot_transfer(), dqget() and dquot_alloc_...().
 *		As the consequence the locking was moved from dquot_decr_...(),
 *		dquot_incr_...() to calling functions.
 *		invalidate_dquots() now writes modified dquots.
 *		Serialized quota_off() and quota_on() for mount point.
 *		Fixed a few bugs in grow_dquots().
 *		Fixed deadlock in write_dquot() - we no longer account quotas on
 *		quota files
 *		remove_dquot_ref() moved to inode.c - it now traverses through inodes
 *		add_dquot_ref() restarts after blocking
 *		Added check for bogus uid and fixed check for group in quotactl.
 *		Jan Kara, <jack@suse.cz>, sponsored by SuSE CR, 10-11/99
 *
 *		Used struct list_head instead of own list struct
 *		Invalidation of referenced dquots is no longer possible
 *		Improved free_dquots list management
 *		Quota and i_blocks are now updated in one place to avoid races
 *		Warnings are now delayed so we won't block in critical section
 *		Write updated not to require dquot lock
 *		Jan Kara, <jack@suse.cz>, 9/2000
 *
 *		Added dynamic quota structure allocation
 *		Jan Kara <jack@suse.cz> 12/2000
 *
 *		Rewritten quota interface. Implemented new quota format and
 *		formats registering.
 *		Jan Kara, <jack@suse.cz>, 2001,2002
 *
 *		New SMP locking.
 *		Jan Kara, <jack@suse.cz>, 10/2002
 *
 *		Added journalled quota support, fix lock inversion problems
 *		Jan Kara, <jack@suse.cz>, 2003,2004
 *
 * (C) Copyright 1994 - 1997 Marco van Wieringen
 */

#include <linux/errno.h>
#include <linux/kernel.h>
#include <linux/fs.h>
#include <linux/mount.h>
#include <linux/mm.h>
#include <linux/time.h>
#include <linux/types.h>
#include <linux/string.h>
#include <linux/fcntl.h>
#include <linux/stat.h>
#include <linux/tty.h>
#include <linux/file.h>
#include <linux/slab.h>
#include <linux/sysctl.h>
#include <linux/init.h>
#include <linux/module.h>
#include <linux/proc_fs.h>
#include <linux/security.h>
#include <linux/sched.h>
#include <linux/cred.h>
#include <linux/kmod.h>
#include <linux/namei.h>
#include <linux/capability.h>
#include <linux/quotaops.h>
#include <linux/blkdev.h>
#include <linux/sched/mm.h>
#include "../internal.h" /* ugh */

#include <linux/uaccess.h>

/*
 * There are five quota SMP locks:
 * * dq_list_lock protects all lists with quotas and quota formats.
 * * dquot->dq_dqb_lock protects data from dq_dqb
 * * inode->i_lock protects inode->i_blocks, i_bytes and also guards
 *   consistency of dquot->dq_dqb with inode->i_blocks, i_bytes so that
 *   dquot_transfer() can stabilize amount it transfers
 * * dq_data_lock protects mem_dqinfo structures and modifications of dquot
 *   pointers in the inode
 * * dq_state_lock protects modifications of quota state (on quotaon and
 *   quotaoff) and readers who care about latest values take it as well.
 *
 * The spinlock ordering is hence:
 *   dq_data_lock > dq_list_lock > i_lock > dquot->dq_dqb_lock,
 *   dq_list_lock > dq_state_lock
 *
 * Note that some things (eg. sb pointer, type, id) doesn't change during
 * the life of the dquot structure and so needn't to be protected by a lock
 *
 * Operation accessing dquots via inode pointers are protected by dquot_srcu.
 * Operation of reading pointer needs srcu_read_lock(&dquot_srcu), and
 * synchronize_srcu(&dquot_srcu) is called after clearing pointers from
 * inode and before dropping dquot references to avoid use of dquots after
 * they are freed. dq_data_lock is used to serialize the pointer setting and
 * clearing operations.
 * Special care needs to be taken about S_NOQUOTA inode flag (marking that
 * inode is a quota file). Functions adding pointers from inode to dquots have
 * to check this flag under dq_data_lock and then (if S_NOQUOTA is not set) they
 * have to do all pointer modifications before dropping dq_data_lock. This makes
 * sure they cannot race with quotaon which first sets S_NOQUOTA flag and
 * then drops all pointers to dquots from an inode.
 *
 * Each dquot has its dq_lock mutex.  Dquot is locked when it is being read to
 * memory (or space for it is being allocated) on the first dqget(), when it is
 * being written out, and when it is being released on the last dqput(). The
 * allocation and release operations are serialized by the dq_lock and by
 * checking the use count in dquot_release().
 *
 * Lock ordering (including related VFS locks) is the following:
 *   s_umount > i_mutex > journal_lock > dquot->dq_lock > dqio_sem
 */

static __cacheline_aligned_in_smp DEFINE_SPINLOCK(dq_list_lock);
static __cacheline_aligned_in_smp DEFINE_SPINLOCK(dq_state_lock);
__cacheline_aligned_in_smp DEFINE_SPINLOCK(dq_data_lock);
EXPORT_SYMBOL(dq_data_lock);
DEFINE_STATIC_SRCU(dquot_srcu);

static DECLARE_WAIT_QUEUE_HEAD(dquot_ref_wq);

void __quota_error(struct super_block *sb, const char *func,
		   const char *fmt, ...)
{
	if (printk_ratelimit()) {
		va_list args;
		struct va_format vaf;

		va_start(args, fmt);

		vaf.fmt = fmt;
		vaf.va = &args;

		printk(KERN_ERR "Quota error (device %s): %s: %pV\n",
		       sb->s_id, func, &vaf);

		va_end(args);
	}
}
EXPORT_SYMBOL(__quota_error);

#if defined(CONFIG_QUOTA_DEBUG) || defined(CONFIG_PRINT_QUOTA_WARNING)
static char *quotatypes[] = INITQFNAMES;
#endif
static struct quota_format_type *quota_formats;	/* List of registered formats */
static struct quota_module_name module_names[] = INIT_QUOTA_MODULE_NAMES;

/* SLAB cache for dquot structures */
static struct kmem_cache *dquot_cachep;

int register_quota_format(struct quota_format_type *fmt)
{
	spin_lock(&dq_list_lock);
	fmt->qf_next = quota_formats;
	quota_formats = fmt;
	spin_unlock(&dq_list_lock);
	return 0;
}
EXPORT_SYMBOL(register_quota_format);

void unregister_quota_format(struct quota_format_type *fmt)
{
	struct quota_format_type **actqf;

	spin_lock(&dq_list_lock);
	for (actqf = &quota_formats; *actqf && *actqf != fmt;
	     actqf = &(*actqf)->qf_next)
		;
	if (*actqf)
		*actqf = (*actqf)->qf_next;
	spin_unlock(&dq_list_lock);
}
EXPORT_SYMBOL(unregister_quota_format);

static struct quota_format_type *find_quota_format(int id)
{
	struct quota_format_type *actqf;

	spin_lock(&dq_list_lock);
	for (actqf = quota_formats; actqf && actqf->qf_fmt_id != id;
	     actqf = actqf->qf_next)
		;
	if (!actqf || !try_module_get(actqf->qf_owner)) {
		int qm;

		spin_unlock(&dq_list_lock);

		for (qm = 0; module_names[qm].qm_fmt_id &&
			     module_names[qm].qm_fmt_id != id; qm++)
			;
		if (!module_names[qm].qm_fmt_id ||
		    request_module(module_names[qm].qm_mod_name))
			return NULL;

		spin_lock(&dq_list_lock);
		for (actqf = quota_formats; actqf && actqf->qf_fmt_id != id;
		     actqf = actqf->qf_next)
			;
		if (actqf && !try_module_get(actqf->qf_owner))
			actqf = NULL;
	}
	spin_unlock(&dq_list_lock);
	return actqf;
}

static void put_quota_format(struct quota_format_type *fmt)
{
	module_put(fmt->qf_owner);
}

/*
 * Dquot List Management:
 * The quota code uses five lists for dquot management: the inuse_list,
 * releasing_dquots, free_dquots, dqi_dirty_list, and dquot_hash[] array.
 * A single dquot structure may be on some of those lists, depending on
 * its current state.
 *
 * All dquots are placed to the end of inuse_list when first created, and this
 * list is used for invalidate operation, which must look at every dquot.
 *
 * When the last reference of a dquot is dropped, the dquot is added to
 * releasing_dquots. We'll then queue work item which will call
 * synchronize_srcu() and after that perform the final cleanup of all the
 * dquots on the list. Each cleaned up dquot is moved to free_dquots list.
 * Both releasing_dquots and free_dquots use the dq_free list_head in the dquot
 * struct.
 *
 * Unused and cleaned up dquots are in the free_dquots list and this list is
 * searched whenever we need an available dquot. Dquots are removed from the
 * list as soon as they are used again and dqstats.free_dquots gives the number
 * of dquots on the list. When dquot is invalidated it's completely released
 * from memory.
 *
 * Dirty dquots are added to the dqi_dirty_list of quota_info when mark
 * dirtied, and this list is searched when writing dirty dquots back to
 * quota file. Note that some filesystems do dirty dquot tracking on their
 * own (e.g. in a journal) and thus don't use dqi_dirty_list.
 *
 * Dquots with a specific identity (device, type and id) are placed on
 * one of the dquot_hash[] hash chains. The provides an efficient search
 * mechanism to locate a specific dquot.
 */

static LIST_HEAD(inuse_list);
static LIST_HEAD(free_dquots);
static LIST_HEAD(releasing_dquots);
static unsigned int dq_hash_bits, dq_hash_mask;
static struct hlist_head *dquot_hash;

struct dqstats dqstats;
EXPORT_SYMBOL(dqstats);

static qsize_t inode_get_rsv_space(struct inode *inode);
static qsize_t __inode_get_rsv_space(struct inode *inode);
static int __dquot_initialize(struct inode *inode, int type);

static void quota_release_workfn(struct work_struct *work);
static DECLARE_DELAYED_WORK(quota_release_work, quota_release_workfn);

static inline unsigned int
hashfn(const struct super_block *sb, struct kqid qid)
{
	unsigned int id = from_kqid(&init_user_ns, qid);
	int type = qid.type;
	unsigned long tmp;

	tmp = (((unsigned long)sb>>L1_CACHE_SHIFT) ^ id) * (MAXQUOTAS - type);
	return (tmp + (tmp >> dq_hash_bits)) & dq_hash_mask;
}

/*
 * Following list functions expect dq_list_lock to be held
 */
static inline void insert_dquot_hash(struct dquot *dquot)
{
	struct hlist_head *head;
	head = dquot_hash + hashfn(dquot->dq_sb, dquot->dq_id);
	hlist_add_head(&dquot->dq_hash, head);
}

static inline void remove_dquot_hash(struct dquot *dquot)
{
	hlist_del_init(&dquot->dq_hash);
}

static struct dquot *find_dquot(unsigned int hashent, struct super_block *sb,
				struct kqid qid)
{
	struct dquot *dquot;

	hlist_for_each_entry(dquot, dquot_hash+hashent, dq_hash)
		if (dquot->dq_sb == sb && qid_eq(dquot->dq_id, qid))
			return dquot;

	return NULL;
}

/* Add a dquot to the tail of the free list */
static inline void put_dquot_last(struct dquot *dquot)
{
	list_add_tail(&dquot->dq_free, &free_dquots);
	dqstats_inc(DQST_FREE_DQUOTS);
}

static inline void put_releasing_dquots(struct dquot *dquot)
{
	list_add_tail(&dquot->dq_free, &releasing_dquots);
	set_bit(DQ_RELEASING_B, &dquot->dq_flags);
}

static inline void remove_free_dquot(struct dquot *dquot)
{
	if (list_empty(&dquot->dq_free))
		return;
	list_del_init(&dquot->dq_free);
	if (!test_bit(DQ_RELEASING_B, &dquot->dq_flags))
		dqstats_dec(DQST_FREE_DQUOTS);
	else
		clear_bit(DQ_RELEASING_B, &dquot->dq_flags);
}

static inline void put_inuse(struct dquot *dquot)
{
	/* We add to the back of inuse list so we don't have to restart
	 * when traversing this list and we block */
	list_add_tail(&dquot->dq_inuse, &inuse_list);
	dqstats_inc(DQST_ALLOC_DQUOTS);
}

static inline void remove_inuse(struct dquot *dquot)
{
	dqstats_dec(DQST_ALLOC_DQUOTS);
	list_del(&dquot->dq_inuse);
}
/*
 * End of list functions needing dq_list_lock
 */

static void wait_on_dquot(struct dquot *dquot)
{
	mutex_lock(&dquot->dq_lock);
	mutex_unlock(&dquot->dq_lock);
}

static inline int dquot_active(struct dquot *dquot)
{
	return test_bit(DQ_ACTIVE_B, &dquot->dq_flags);
}

static inline int dquot_dirty(struct dquot *dquot)
{
	return test_bit(DQ_MOD_B, &dquot->dq_flags);
}

static inline int mark_dquot_dirty(struct dquot *dquot)
{
	return dquot->dq_sb->dq_op->mark_dirty(dquot);
}

/* Mark dquot dirty in atomic manner, and return it's old dirty flag state */
int dquot_mark_dquot_dirty(struct dquot *dquot)
{
	int ret = 1;

	if (!dquot_active(dquot))
		return 0;

	if (sb_dqopt(dquot->dq_sb)->flags & DQUOT_NOLIST_DIRTY)
		return test_and_set_bit(DQ_MOD_B, &dquot->dq_flags);

	/* If quota is dirty already, we don't have to acquire dq_list_lock */
	if (dquot_dirty(dquot))
		return 1;

	spin_lock(&dq_list_lock);
	if (!test_and_set_bit(DQ_MOD_B, &dquot->dq_flags)) {
		list_add(&dquot->dq_dirty, &sb_dqopt(dquot->dq_sb)->
				info[dquot->dq_id.type].dqi_dirty_list);
		ret = 0;
	}
	spin_unlock(&dq_list_lock);
	return ret;
}
EXPORT_SYMBOL(dquot_mark_dquot_dirty);

/* Dirtify all the dquots - this can block when journalling */
static inline int mark_all_dquot_dirty(struct dquot __rcu * const *dquots)
{
	int ret, err, cnt;
	struct dquot *dquot;

	ret = err = 0;
	for (cnt = 0; cnt < MAXQUOTAS; cnt++) {
		dquot = srcu_dereference(dquots[cnt], &dquot_srcu);
		if (dquot)
			/* Even in case of error we have to continue */
			ret = mark_dquot_dirty(dquot);
<<<<<<< HEAD
		if (!err)
=======
		if (!err && ret < 0)
>>>>>>> 0c383648
			err = ret;
	}
	return err;
}

static inline void dqput_all(struct dquot **dquot)
{
	unsigned int cnt;

	for (cnt = 0; cnt < MAXQUOTAS; cnt++)
		dqput(dquot[cnt]);
}

static inline int clear_dquot_dirty(struct dquot *dquot)
{
	if (sb_dqopt(dquot->dq_sb)->flags & DQUOT_NOLIST_DIRTY)
		return test_and_clear_bit(DQ_MOD_B, &dquot->dq_flags);

	spin_lock(&dq_list_lock);
	if (!test_and_clear_bit(DQ_MOD_B, &dquot->dq_flags)) {
		spin_unlock(&dq_list_lock);
		return 0;
	}
	list_del_init(&dquot->dq_dirty);
	spin_unlock(&dq_list_lock);
	return 1;
}

void mark_info_dirty(struct super_block *sb, int type)
{
	spin_lock(&dq_data_lock);
	sb_dqopt(sb)->info[type].dqi_flags |= DQF_INFO_DIRTY;
	spin_unlock(&dq_data_lock);
}
EXPORT_SYMBOL(mark_info_dirty);

/*
 *	Read dquot from disk and alloc space for it
 */

int dquot_acquire(struct dquot *dquot)
{
	int ret = 0, ret2 = 0;
	unsigned int memalloc;
	struct quota_info *dqopt = sb_dqopt(dquot->dq_sb);

	mutex_lock(&dquot->dq_lock);
	memalloc = memalloc_nofs_save();
	if (!test_bit(DQ_READ_B, &dquot->dq_flags)) {
		ret = dqopt->ops[dquot->dq_id.type]->read_dqblk(dquot);
		if (ret < 0)
			goto out_iolock;
	}
	/* Make sure flags update is visible after dquot has been filled */
	smp_mb__before_atomic();
	set_bit(DQ_READ_B, &dquot->dq_flags);
	/* Instantiate dquot if needed */
	if (!dquot_active(dquot) && !dquot->dq_off) {
		ret = dqopt->ops[dquot->dq_id.type]->commit_dqblk(dquot);
		/* Write the info if needed */
		if (info_dirty(&dqopt->info[dquot->dq_id.type])) {
			ret2 = dqopt->ops[dquot->dq_id.type]->write_file_info(
					dquot->dq_sb, dquot->dq_id.type);
		}
		if (ret < 0)
			goto out_iolock;
		if (ret2 < 0) {
			ret = ret2;
			goto out_iolock;
		}
	}
	/*
	 * Make sure flags update is visible after on-disk struct has been
	 * allocated. Paired with smp_rmb() in dqget().
	 */
	smp_mb__before_atomic();
	set_bit(DQ_ACTIVE_B, &dquot->dq_flags);
out_iolock:
	memalloc_nofs_restore(memalloc);
	mutex_unlock(&dquot->dq_lock);
	return ret;
}
EXPORT_SYMBOL(dquot_acquire);

/*
 *	Write dquot to disk
 */
int dquot_commit(struct dquot *dquot)
{
	int ret = 0;
	unsigned int memalloc;
	struct quota_info *dqopt = sb_dqopt(dquot->dq_sb);

	mutex_lock(&dquot->dq_lock);
	memalloc = memalloc_nofs_save();
	if (!clear_dquot_dirty(dquot))
		goto out_lock;
	/* Inactive dquot can be only if there was error during read/init
	 * => we have better not writing it */
	if (dquot_active(dquot))
		ret = dqopt->ops[dquot->dq_id.type]->commit_dqblk(dquot);
	else
		ret = -EIO;
out_lock:
	memalloc_nofs_restore(memalloc);
	mutex_unlock(&dquot->dq_lock);
	return ret;
}
EXPORT_SYMBOL(dquot_commit);

/*
 *	Release dquot
 */
int dquot_release(struct dquot *dquot)
{
	int ret = 0, ret2 = 0;
	unsigned int memalloc;
	struct quota_info *dqopt = sb_dqopt(dquot->dq_sb);

	mutex_lock(&dquot->dq_lock);
	memalloc = memalloc_nofs_save();
	/* Check whether we are not racing with some other dqget() */
	if (dquot_is_busy(dquot))
		goto out_dqlock;
	if (dqopt->ops[dquot->dq_id.type]->release_dqblk) {
		ret = dqopt->ops[dquot->dq_id.type]->release_dqblk(dquot);
		/* Write the info */
		if (info_dirty(&dqopt->info[dquot->dq_id.type])) {
			ret2 = dqopt->ops[dquot->dq_id.type]->write_file_info(
						dquot->dq_sb, dquot->dq_id.type);
		}
		if (ret >= 0)
			ret = ret2;
	}
	clear_bit(DQ_ACTIVE_B, &dquot->dq_flags);
out_dqlock:
	memalloc_nofs_restore(memalloc);
	mutex_unlock(&dquot->dq_lock);
	return ret;
}
EXPORT_SYMBOL(dquot_release);

void dquot_destroy(struct dquot *dquot)
{
	kmem_cache_free(dquot_cachep, dquot);
}
EXPORT_SYMBOL(dquot_destroy);

static inline void do_destroy_dquot(struct dquot *dquot)
{
	dquot->dq_sb->dq_op->destroy_dquot(dquot);
}

/* Invalidate all dquots on the list. Note that this function is called after
 * quota is disabled and pointers from inodes removed so there cannot be new
 * quota users. There can still be some users of quotas due to inodes being
 * just deleted or pruned by prune_icache() (those are not attached to any
 * list) or parallel quotactl call. We have to wait for such users.
 */
static void invalidate_dquots(struct super_block *sb, int type)
{
	struct dquot *dquot, *tmp;

restart:
	flush_delayed_work(&quota_release_work);

	spin_lock(&dq_list_lock);
	list_for_each_entry_safe(dquot, tmp, &inuse_list, dq_inuse) {
		if (dquot->dq_sb != sb)
			continue;
		if (dquot->dq_id.type != type)
			continue;
		/* Wait for dquot users */
		if (atomic_read(&dquot->dq_count)) {
			atomic_inc(&dquot->dq_count);
			spin_unlock(&dq_list_lock);
			/*
			 * Once dqput() wakes us up, we know it's time to free
			 * the dquot.
			 * IMPORTANT: we rely on the fact that there is always
			 * at most one process waiting for dquot to free.
			 * Otherwise dq_count would be > 1 and we would never
			 * wake up.
			 */
			wait_event(dquot_ref_wq,
				   atomic_read(&dquot->dq_count) == 1);
			dqput(dquot);
			/* At this moment dquot() need not exist (it could be
			 * reclaimed by prune_dqcache(). Hence we must
			 * restart. */
			goto restart;
		}
		/*
		 * The last user already dropped its reference but dquot didn't
		 * get fully cleaned up yet. Restart the scan which flushes the
		 * work cleaning up released dquots.
		 */
		if (test_bit(DQ_RELEASING_B, &dquot->dq_flags)) {
			spin_unlock(&dq_list_lock);
			goto restart;
		}
		/*
		 * Quota now has no users and it has been written on last
		 * dqput()
		 */
		remove_dquot_hash(dquot);
		remove_free_dquot(dquot);
		remove_inuse(dquot);
		do_destroy_dquot(dquot);
	}
	spin_unlock(&dq_list_lock);
}

/* Call callback for every active dquot on given filesystem */
int dquot_scan_active(struct super_block *sb,
		      int (*fn)(struct dquot *dquot, unsigned long priv),
		      unsigned long priv)
{
	struct dquot *dquot, *old_dquot = NULL;
	int ret = 0;

	WARN_ON_ONCE(!rwsem_is_locked(&sb->s_umount));

	spin_lock(&dq_list_lock);
	list_for_each_entry(dquot, &inuse_list, dq_inuse) {
		if (!dquot_active(dquot))
			continue;
		if (dquot->dq_sb != sb)
			continue;
		/* Now we have active dquot so we can just increase use count */
		atomic_inc(&dquot->dq_count);
		spin_unlock(&dq_list_lock);
		dqput(old_dquot);
		old_dquot = dquot;
		/*
		 * ->release_dquot() can be racing with us. Our reference
		 * protects us from new calls to it so just wait for any
		 * outstanding call and recheck the DQ_ACTIVE_B after that.
		 */
		wait_on_dquot(dquot);
		if (dquot_active(dquot)) {
			ret = fn(dquot, priv);
			if (ret < 0)
				goto out;
		}
		spin_lock(&dq_list_lock);
		/* We are safe to continue now because our dquot could not
		 * be moved out of the inuse list while we hold the reference */
	}
	spin_unlock(&dq_list_lock);
out:
	dqput(old_dquot);
	return ret;
}
EXPORT_SYMBOL(dquot_scan_active);

static inline int dquot_write_dquot(struct dquot *dquot)
{
	int ret = dquot->dq_sb->dq_op->write_dquot(dquot);
	if (ret < 0) {
		quota_error(dquot->dq_sb, "Can't write quota structure "
			    "(error %d). Quota may get out of sync!", ret);
		/* Clear dirty bit anyway to avoid infinite loop. */
		clear_dquot_dirty(dquot);
	}
	return ret;
}

/* Write all dquot structures to quota files */
int dquot_writeback_dquots(struct super_block *sb, int type)
{
	struct list_head dirty;
	struct dquot *dquot;
	struct quota_info *dqopt = sb_dqopt(sb);
	int cnt;
	int err, ret = 0;

	WARN_ON_ONCE(!rwsem_is_locked(&sb->s_umount));

	for (cnt = 0; cnt < MAXQUOTAS; cnt++) {
		if (type != -1 && cnt != type)
			continue;
		if (!sb_has_quota_active(sb, cnt))
			continue;
		spin_lock(&dq_list_lock);
		/* Move list away to avoid livelock. */
		list_replace_init(&dqopt->info[cnt].dqi_dirty_list, &dirty);
		while (!list_empty(&dirty)) {
			dquot = list_first_entry(&dirty, struct dquot,
						 dq_dirty);

			WARN_ON(!dquot_active(dquot));
			/* If the dquot is releasing we should not touch it */
			if (test_bit(DQ_RELEASING_B, &dquot->dq_flags)) {
				spin_unlock(&dq_list_lock);
				flush_delayed_work(&quota_release_work);
				spin_lock(&dq_list_lock);
				continue;
			}

			/* Now we have active dquot from which someone is
 			 * holding reference so we can safely just increase
			 * use count */
			dqgrab(dquot);
			spin_unlock(&dq_list_lock);
			err = dquot_write_dquot(dquot);
			if (err && !ret)
				ret = err;
			dqput(dquot);
			spin_lock(&dq_list_lock);
		}
		spin_unlock(&dq_list_lock);
	}

	for (cnt = 0; cnt < MAXQUOTAS; cnt++)
		if ((cnt == type || type == -1) && sb_has_quota_active(sb, cnt)
		    && info_dirty(&dqopt->info[cnt]))
			sb->dq_op->write_info(sb, cnt);
	dqstats_inc(DQST_SYNCS);

	return ret;
}
EXPORT_SYMBOL(dquot_writeback_dquots);

/* Write all dquot structures to disk and make them visible from userspace */
int dquot_quota_sync(struct super_block *sb, int type)
{
	struct quota_info *dqopt = sb_dqopt(sb);
	int cnt;
	int ret;

	ret = dquot_writeback_dquots(sb, type);
	if (ret)
		return ret;
	if (dqopt->flags & DQUOT_QUOTA_SYS_FILE)
		return 0;

	/* This is not very clever (and fast) but currently I don't know about
	 * any other simple way of getting quota data to disk and we must get
	 * them there for userspace to be visible... */
	if (sb->s_op->sync_fs) {
		ret = sb->s_op->sync_fs(sb, 1);
		if (ret)
			return ret;
	}
	ret = sync_blockdev(sb->s_bdev);
	if (ret)
		return ret;

	/*
	 * Now when everything is written we can discard the pagecache so
	 * that userspace sees the changes.
	 */
	for (cnt = 0; cnt < MAXQUOTAS; cnt++) {
		if (type != -1 && cnt != type)
			continue;
		if (!sb_has_quota_active(sb, cnt))
			continue;
		inode_lock(dqopt->files[cnt]);
		truncate_inode_pages(&dqopt->files[cnt]->i_data, 0);
		inode_unlock(dqopt->files[cnt]);
	}

	return 0;
}
EXPORT_SYMBOL(dquot_quota_sync);

static unsigned long
dqcache_shrink_scan(struct shrinker *shrink, struct shrink_control *sc)
{
	struct dquot *dquot;
	unsigned long freed = 0;

	spin_lock(&dq_list_lock);
	while (!list_empty(&free_dquots) && sc->nr_to_scan) {
		dquot = list_first_entry(&free_dquots, struct dquot, dq_free);
		remove_dquot_hash(dquot);
		remove_free_dquot(dquot);
		remove_inuse(dquot);
		do_destroy_dquot(dquot);
		sc->nr_to_scan--;
		freed++;
	}
	spin_unlock(&dq_list_lock);
	return freed;
}

static unsigned long
dqcache_shrink_count(struct shrinker *shrink, struct shrink_control *sc)
{
	return vfs_pressure_ratio(
	percpu_counter_read_positive(&dqstats.counter[DQST_FREE_DQUOTS]));
}

/*
 * Safely release dquot and put reference to dquot.
 */
static void quota_release_workfn(struct work_struct *work)
{
	struct dquot *dquot;
	struct list_head rls_head;

	spin_lock(&dq_list_lock);
	/* Exchange the list head to avoid livelock. */
	list_replace_init(&releasing_dquots, &rls_head);
	spin_unlock(&dq_list_lock);
	synchronize_srcu(&dquot_srcu);

restart:
	spin_lock(&dq_list_lock);
	while (!list_empty(&rls_head)) {
		dquot = list_first_entry(&rls_head, struct dquot, dq_free);
		WARN_ON_ONCE(atomic_read(&dquot->dq_count));
		/*
		 * Note that DQ_RELEASING_B protects us from racing with
		 * invalidate_dquots() calls so we are safe to work with the
		 * dquot even after we drop dq_list_lock.
		 */
		if (dquot_dirty(dquot)) {
			spin_unlock(&dq_list_lock);
			/* Commit dquot before releasing */
			dquot_write_dquot(dquot);
			goto restart;
		}
		if (dquot_active(dquot)) {
			spin_unlock(&dq_list_lock);
			dquot->dq_sb->dq_op->release_dquot(dquot);
			goto restart;
		}
		/* Dquot is inactive and clean, now move it to free list */
		remove_free_dquot(dquot);
		put_dquot_last(dquot);
	}
	spin_unlock(&dq_list_lock);
}

/*
 * Put reference to dquot
 */
void dqput(struct dquot *dquot)
{
	if (!dquot)
		return;
#ifdef CONFIG_QUOTA_DEBUG
	if (!atomic_read(&dquot->dq_count)) {
		quota_error(dquot->dq_sb, "trying to free free dquot of %s %d",
			    quotatypes[dquot->dq_id.type],
			    from_kqid(&init_user_ns, dquot->dq_id));
		BUG();
	}
#endif
	dqstats_inc(DQST_DROPS);

	spin_lock(&dq_list_lock);
	if (atomic_read(&dquot->dq_count) > 1) {
		/* We have more than one user... nothing to do */
		atomic_dec(&dquot->dq_count);
		/* Releasing dquot during quotaoff phase? */
		if (!sb_has_quota_active(dquot->dq_sb, dquot->dq_id.type) &&
		    atomic_read(&dquot->dq_count) == 1)
			wake_up(&dquot_ref_wq);
		spin_unlock(&dq_list_lock);
		return;
	}

	/* Need to release dquot? */
	WARN_ON_ONCE(!list_empty(&dquot->dq_free));
	put_releasing_dquots(dquot);
	atomic_dec(&dquot->dq_count);
	spin_unlock(&dq_list_lock);
	queue_delayed_work(system_unbound_wq, &quota_release_work, 1);
}
EXPORT_SYMBOL(dqput);

struct dquot *dquot_alloc(struct super_block *sb, int type)
{
	return kmem_cache_zalloc(dquot_cachep, GFP_NOFS);
}
EXPORT_SYMBOL(dquot_alloc);

static struct dquot *get_empty_dquot(struct super_block *sb, int type)
{
	struct dquot *dquot;

	dquot = sb->dq_op->alloc_dquot(sb, type);
	if(!dquot)
		return NULL;

	mutex_init(&dquot->dq_lock);
	INIT_LIST_HEAD(&dquot->dq_free);
	INIT_LIST_HEAD(&dquot->dq_inuse);
	INIT_HLIST_NODE(&dquot->dq_hash);
	INIT_LIST_HEAD(&dquot->dq_dirty);
	dquot->dq_sb = sb;
	dquot->dq_id = make_kqid_invalid(type);
	atomic_set(&dquot->dq_count, 1);
	spin_lock_init(&dquot->dq_dqb_lock);

	return dquot;
}

/*
 * Get reference to dquot
 *
 * Locking is slightly tricky here. We are guarded from parallel quotaoff()
 * destroying our dquot by:
 *   a) checking for quota flags under dq_list_lock and
 *   b) getting a reference to dquot before we release dq_list_lock
 */
struct dquot *dqget(struct super_block *sb, struct kqid qid)
{
	unsigned int hashent = hashfn(sb, qid);
	struct dquot *dquot, *empty = NULL;

	if (!qid_has_mapping(sb->s_user_ns, qid))
		return ERR_PTR(-EINVAL);

        if (!sb_has_quota_active(sb, qid.type))
		return ERR_PTR(-ESRCH);
we_slept:
	spin_lock(&dq_list_lock);
	spin_lock(&dq_state_lock);
	if (!sb_has_quota_active(sb, qid.type)) {
		spin_unlock(&dq_state_lock);
		spin_unlock(&dq_list_lock);
		dquot = ERR_PTR(-ESRCH);
		goto out;
	}
	spin_unlock(&dq_state_lock);

	dquot = find_dquot(hashent, sb, qid);
	if (!dquot) {
		if (!empty) {
			spin_unlock(&dq_list_lock);
			empty = get_empty_dquot(sb, qid.type);
			if (!empty)
				schedule();	/* Try to wait for a moment... */
			goto we_slept;
		}
		dquot = empty;
		empty = NULL;
		dquot->dq_id = qid;
		/* all dquots go on the inuse_list */
		put_inuse(dquot);
		/* hash it first so it can be found */
		insert_dquot_hash(dquot);
		spin_unlock(&dq_list_lock);
		dqstats_inc(DQST_LOOKUPS);
	} else {
		if (!atomic_read(&dquot->dq_count))
			remove_free_dquot(dquot);
		atomic_inc(&dquot->dq_count);
		spin_unlock(&dq_list_lock);
		dqstats_inc(DQST_CACHE_HITS);
		dqstats_inc(DQST_LOOKUPS);
	}
	/* Wait for dq_lock - after this we know that either dquot_release() is
	 * already finished or it will be canceled due to dq_count > 0 test */
	wait_on_dquot(dquot);
	/* Read the dquot / allocate space in quota file */
	if (!dquot_active(dquot)) {
		int err;

		err = sb->dq_op->acquire_dquot(dquot);
		if (err < 0) {
			dqput(dquot);
			dquot = ERR_PTR(err);
			goto out;
		}
	}
	/*
	 * Make sure following reads see filled structure - paired with
	 * smp_mb__before_atomic() in dquot_acquire().
	 */
	smp_rmb();
	/* Has somebody invalidated entry under us? */
	WARN_ON_ONCE(hlist_unhashed(&dquot->dq_hash));
out:
	if (empty)
		do_destroy_dquot(empty);

	return dquot;
}
EXPORT_SYMBOL(dqget);

static inline struct dquot __rcu **i_dquot(struct inode *inode)
{
	return inode->i_sb->s_op->get_dquots(inode);
}

static int dqinit_needed(struct inode *inode, int type)
{
	struct dquot __rcu * const *dquots;
	int cnt;

	if (IS_NOQUOTA(inode))
		return 0;

	dquots = i_dquot(inode);
	if (type != -1)
		return !dquots[type];
	for (cnt = 0; cnt < MAXQUOTAS; cnt++)
		if (!dquots[cnt])
			return 1;
	return 0;
}

/* This routine is guarded by s_umount semaphore */
static int add_dquot_ref(struct super_block *sb, int type)
{
	struct inode *inode, *old_inode = NULL;
#ifdef CONFIG_QUOTA_DEBUG
	int reserved = 0;
#endif
	int err = 0;

	spin_lock(&sb->s_inode_list_lock);
	list_for_each_entry(inode, &sb->s_inodes, i_sb_list) {
		spin_lock(&inode->i_lock);
		if ((inode->i_state & (I_FREEING|I_WILL_FREE|I_NEW)) ||
		    !atomic_read(&inode->i_writecount) ||
		    !dqinit_needed(inode, type)) {
			spin_unlock(&inode->i_lock);
			continue;
		}
		__iget(inode);
		spin_unlock(&inode->i_lock);
		spin_unlock(&sb->s_inode_list_lock);

#ifdef CONFIG_QUOTA_DEBUG
		if (unlikely(inode_get_rsv_space(inode) > 0))
			reserved = 1;
#endif
		iput(old_inode);
		err = __dquot_initialize(inode, type);
		if (err) {
			iput(inode);
			goto out;
		}

		/*
		 * We hold a reference to 'inode' so it couldn't have been
		 * removed from s_inodes list while we dropped the
		 * s_inode_list_lock. We cannot iput the inode now as we can be
		 * holding the last reference and we cannot iput it under
		 * s_inode_list_lock. So we keep the reference and iput it
		 * later.
		 */
		old_inode = inode;
		cond_resched();
		spin_lock(&sb->s_inode_list_lock);
	}
	spin_unlock(&sb->s_inode_list_lock);
	iput(old_inode);
out:
#ifdef CONFIG_QUOTA_DEBUG
	if (reserved) {
		quota_error(sb, "Writes happened before quota was turned on "
			"thus quota information is probably inconsistent. "
			"Please run quotacheck(8)");
	}
#endif
	return err;
}

static void remove_dquot_ref(struct super_block *sb, int type)
{
	struct inode *inode;
#ifdef CONFIG_QUOTA_DEBUG
	int reserved = 0;
#endif

	spin_lock(&sb->s_inode_list_lock);
	list_for_each_entry(inode, &sb->s_inodes, i_sb_list) {
		/*
		 *  We have to scan also I_NEW inodes because they can already
		 *  have quota pointer initialized. Luckily, we need to touch
		 *  only quota pointers and these have separate locking
		 *  (dq_data_lock).
		 */
		spin_lock(&dq_data_lock);
		if (!IS_NOQUOTA(inode)) {
			struct dquot __rcu **dquots = i_dquot(inode);
			struct dquot *dquot = srcu_dereference_check(
				dquots[type], &dquot_srcu,
				lockdep_is_held(&dq_data_lock));

#ifdef CONFIG_QUOTA_DEBUG
			if (unlikely(inode_get_rsv_space(inode) > 0))
				reserved = 1;
#endif
			rcu_assign_pointer(dquots[type], NULL);
			if (dquot)
				dqput(dquot);
		}
		spin_unlock(&dq_data_lock);
	}
	spin_unlock(&sb->s_inode_list_lock);
#ifdef CONFIG_QUOTA_DEBUG
	if (reserved) {
		printk(KERN_WARNING "VFS (%s): Writes happened after quota"
			" was disabled thus quota information is probably "
			"inconsistent. Please run quotacheck(8).\n", sb->s_id);
	}
#endif
}

/* Gather all references from inodes and drop them */
static void drop_dquot_ref(struct super_block *sb, int type)
{
	if (sb->dq_op)
		remove_dquot_ref(sb, type);
}

static inline
void dquot_free_reserved_space(struct dquot *dquot, qsize_t number)
{
	if (dquot->dq_dqb.dqb_rsvspace >= number)
		dquot->dq_dqb.dqb_rsvspace -= number;
	else {
		WARN_ON_ONCE(1);
		dquot->dq_dqb.dqb_rsvspace = 0;
	}
	if (dquot->dq_dqb.dqb_curspace + dquot->dq_dqb.dqb_rsvspace <=
	    dquot->dq_dqb.dqb_bsoftlimit)
		dquot->dq_dqb.dqb_btime = (time64_t) 0;
	clear_bit(DQ_BLKS_B, &dquot->dq_flags);
}

static void dquot_decr_inodes(struct dquot *dquot, qsize_t number)
{
	if (sb_dqopt(dquot->dq_sb)->flags & DQUOT_NEGATIVE_USAGE ||
	    dquot->dq_dqb.dqb_curinodes >= number)
		dquot->dq_dqb.dqb_curinodes -= number;
	else
		dquot->dq_dqb.dqb_curinodes = 0;
	if (dquot->dq_dqb.dqb_curinodes <= dquot->dq_dqb.dqb_isoftlimit)
		dquot->dq_dqb.dqb_itime = (time64_t) 0;
	clear_bit(DQ_INODES_B, &dquot->dq_flags);
}

static void dquot_decr_space(struct dquot *dquot, qsize_t number)
{
	if (sb_dqopt(dquot->dq_sb)->flags & DQUOT_NEGATIVE_USAGE ||
	    dquot->dq_dqb.dqb_curspace >= number)
		dquot->dq_dqb.dqb_curspace -= number;
	else
		dquot->dq_dqb.dqb_curspace = 0;
	if (dquot->dq_dqb.dqb_curspace + dquot->dq_dqb.dqb_rsvspace <=
	    dquot->dq_dqb.dqb_bsoftlimit)
		dquot->dq_dqb.dqb_btime = (time64_t) 0;
	clear_bit(DQ_BLKS_B, &dquot->dq_flags);
}

struct dquot_warn {
	struct super_block *w_sb;
	struct kqid w_dq_id;
	short w_type;
};

static int warning_issued(struct dquot *dquot, const int warntype)
{
	int flag = (warntype == QUOTA_NL_BHARDWARN ||
		warntype == QUOTA_NL_BSOFTLONGWARN) ? DQ_BLKS_B :
		((warntype == QUOTA_NL_IHARDWARN ||
		warntype == QUOTA_NL_ISOFTLONGWARN) ? DQ_INODES_B : 0);

	if (!flag)
		return 0;
	return test_and_set_bit(flag, &dquot->dq_flags);
}

#ifdef CONFIG_PRINT_QUOTA_WARNING
static int flag_print_warnings = 1;

static int need_print_warning(struct dquot_warn *warn)
{
	if (!flag_print_warnings)
		return 0;

	switch (warn->w_dq_id.type) {
		case USRQUOTA:
			return uid_eq(current_fsuid(), warn->w_dq_id.uid);
		case GRPQUOTA:
			return in_group_p(warn->w_dq_id.gid);
		case PRJQUOTA:
			return 1;
	}
	return 0;
}

/* Print warning to user which exceeded quota */
static void print_warning(struct dquot_warn *warn)
{
	char *msg = NULL;
	struct tty_struct *tty;
	int warntype = warn->w_type;

	if (warntype == QUOTA_NL_IHARDBELOW ||
	    warntype == QUOTA_NL_ISOFTBELOW ||
	    warntype == QUOTA_NL_BHARDBELOW ||
	    warntype == QUOTA_NL_BSOFTBELOW || !need_print_warning(warn))
		return;

	tty = get_current_tty();
	if (!tty)
		return;
	tty_write_message(tty, warn->w_sb->s_id);
	if (warntype == QUOTA_NL_ISOFTWARN || warntype == QUOTA_NL_BSOFTWARN)
		tty_write_message(tty, ": warning, ");
	else
		tty_write_message(tty, ": write failed, ");
	tty_write_message(tty, quotatypes[warn->w_dq_id.type]);
	switch (warntype) {
		case QUOTA_NL_IHARDWARN:
			msg = " file limit reached.\r\n";
			break;
		case QUOTA_NL_ISOFTLONGWARN:
			msg = " file quota exceeded too long.\r\n";
			break;
		case QUOTA_NL_ISOFTWARN:
			msg = " file quota exceeded.\r\n";
			break;
		case QUOTA_NL_BHARDWARN:
			msg = " block limit reached.\r\n";
			break;
		case QUOTA_NL_BSOFTLONGWARN:
			msg = " block quota exceeded too long.\r\n";
			break;
		case QUOTA_NL_BSOFTWARN:
			msg = " block quota exceeded.\r\n";
			break;
	}
	tty_write_message(tty, msg);
	tty_kref_put(tty);
}
#endif

static void prepare_warning(struct dquot_warn *warn, struct dquot *dquot,
			    int warntype)
{
	if (warning_issued(dquot, warntype))
		return;
	warn->w_type = warntype;
	warn->w_sb = dquot->dq_sb;
	warn->w_dq_id = dquot->dq_id;
}

/*
 * Write warnings to the console and send warning messages over netlink.
 *
 * Note that this function can call into tty and networking code.
 */
static void flush_warnings(struct dquot_warn *warn)
{
	int i;

	for (i = 0; i < MAXQUOTAS; i++) {
		if (warn[i].w_type == QUOTA_NL_NOWARN)
			continue;
#ifdef CONFIG_PRINT_QUOTA_WARNING
		print_warning(&warn[i]);
#endif
		quota_send_warning(warn[i].w_dq_id,
				   warn[i].w_sb->s_dev, warn[i].w_type);
	}
}

static int ignore_hardlimit(struct dquot *dquot)
{
	struct mem_dqinfo *info = &sb_dqopt(dquot->dq_sb)->info[dquot->dq_id.type];

	return capable(CAP_SYS_RESOURCE) &&
	       (info->dqi_format->qf_fmt_id != QFMT_VFS_OLD ||
		!(info->dqi_flags & DQF_ROOT_SQUASH));
}

static int dquot_add_inodes(struct dquot *dquot, qsize_t inodes,
			    struct dquot_warn *warn)
{
	qsize_t newinodes;
	int ret = 0;

	spin_lock(&dquot->dq_dqb_lock);
	newinodes = dquot->dq_dqb.dqb_curinodes + inodes;
	if (!sb_has_quota_limits_enabled(dquot->dq_sb, dquot->dq_id.type) ||
	    test_bit(DQ_FAKE_B, &dquot->dq_flags))
		goto add;

	if (dquot->dq_dqb.dqb_ihardlimit &&
	    newinodes > dquot->dq_dqb.dqb_ihardlimit &&
            !ignore_hardlimit(dquot)) {
		prepare_warning(warn, dquot, QUOTA_NL_IHARDWARN);
		ret = -EDQUOT;
		goto out;
	}

	if (dquot->dq_dqb.dqb_isoftlimit &&
	    newinodes > dquot->dq_dqb.dqb_isoftlimit &&
	    dquot->dq_dqb.dqb_itime &&
	    ktime_get_real_seconds() >= dquot->dq_dqb.dqb_itime &&
            !ignore_hardlimit(dquot)) {
		prepare_warning(warn, dquot, QUOTA_NL_ISOFTLONGWARN);
		ret = -EDQUOT;
		goto out;
	}

	if (dquot->dq_dqb.dqb_isoftlimit &&
	    newinodes > dquot->dq_dqb.dqb_isoftlimit &&
	    dquot->dq_dqb.dqb_itime == 0) {
		prepare_warning(warn, dquot, QUOTA_NL_ISOFTWARN);
		dquot->dq_dqb.dqb_itime = ktime_get_real_seconds() +
		    sb_dqopt(dquot->dq_sb)->info[dquot->dq_id.type].dqi_igrace;
	}
add:
	dquot->dq_dqb.dqb_curinodes = newinodes;

out:
	spin_unlock(&dquot->dq_dqb_lock);
	return ret;
}

static int dquot_add_space(struct dquot *dquot, qsize_t space,
			   qsize_t rsv_space, unsigned int flags,
			   struct dquot_warn *warn)
{
	qsize_t tspace;
	struct super_block *sb = dquot->dq_sb;
	int ret = 0;

	spin_lock(&dquot->dq_dqb_lock);
	if (!sb_has_quota_limits_enabled(sb, dquot->dq_id.type) ||
	    test_bit(DQ_FAKE_B, &dquot->dq_flags))
		goto finish;

	tspace = dquot->dq_dqb.dqb_curspace + dquot->dq_dqb.dqb_rsvspace
		+ space + rsv_space;

	if (dquot->dq_dqb.dqb_bhardlimit &&
	    tspace > dquot->dq_dqb.dqb_bhardlimit &&
            !ignore_hardlimit(dquot)) {
		if (flags & DQUOT_SPACE_WARN)
			prepare_warning(warn, dquot, QUOTA_NL_BHARDWARN);
		ret = -EDQUOT;
		goto finish;
	}

	if (dquot->dq_dqb.dqb_bsoftlimit &&
	    tspace > dquot->dq_dqb.dqb_bsoftlimit &&
	    dquot->dq_dqb.dqb_btime &&
	    ktime_get_real_seconds() >= dquot->dq_dqb.dqb_btime &&
            !ignore_hardlimit(dquot)) {
		if (flags & DQUOT_SPACE_WARN)
			prepare_warning(warn, dquot, QUOTA_NL_BSOFTLONGWARN);
		ret = -EDQUOT;
		goto finish;
	}

	if (dquot->dq_dqb.dqb_bsoftlimit &&
	    tspace > dquot->dq_dqb.dqb_bsoftlimit &&
	    dquot->dq_dqb.dqb_btime == 0) {
		if (flags & DQUOT_SPACE_WARN) {
			prepare_warning(warn, dquot, QUOTA_NL_BSOFTWARN);
			dquot->dq_dqb.dqb_btime = ktime_get_real_seconds() +
			    sb_dqopt(sb)->info[dquot->dq_id.type].dqi_bgrace;
		} else {
			/*
			 * We don't allow preallocation to exceed softlimit so exceeding will
			 * be always printed
			 */
			ret = -EDQUOT;
			goto finish;
		}
	}
finish:
	/*
	 * We have to be careful and go through warning generation & grace time
	 * setting even if DQUOT_SPACE_NOFAIL is set. That's why we check it
	 * only here...
	 */
	if (flags & DQUOT_SPACE_NOFAIL)
		ret = 0;
	if (!ret) {
		dquot->dq_dqb.dqb_rsvspace += rsv_space;
		dquot->dq_dqb.dqb_curspace += space;
	}
	spin_unlock(&dquot->dq_dqb_lock);
	return ret;
}

static int info_idq_free(struct dquot *dquot, qsize_t inodes)
{
	qsize_t newinodes;

	if (test_bit(DQ_FAKE_B, &dquot->dq_flags) ||
	    dquot->dq_dqb.dqb_curinodes <= dquot->dq_dqb.dqb_isoftlimit ||
	    !sb_has_quota_limits_enabled(dquot->dq_sb, dquot->dq_id.type))
		return QUOTA_NL_NOWARN;

	newinodes = dquot->dq_dqb.dqb_curinodes - inodes;
	if (newinodes <= dquot->dq_dqb.dqb_isoftlimit)
		return QUOTA_NL_ISOFTBELOW;
	if (dquot->dq_dqb.dqb_curinodes >= dquot->dq_dqb.dqb_ihardlimit &&
	    newinodes < dquot->dq_dqb.dqb_ihardlimit)
		return QUOTA_NL_IHARDBELOW;
	return QUOTA_NL_NOWARN;
}

static int info_bdq_free(struct dquot *dquot, qsize_t space)
{
	qsize_t tspace;

	tspace = dquot->dq_dqb.dqb_curspace + dquot->dq_dqb.dqb_rsvspace;

	if (test_bit(DQ_FAKE_B, &dquot->dq_flags) ||
	    tspace <= dquot->dq_dqb.dqb_bsoftlimit)
		return QUOTA_NL_NOWARN;

	if (tspace - space <= dquot->dq_dqb.dqb_bsoftlimit)
		return QUOTA_NL_BSOFTBELOW;
	if (tspace >= dquot->dq_dqb.dqb_bhardlimit &&
	    tspace - space < dquot->dq_dqb.dqb_bhardlimit)
		return QUOTA_NL_BHARDBELOW;
	return QUOTA_NL_NOWARN;
}

static int inode_quota_active(const struct inode *inode)
{
	struct super_block *sb = inode->i_sb;

	if (IS_NOQUOTA(inode))
		return 0;
	return sb_any_quota_loaded(sb) & ~sb_any_quota_suspended(sb);
}

/*
 * Initialize quota pointers in inode
 *
 * It is better to call this function outside of any transaction as it
 * might need a lot of space in journal for dquot structure allocation.
 */
static int __dquot_initialize(struct inode *inode, int type)
{
	int cnt, init_needed = 0;
	struct dquot __rcu **dquots;
	struct dquot *got[MAXQUOTAS] = {};
	struct super_block *sb = inode->i_sb;
	qsize_t rsv;
	int ret = 0;

	if (!inode_quota_active(inode))
		return 0;

	dquots = i_dquot(inode);

	/* First get references to structures we might need. */
	for (cnt = 0; cnt < MAXQUOTAS; cnt++) {
		struct kqid qid;
		kprojid_t projid;
		int rc;
		struct dquot *dquot;

		if (type != -1 && cnt != type)
			continue;
		/*
		 * The i_dquot should have been initialized in most cases,
		 * we check it without locking here to avoid unnecessary
		 * dqget()/dqput() calls.
		 */
		if (dquots[cnt])
			continue;

		if (!sb_has_quota_active(sb, cnt))
			continue;

		init_needed = 1;

		switch (cnt) {
		case USRQUOTA:
			qid = make_kqid_uid(inode->i_uid);
			break;
		case GRPQUOTA:
			qid = make_kqid_gid(inode->i_gid);
			break;
		case PRJQUOTA:
			rc = inode->i_sb->dq_op->get_projid(inode, &projid);
			if (rc)
				continue;
			qid = make_kqid_projid(projid);
			break;
		}
		dquot = dqget(sb, qid);
		if (IS_ERR(dquot)) {
			/* We raced with somebody turning quotas off... */
			if (PTR_ERR(dquot) != -ESRCH) {
				ret = PTR_ERR(dquot);
				goto out_put;
			}
			dquot = NULL;
		}
		got[cnt] = dquot;
	}

	/* All required i_dquot has been initialized */
	if (!init_needed)
		return 0;

	spin_lock(&dq_data_lock);
	if (IS_NOQUOTA(inode))
		goto out_lock;
	for (cnt = 0; cnt < MAXQUOTAS; cnt++) {
		if (type != -1 && cnt != type)
			continue;
		/* Avoid races with quotaoff() */
		if (!sb_has_quota_active(sb, cnt))
			continue;
		/* We could race with quotaon or dqget() could have failed */
		if (!got[cnt])
			continue;
		if (!dquots[cnt]) {
			rcu_assign_pointer(dquots[cnt], got[cnt]);
			got[cnt] = NULL;
			/*
			 * Make quota reservation system happy if someone
			 * did a write before quota was turned on
			 */
			rsv = inode_get_rsv_space(inode);
			if (unlikely(rsv)) {
				struct dquot *dquot = srcu_dereference_check(
					dquots[cnt], &dquot_srcu,
					lockdep_is_held(&dq_data_lock));

				spin_lock(&inode->i_lock);
				/* Get reservation again under proper lock */
				rsv = __inode_get_rsv_space(inode);
				spin_lock(&dquot->dq_dqb_lock);
				dquot->dq_dqb.dqb_rsvspace += rsv;
				spin_unlock(&dquot->dq_dqb_lock);
				spin_unlock(&inode->i_lock);
			}
		}
	}
out_lock:
	spin_unlock(&dq_data_lock);
out_put:
	/* Drop unused references */
	dqput_all(got);

	return ret;
}

int dquot_initialize(struct inode *inode)
{
	return __dquot_initialize(inode, -1);
}
EXPORT_SYMBOL(dquot_initialize);

bool dquot_initialize_needed(struct inode *inode)
{
	struct dquot __rcu **dquots;
	int i;

	if (!inode_quota_active(inode))
		return false;

	dquots = i_dquot(inode);
	for (i = 0; i < MAXQUOTAS; i++)
		if (!dquots[i] && sb_has_quota_active(inode->i_sb, i))
			return true;
	return false;
}
EXPORT_SYMBOL(dquot_initialize_needed);

/*
 * Release all quotas referenced by inode.
 *
 * This function only be called on inode free or converting
 * a file to quota file, no other users for the i_dquot in
 * both cases, so we needn't call synchronize_srcu() after
 * clearing i_dquot.
 */
static void __dquot_drop(struct inode *inode)
{
	int cnt;
	struct dquot __rcu **dquots = i_dquot(inode);
	struct dquot *put[MAXQUOTAS];

	spin_lock(&dq_data_lock);
	for (cnt = 0; cnt < MAXQUOTAS; cnt++) {
		put[cnt] = srcu_dereference_check(dquots[cnt], &dquot_srcu,
					lockdep_is_held(&dq_data_lock));
		rcu_assign_pointer(dquots[cnt], NULL);
	}
	spin_unlock(&dq_data_lock);
	dqput_all(put);
}

void dquot_drop(struct inode *inode)
{
	struct dquot __rcu * const *dquots;
	int cnt;

	if (IS_NOQUOTA(inode))
		return;

	/*
	 * Test before calling to rule out calls from proc and such
	 * where we are not allowed to block. Note that this is
	 * actually reliable test even without the lock - the caller
	 * must assure that nobody can come after the DQUOT_DROP and
	 * add quota pointers back anyway.
	 */
	dquots = i_dquot(inode);
	for (cnt = 0; cnt < MAXQUOTAS; cnt++) {
		if (dquots[cnt])
			break;
	}

	if (cnt < MAXQUOTAS)
		__dquot_drop(inode);
}
EXPORT_SYMBOL(dquot_drop);

/*
 * inode_reserved_space is managed internally by quota, and protected by
 * i_lock similar to i_blocks+i_bytes.
 */
static qsize_t *inode_reserved_space(struct inode * inode)
{
	/* Filesystem must explicitly define it's own method in order to use
	 * quota reservation interface */
	BUG_ON(!inode->i_sb->dq_op->get_reserved_space);
	return inode->i_sb->dq_op->get_reserved_space(inode);
}

static qsize_t __inode_get_rsv_space(struct inode *inode)
{
	if (!inode->i_sb->dq_op->get_reserved_space)
		return 0;
	return *inode_reserved_space(inode);
}

static qsize_t inode_get_rsv_space(struct inode *inode)
{
	qsize_t ret;

	if (!inode->i_sb->dq_op->get_reserved_space)
		return 0;
	spin_lock(&inode->i_lock);
	ret = __inode_get_rsv_space(inode);
	spin_unlock(&inode->i_lock);
	return ret;
}

/*
 * This functions updates i_blocks+i_bytes fields and quota information
 * (together with appropriate checks).
 *
 * NOTE: We absolutely rely on the fact that caller dirties the inode
 * (usually helpers in quotaops.h care about this) and holds a handle for
 * the current transaction so that dquot write and inode write go into the
 * same transaction.
 */

/*
 * This operation can block, but only after everything is updated
 */
int __dquot_alloc_space(struct inode *inode, qsize_t number, int flags)
{
	int cnt, ret = 0, index;
	struct dquot_warn warn[MAXQUOTAS];
	int reserve = flags & DQUOT_SPACE_RESERVE;
	struct dquot __rcu **dquots;
	struct dquot *dquot;

	if (!inode_quota_active(inode)) {
		if (reserve) {
			spin_lock(&inode->i_lock);
			*inode_reserved_space(inode) += number;
			spin_unlock(&inode->i_lock);
		} else {
			inode_add_bytes(inode, number);
		}
		goto out;
	}

	for (cnt = 0; cnt < MAXQUOTAS; cnt++)
		warn[cnt].w_type = QUOTA_NL_NOWARN;

	dquots = i_dquot(inode);
	index = srcu_read_lock(&dquot_srcu);
	spin_lock(&inode->i_lock);
	for (cnt = 0; cnt < MAXQUOTAS; cnt++) {
		dquot = srcu_dereference(dquots[cnt], &dquot_srcu);
		if (!dquot)
			continue;
		if (reserve) {
			ret = dquot_add_space(dquot, 0, number, flags, &warn[cnt]);
		} else {
			ret = dquot_add_space(dquot, number, 0, flags, &warn[cnt]);
		}
		if (ret) {
			/* Back out changes we already did */
			for (cnt--; cnt >= 0; cnt--) {
				dquot = srcu_dereference(dquots[cnt], &dquot_srcu);
				if (!dquot)
					continue;
				spin_lock(&dquot->dq_dqb_lock);
				if (reserve)
					dquot_free_reserved_space(dquot, number);
				else
					dquot_decr_space(dquot, number);
				spin_unlock(&dquot->dq_dqb_lock);
			}
			spin_unlock(&inode->i_lock);
			goto out_flush_warn;
		}
	}
	if (reserve)
		*inode_reserved_space(inode) += number;
	else
		__inode_add_bytes(inode, number);
	spin_unlock(&inode->i_lock);

	if (reserve)
		goto out_flush_warn;
	ret = mark_all_dquot_dirty(dquots);
out_flush_warn:
	srcu_read_unlock(&dquot_srcu, index);
	flush_warnings(warn);
out:
	return ret;
}
EXPORT_SYMBOL(__dquot_alloc_space);

/*
 * This operation can block, but only after everything is updated
 */
int dquot_alloc_inode(struct inode *inode)
{
	int cnt, ret = 0, index;
	struct dquot_warn warn[MAXQUOTAS];
	struct dquot __rcu * const *dquots;
	struct dquot *dquot;

	if (!inode_quota_active(inode))
		return 0;
	for (cnt = 0; cnt < MAXQUOTAS; cnt++)
		warn[cnt].w_type = QUOTA_NL_NOWARN;

	dquots = i_dquot(inode);
	index = srcu_read_lock(&dquot_srcu);
	spin_lock(&inode->i_lock);
	for (cnt = 0; cnt < MAXQUOTAS; cnt++) {
		dquot = srcu_dereference(dquots[cnt], &dquot_srcu);
		if (!dquot)
			continue;
		ret = dquot_add_inodes(dquot, 1, &warn[cnt]);
		if (ret) {
			for (cnt--; cnt >= 0; cnt--) {
				dquot = srcu_dereference(dquots[cnt], &dquot_srcu);
				if (!dquot)
					continue;
				/* Back out changes we already did */
				spin_lock(&dquot->dq_dqb_lock);
				dquot_decr_inodes(dquot, 1);
				spin_unlock(&dquot->dq_dqb_lock);
			}
			goto warn_put_all;
		}
	}

warn_put_all:
	spin_unlock(&inode->i_lock);
	if (ret == 0)
		ret = mark_all_dquot_dirty(dquots);
	srcu_read_unlock(&dquot_srcu, index);
	flush_warnings(warn);
	return ret;
}
EXPORT_SYMBOL(dquot_alloc_inode);

/*
 * Convert in-memory reserved quotas to real consumed quotas
 */
void dquot_claim_space_nodirty(struct inode *inode, qsize_t number)
{
	struct dquot __rcu **dquots;
	struct dquot *dquot;
	int cnt, index;

	if (!inode_quota_active(inode)) {
		spin_lock(&inode->i_lock);
		*inode_reserved_space(inode) -= number;
		__inode_add_bytes(inode, number);
		spin_unlock(&inode->i_lock);
		return;
	}

	dquots = i_dquot(inode);
	index = srcu_read_lock(&dquot_srcu);
	spin_lock(&inode->i_lock);
	/* Claim reserved quotas to allocated quotas */
	for (cnt = 0; cnt < MAXQUOTAS; cnt++) {
		dquot = srcu_dereference(dquots[cnt], &dquot_srcu);
		if (dquot) {
			spin_lock(&dquot->dq_dqb_lock);
			if (WARN_ON_ONCE(dquot->dq_dqb.dqb_rsvspace < number))
				number = dquot->dq_dqb.dqb_rsvspace;
			dquot->dq_dqb.dqb_curspace += number;
			dquot->dq_dqb.dqb_rsvspace -= number;
			spin_unlock(&dquot->dq_dqb_lock);
		}
	}
	/* Update inode bytes */
	*inode_reserved_space(inode) -= number;
	__inode_add_bytes(inode, number);
	spin_unlock(&inode->i_lock);
	mark_all_dquot_dirty(dquots);
	srcu_read_unlock(&dquot_srcu, index);
	return;
}
EXPORT_SYMBOL(dquot_claim_space_nodirty);

/*
 * Convert allocated space back to in-memory reserved quotas
 */
void dquot_reclaim_space_nodirty(struct inode *inode, qsize_t number)
{
	struct dquot __rcu **dquots;
	struct dquot *dquot;
	int cnt, index;

	if (!inode_quota_active(inode)) {
		spin_lock(&inode->i_lock);
		*inode_reserved_space(inode) += number;
		__inode_sub_bytes(inode, number);
		spin_unlock(&inode->i_lock);
		return;
	}

	dquots = i_dquot(inode);
	index = srcu_read_lock(&dquot_srcu);
	spin_lock(&inode->i_lock);
	/* Claim reserved quotas to allocated quotas */
	for (cnt = 0; cnt < MAXQUOTAS; cnt++) {
		dquot = srcu_dereference(dquots[cnt], &dquot_srcu);
		if (dquot) {
			spin_lock(&dquot->dq_dqb_lock);
			if (WARN_ON_ONCE(dquot->dq_dqb.dqb_curspace < number))
				number = dquot->dq_dqb.dqb_curspace;
			dquot->dq_dqb.dqb_rsvspace += number;
			dquot->dq_dqb.dqb_curspace -= number;
			spin_unlock(&dquot->dq_dqb_lock);
		}
	}
	/* Update inode bytes */
	*inode_reserved_space(inode) += number;
	__inode_sub_bytes(inode, number);
	spin_unlock(&inode->i_lock);
	mark_all_dquot_dirty(dquots);
	srcu_read_unlock(&dquot_srcu, index);
	return;
}
EXPORT_SYMBOL(dquot_reclaim_space_nodirty);

/*
 * This operation can block, but only after everything is updated
 */
void __dquot_free_space(struct inode *inode, qsize_t number, int flags)
{
	unsigned int cnt;
	struct dquot_warn warn[MAXQUOTAS];
	struct dquot __rcu **dquots;
	struct dquot *dquot;
	int reserve = flags & DQUOT_SPACE_RESERVE, index;

	if (!inode_quota_active(inode)) {
		if (reserve) {
			spin_lock(&inode->i_lock);
			*inode_reserved_space(inode) -= number;
			spin_unlock(&inode->i_lock);
		} else {
			inode_sub_bytes(inode, number);
		}
		return;
	}

	dquots = i_dquot(inode);
	index = srcu_read_lock(&dquot_srcu);
	spin_lock(&inode->i_lock);
	for (cnt = 0; cnt < MAXQUOTAS; cnt++) {
		int wtype;

		warn[cnt].w_type = QUOTA_NL_NOWARN;
		dquot = srcu_dereference(dquots[cnt], &dquot_srcu);
		if (!dquot)
			continue;
		spin_lock(&dquot->dq_dqb_lock);
		wtype = info_bdq_free(dquot, number);
		if (wtype != QUOTA_NL_NOWARN)
			prepare_warning(&warn[cnt], dquot, wtype);
		if (reserve)
			dquot_free_reserved_space(dquot, number);
		else
			dquot_decr_space(dquot, number);
		spin_unlock(&dquot->dq_dqb_lock);
	}
	if (reserve)
		*inode_reserved_space(inode) -= number;
	else
		__inode_sub_bytes(inode, number);
	spin_unlock(&inode->i_lock);

	if (reserve)
		goto out_unlock;
	mark_all_dquot_dirty(dquots);
out_unlock:
	srcu_read_unlock(&dquot_srcu, index);
	flush_warnings(warn);
}
EXPORT_SYMBOL(__dquot_free_space);

/*
 * This operation can block, but only after everything is updated
 */
void dquot_free_inode(struct inode *inode)
{
	unsigned int cnt;
	struct dquot_warn warn[MAXQUOTAS];
	struct dquot __rcu * const *dquots;
	struct dquot *dquot;
	int index;

	if (!inode_quota_active(inode))
		return;

	dquots = i_dquot(inode);
	index = srcu_read_lock(&dquot_srcu);
	spin_lock(&inode->i_lock);
	for (cnt = 0; cnt < MAXQUOTAS; cnt++) {
		int wtype;
		warn[cnt].w_type = QUOTA_NL_NOWARN;
		dquot = srcu_dereference(dquots[cnt], &dquot_srcu);
		if (!dquot)
			continue;
		spin_lock(&dquot->dq_dqb_lock);
		wtype = info_idq_free(dquot, 1);
		if (wtype != QUOTA_NL_NOWARN)
			prepare_warning(&warn[cnt], dquot, wtype);
		dquot_decr_inodes(dquot, 1);
		spin_unlock(&dquot->dq_dqb_lock);
	}
	spin_unlock(&inode->i_lock);
	mark_all_dquot_dirty(dquots);
	srcu_read_unlock(&dquot_srcu, index);
	flush_warnings(warn);
}
EXPORT_SYMBOL(dquot_free_inode);

/*
 * Transfer the number of inode and blocks from one diskquota to an other.
 * On success, dquot references in transfer_to are consumed and references
 * to original dquots that need to be released are placed there. On failure,
 * references are kept untouched.
 *
 * This operation can block, but only after everything is updated
 * A transaction must be started when entering this function.
 *
 * We are holding reference on transfer_from & transfer_to, no need to
 * protect them by srcu_read_lock().
 */
int __dquot_transfer(struct inode *inode, struct dquot **transfer_to)
{
	qsize_t cur_space;
	qsize_t rsv_space = 0;
	qsize_t inode_usage = 1;
	struct dquot __rcu **dquots;
	struct dquot *transfer_from[MAXQUOTAS] = {};
<<<<<<< HEAD
	int cnt, index, ret = 0;
=======
	int cnt, index, ret = 0, err;
>>>>>>> 0c383648
	char is_valid[MAXQUOTAS] = {};
	struct dquot_warn warn_to[MAXQUOTAS];
	struct dquot_warn warn_from_inodes[MAXQUOTAS];
	struct dquot_warn warn_from_space[MAXQUOTAS];

	if (IS_NOQUOTA(inode))
		return 0;

	if (inode->i_sb->dq_op->get_inode_usage) {
		ret = inode->i_sb->dq_op->get_inode_usage(inode, &inode_usage);
		if (ret)
			return ret;
	}

	/* Initialize the arrays */
	for (cnt = 0; cnt < MAXQUOTAS; cnt++) {
		warn_to[cnt].w_type = QUOTA_NL_NOWARN;
		warn_from_inodes[cnt].w_type = QUOTA_NL_NOWARN;
		warn_from_space[cnt].w_type = QUOTA_NL_NOWARN;
	}

	spin_lock(&dq_data_lock);
	spin_lock(&inode->i_lock);
	if (IS_NOQUOTA(inode)) {	/* File without quota accounting? */
		spin_unlock(&inode->i_lock);
		spin_unlock(&dq_data_lock);
		return 0;
	}
	cur_space = __inode_get_bytes(inode);
	rsv_space = __inode_get_rsv_space(inode);
	dquots = i_dquot(inode);
	/*
	 * Build the transfer_from list, check limits, and update usage in
	 * the target structures.
	 */
	for (cnt = 0; cnt < MAXQUOTAS; cnt++) {
		/*
		 * Skip changes for same uid or gid or for turned off quota-type.
		 */
		if (!transfer_to[cnt])
			continue;
		/* Avoid races with quotaoff() */
		if (!sb_has_quota_active(inode->i_sb, cnt))
			continue;
		is_valid[cnt] = 1;
		transfer_from[cnt] = srcu_dereference_check(dquots[cnt],
				&dquot_srcu, lockdep_is_held(&dq_data_lock));
		ret = dquot_add_inodes(transfer_to[cnt], inode_usage,
				       &warn_to[cnt]);
		if (ret)
			goto over_quota;
		ret = dquot_add_space(transfer_to[cnt], cur_space, rsv_space,
				      DQUOT_SPACE_WARN, &warn_to[cnt]);
		if (ret) {
			spin_lock(&transfer_to[cnt]->dq_dqb_lock);
			dquot_decr_inodes(transfer_to[cnt], inode_usage);
			spin_unlock(&transfer_to[cnt]->dq_dqb_lock);
			goto over_quota;
		}
	}

	/* Decrease usage for source structures and update quota pointers */
	for (cnt = 0; cnt < MAXQUOTAS; cnt++) {
		if (!is_valid[cnt])
			continue;
		/* Due to IO error we might not have transfer_from[] structure */
		if (transfer_from[cnt]) {
			int wtype;

			spin_lock(&transfer_from[cnt]->dq_dqb_lock);
			wtype = info_idq_free(transfer_from[cnt], inode_usage);
			if (wtype != QUOTA_NL_NOWARN)
				prepare_warning(&warn_from_inodes[cnt],
						transfer_from[cnt], wtype);
			wtype = info_bdq_free(transfer_from[cnt],
					      cur_space + rsv_space);
			if (wtype != QUOTA_NL_NOWARN)
				prepare_warning(&warn_from_space[cnt],
						transfer_from[cnt], wtype);
			dquot_decr_inodes(transfer_from[cnt], inode_usage);
			dquot_decr_space(transfer_from[cnt], cur_space);
			dquot_free_reserved_space(transfer_from[cnt],
						  rsv_space);
			spin_unlock(&transfer_from[cnt]->dq_dqb_lock);
		}
		rcu_assign_pointer(dquots[cnt], transfer_to[cnt]);
	}
	spin_unlock(&inode->i_lock);
	spin_unlock(&dq_data_lock);

	/*
	 * These arrays are local and we hold dquot references so we don't need
	 * the srcu protection but still take dquot_srcu to avoid warning in
	 * mark_all_dquot_dirty().
	 */
	index = srcu_read_lock(&dquot_srcu);
<<<<<<< HEAD
	mark_all_dquot_dirty((struct dquot __rcu **)transfer_from);
	mark_all_dquot_dirty((struct dquot __rcu **)transfer_to);
=======
	err = mark_all_dquot_dirty((struct dquot __rcu **)transfer_from);
	if (err < 0)
		ret = err;
	err = mark_all_dquot_dirty((struct dquot __rcu **)transfer_to);
	if (err < 0)
		ret = err;
>>>>>>> 0c383648
	srcu_read_unlock(&dquot_srcu, index);

	flush_warnings(warn_to);
	flush_warnings(warn_from_inodes);
	flush_warnings(warn_from_space);
	/* Pass back references to put */
	for (cnt = 0; cnt < MAXQUOTAS; cnt++)
		if (is_valid[cnt])
			transfer_to[cnt] = transfer_from[cnt];
	return ret;
over_quota:
	/* Back out changes we already did */
	for (cnt--; cnt >= 0; cnt--) {
		if (!is_valid[cnt])
			continue;
		spin_lock(&transfer_to[cnt]->dq_dqb_lock);
		dquot_decr_inodes(transfer_to[cnt], inode_usage);
		dquot_decr_space(transfer_to[cnt], cur_space);
		dquot_free_reserved_space(transfer_to[cnt], rsv_space);
		spin_unlock(&transfer_to[cnt]->dq_dqb_lock);
	}
	spin_unlock(&inode->i_lock);
	spin_unlock(&dq_data_lock);
	flush_warnings(warn_to);
	return ret;
}
EXPORT_SYMBOL(__dquot_transfer);

/* Wrapper for transferring ownership of an inode for uid/gid only
 * Called from FSXXX_setattr()
 */
int dquot_transfer(struct mnt_idmap *idmap, struct inode *inode,
		   struct iattr *iattr)
{
	struct dquot *transfer_to[MAXQUOTAS] = {};
	struct dquot *dquot;
	struct super_block *sb = inode->i_sb;
	int ret;

	if (!inode_quota_active(inode))
		return 0;

	if (i_uid_needs_update(idmap, iattr, inode)) {
		kuid_t kuid = from_vfsuid(idmap, i_user_ns(inode),
					  iattr->ia_vfsuid);

		dquot = dqget(sb, make_kqid_uid(kuid));
		if (IS_ERR(dquot)) {
			if (PTR_ERR(dquot) != -ESRCH) {
				ret = PTR_ERR(dquot);
				goto out_put;
			}
			dquot = NULL;
		}
		transfer_to[USRQUOTA] = dquot;
	}
	if (i_gid_needs_update(idmap, iattr, inode)) {
		kgid_t kgid = from_vfsgid(idmap, i_user_ns(inode),
					  iattr->ia_vfsgid);

		dquot = dqget(sb, make_kqid_gid(kgid));
		if (IS_ERR(dquot)) {
			if (PTR_ERR(dquot) != -ESRCH) {
				ret = PTR_ERR(dquot);
				goto out_put;
			}
			dquot = NULL;
		}
		transfer_to[GRPQUOTA] = dquot;
	}
	ret = __dquot_transfer(inode, transfer_to);
out_put:
	dqput_all(transfer_to);
	return ret;
}
EXPORT_SYMBOL(dquot_transfer);

/*
 * Write info of quota file to disk
 */
int dquot_commit_info(struct super_block *sb, int type)
{
	struct quota_info *dqopt = sb_dqopt(sb);

	return dqopt->ops[type]->write_file_info(sb, type);
}
EXPORT_SYMBOL(dquot_commit_info);

int dquot_get_next_id(struct super_block *sb, struct kqid *qid)
{
	struct quota_info *dqopt = sb_dqopt(sb);

	if (!sb_has_quota_active(sb, qid->type))
		return -ESRCH;
	if (!dqopt->ops[qid->type]->get_next_id)
		return -ENOSYS;
	return dqopt->ops[qid->type]->get_next_id(sb, qid);
}
EXPORT_SYMBOL(dquot_get_next_id);

/*
 * Definitions of diskquota operations.
 */
const struct dquot_operations dquot_operations = {
	.write_dquot	= dquot_commit,
	.acquire_dquot	= dquot_acquire,
	.release_dquot	= dquot_release,
	.mark_dirty	= dquot_mark_dquot_dirty,
	.write_info	= dquot_commit_info,
	.alloc_dquot	= dquot_alloc,
	.destroy_dquot	= dquot_destroy,
	.get_next_id	= dquot_get_next_id,
};
EXPORT_SYMBOL(dquot_operations);

/*
 * Generic helper for ->open on filesystems supporting disk quotas.
 */
int dquot_file_open(struct inode *inode, struct file *file)
{
	int error;

	error = generic_file_open(inode, file);
	if (!error && (file->f_mode & FMODE_WRITE))
		error = dquot_initialize(inode);
	return error;
}
EXPORT_SYMBOL(dquot_file_open);

static void vfs_cleanup_quota_inode(struct super_block *sb, int type)
{
	struct quota_info *dqopt = sb_dqopt(sb);
	struct inode *inode = dqopt->files[type];

	if (!inode)
		return;
	if (!(dqopt->flags & DQUOT_QUOTA_SYS_FILE)) {
		inode_lock(inode);
		inode->i_flags &= ~S_NOQUOTA;
		inode_unlock(inode);
	}
	dqopt->files[type] = NULL;
	iput(inode);
}

/*
 * Turn quota off on a device. type == -1 ==> quotaoff for all types (umount)
 */
int dquot_disable(struct super_block *sb, int type, unsigned int flags)
{
	int cnt;
	struct quota_info *dqopt = sb_dqopt(sb);

	/* s_umount should be held in exclusive mode */
	if (WARN_ON_ONCE(down_read_trylock(&sb->s_umount)))
		up_read(&sb->s_umount);

	/* Cannot turn off usage accounting without turning off limits, or
	 * suspend quotas and simultaneously turn quotas off. */
	if ((flags & DQUOT_USAGE_ENABLED && !(flags & DQUOT_LIMITS_ENABLED))
	    || (flags & DQUOT_SUSPENDED && flags & (DQUOT_LIMITS_ENABLED |
	    DQUOT_USAGE_ENABLED)))
		return -EINVAL;

	/*
	 * Skip everything if there's nothing to do. We have to do this because
	 * sometimes we are called when fill_super() failed and calling
	 * sync_fs() in such cases does no good.
	 */
	if (!sb_any_quota_loaded(sb))
		return 0;

	for (cnt = 0; cnt < MAXQUOTAS; cnt++) {
		if (type != -1 && cnt != type)
			continue;
		if (!sb_has_quota_loaded(sb, cnt))
			continue;

		if (flags & DQUOT_SUSPENDED) {
			spin_lock(&dq_state_lock);
			dqopt->flags |=
				dquot_state_flag(DQUOT_SUSPENDED, cnt);
			spin_unlock(&dq_state_lock);
		} else {
			spin_lock(&dq_state_lock);
			dqopt->flags &= ~dquot_state_flag(flags, cnt);
			/* Turning off suspended quotas? */
			if (!sb_has_quota_loaded(sb, cnt) &&
			    sb_has_quota_suspended(sb, cnt)) {
				dqopt->flags &=	~dquot_state_flag(
							DQUOT_SUSPENDED, cnt);
				spin_unlock(&dq_state_lock);
				vfs_cleanup_quota_inode(sb, cnt);
				continue;
			}
			spin_unlock(&dq_state_lock);
		}

		/* We still have to keep quota loaded? */
		if (sb_has_quota_loaded(sb, cnt) && !(flags & DQUOT_SUSPENDED))
			continue;

		/* Note: these are blocking operations */
		drop_dquot_ref(sb, cnt);
		invalidate_dquots(sb, cnt);
		/*
		 * Now all dquots should be invalidated, all writes done so we
		 * should be only users of the info. No locks needed.
		 */
		if (info_dirty(&dqopt->info[cnt]))
			sb->dq_op->write_info(sb, cnt);
		if (dqopt->ops[cnt]->free_file_info)
			dqopt->ops[cnt]->free_file_info(sb, cnt);
		put_quota_format(dqopt->info[cnt].dqi_format);
		dqopt->info[cnt].dqi_flags = 0;
		dqopt->info[cnt].dqi_igrace = 0;
		dqopt->info[cnt].dqi_bgrace = 0;
		dqopt->ops[cnt] = NULL;
	}

	/* Skip syncing and setting flags if quota files are hidden */
	if (dqopt->flags & DQUOT_QUOTA_SYS_FILE)
		goto put_inodes;

	/* Sync the superblock so that buffers with quota data are written to
	 * disk (and so userspace sees correct data afterwards). */
	if (sb->s_op->sync_fs)
		sb->s_op->sync_fs(sb, 1);
	sync_blockdev(sb->s_bdev);
	/* Now the quota files are just ordinary files and we can set the
	 * inode flags back. Moreover we discard the pagecache so that
	 * userspace sees the writes we did bypassing the pagecache. We
	 * must also discard the blockdev buffers so that we see the
	 * changes done by userspace on the next quotaon() */
	for (cnt = 0; cnt < MAXQUOTAS; cnt++)
		if (!sb_has_quota_loaded(sb, cnt) && dqopt->files[cnt]) {
			inode_lock(dqopt->files[cnt]);
			truncate_inode_pages(&dqopt->files[cnt]->i_data, 0);
			inode_unlock(dqopt->files[cnt]);
		}
	if (sb->s_bdev)
		invalidate_bdev(sb->s_bdev);
put_inodes:
	/* We are done when suspending quotas */
	if (flags & DQUOT_SUSPENDED)
		return 0;

	for (cnt = 0; cnt < MAXQUOTAS; cnt++)
		if (!sb_has_quota_loaded(sb, cnt))
			vfs_cleanup_quota_inode(sb, cnt);
	return 0;
}
EXPORT_SYMBOL(dquot_disable);

int dquot_quota_off(struct super_block *sb, int type)
{
	return dquot_disable(sb, type,
			     DQUOT_USAGE_ENABLED | DQUOT_LIMITS_ENABLED);
}
EXPORT_SYMBOL(dquot_quota_off);

/*
 *	Turn quotas on on a device
 */

static int vfs_setup_quota_inode(struct inode *inode, int type)
{
	struct super_block *sb = inode->i_sb;
	struct quota_info *dqopt = sb_dqopt(sb);

	if (is_bad_inode(inode))
		return -EUCLEAN;
	if (!S_ISREG(inode->i_mode))
		return -EACCES;
	if (IS_RDONLY(inode))
		return -EROFS;
	if (sb_has_quota_loaded(sb, type))
		return -EBUSY;

	/*
	 * Quota files should never be encrypted.  They should be thought of as
	 * filesystem metadata, not user data.  New-style internal quota files
	 * cannot be encrypted by users anyway, but old-style external quota
	 * files could potentially be incorrectly created in an encrypted
	 * directory, hence this explicit check.  Some reasons why encrypted
	 * quota files don't work include: (1) some filesystems that support
	 * encryption don't handle it in their quota_read and quota_write, and
	 * (2) cleaning up encrypted quota files at unmount would need special
	 * consideration, as quota files are cleaned up later than user files.
	 */
	if (IS_ENCRYPTED(inode))
		return -EINVAL;

	dqopt->files[type] = igrab(inode);
	if (!dqopt->files[type])
		return -EIO;
	if (!(dqopt->flags & DQUOT_QUOTA_SYS_FILE)) {
		/* We don't want quota and atime on quota files (deadlocks
		 * possible) Also nobody should write to the file - we use
		 * special IO operations which ignore the immutable bit. */
		inode_lock(inode);
		inode->i_flags |= S_NOQUOTA;
		inode_unlock(inode);
		/*
		 * When S_NOQUOTA is set, remove dquot references as no more
		 * references can be added
		 */
		__dquot_drop(inode);
	}
	return 0;
}

int dquot_load_quota_sb(struct super_block *sb, int type, int format_id,
	unsigned int flags)
{
	struct quota_format_type *fmt = find_quota_format(format_id);
	struct quota_info *dqopt = sb_dqopt(sb);
	int error;

	lockdep_assert_held_write(&sb->s_umount);

	/* Just unsuspend quotas? */
	if (WARN_ON_ONCE(flags & DQUOT_SUSPENDED))
		return -EINVAL;

	if (!fmt)
		return -ESRCH;
	if (!sb->dq_op || !sb->s_qcop ||
	    (type == PRJQUOTA && sb->dq_op->get_projid == NULL)) {
		error = -EINVAL;
		goto out_fmt;
	}
	/* Filesystems outside of init_user_ns not yet supported */
	if (sb->s_user_ns != &init_user_ns) {
		error = -EINVAL;
		goto out_fmt;
	}
	/* Usage always has to be set... */
	if (!(flags & DQUOT_USAGE_ENABLED)) {
		error = -EINVAL;
		goto out_fmt;
	}
	if (sb_has_quota_loaded(sb, type)) {
		error = -EBUSY;
		goto out_fmt;
	}

	if (!(dqopt->flags & DQUOT_QUOTA_SYS_FILE)) {
		/* As we bypass the pagecache we must now flush all the
		 * dirty data and invalidate caches so that kernel sees
		 * changes from userspace. It is not enough to just flush
		 * the quota file since if blocksize < pagesize, invalidation
		 * of the cache could fail because of other unrelated dirty
		 * data */
		sync_filesystem(sb);
		invalidate_bdev(sb->s_bdev);
	}

	error = -EINVAL;
	if (!fmt->qf_ops->check_quota_file(sb, type))
		goto out_fmt;

	dqopt->ops[type] = fmt->qf_ops;
	dqopt->info[type].dqi_format = fmt;
	dqopt->info[type].dqi_fmt_id = format_id;
	INIT_LIST_HEAD(&dqopt->info[type].dqi_dirty_list);
	error = dqopt->ops[type]->read_file_info(sb, type);
	if (error < 0)
		goto out_fmt;
	if (dqopt->flags & DQUOT_QUOTA_SYS_FILE) {
		spin_lock(&dq_data_lock);
		dqopt->info[type].dqi_flags |= DQF_SYS_FILE;
		spin_unlock(&dq_data_lock);
	}
	spin_lock(&dq_state_lock);
	dqopt->flags |= dquot_state_flag(flags, type);
	spin_unlock(&dq_state_lock);

	error = add_dquot_ref(sb, type);
	if (error)
		dquot_disable(sb, type,
			      DQUOT_USAGE_ENABLED | DQUOT_LIMITS_ENABLED);

	return error;
out_fmt:
	put_quota_format(fmt);

	return error;
}
EXPORT_SYMBOL(dquot_load_quota_sb);

/*
 * More powerful function for turning on quotas on given quota inode allowing
 * setting of individual quota flags
 */
int dquot_load_quota_inode(struct inode *inode, int type, int format_id,
	unsigned int flags)
{
	int err;

	err = vfs_setup_quota_inode(inode, type);
	if (err < 0)
		return err;
	err = dquot_load_quota_sb(inode->i_sb, type, format_id, flags);
	if (err < 0)
		vfs_cleanup_quota_inode(inode->i_sb, type);
	return err;
}
EXPORT_SYMBOL(dquot_load_quota_inode);

/* Reenable quotas on remount RW */
int dquot_resume(struct super_block *sb, int type)
{
	struct quota_info *dqopt = sb_dqopt(sb);
	int ret = 0, cnt;
	unsigned int flags;

	/* s_umount should be held in exclusive mode */
	if (WARN_ON_ONCE(down_read_trylock(&sb->s_umount)))
		up_read(&sb->s_umount);

	for (cnt = 0; cnt < MAXQUOTAS; cnt++) {
		if (type != -1 && cnt != type)
			continue;
		if (!sb_has_quota_suspended(sb, cnt))
			continue;

		spin_lock(&dq_state_lock);
		flags = dqopt->flags & dquot_state_flag(DQUOT_USAGE_ENABLED |
							DQUOT_LIMITS_ENABLED,
							cnt);
		dqopt->flags &= ~dquot_state_flag(DQUOT_STATE_FLAGS, cnt);
		spin_unlock(&dq_state_lock);

		flags = dquot_generic_flag(flags, cnt);
		ret = dquot_load_quota_sb(sb, cnt, dqopt->info[cnt].dqi_fmt_id,
					  flags);
		if (ret < 0)
			vfs_cleanup_quota_inode(sb, cnt);
	}

	return ret;
}
EXPORT_SYMBOL(dquot_resume);

int dquot_quota_on(struct super_block *sb, int type, int format_id,
		   const struct path *path)
{
	int error = security_quota_on(path->dentry);
	if (error)
		return error;
	/* Quota file not on the same filesystem? */
	if (path->dentry->d_sb != sb)
		error = -EXDEV;
	else
		error = dquot_load_quota_inode(d_inode(path->dentry), type,
					     format_id, DQUOT_USAGE_ENABLED |
					     DQUOT_LIMITS_ENABLED);
	return error;
}
EXPORT_SYMBOL(dquot_quota_on);

/*
 * This function is used when filesystem needs to initialize quotas
 * during mount time.
 */
int dquot_quota_on_mount(struct super_block *sb, char *qf_name,
		int format_id, int type)
{
	struct dentry *dentry;
	int error;

	dentry = lookup_positive_unlocked(qf_name, sb->s_root, strlen(qf_name));
	if (IS_ERR(dentry))
		return PTR_ERR(dentry);

	error = security_quota_on(dentry);
	if (!error)
		error = dquot_load_quota_inode(d_inode(dentry), type, format_id,
				DQUOT_USAGE_ENABLED | DQUOT_LIMITS_ENABLED);

	dput(dentry);
	return error;
}
EXPORT_SYMBOL(dquot_quota_on_mount);

static int dquot_quota_enable(struct super_block *sb, unsigned int flags)
{
	int ret;
	int type;
	struct quota_info *dqopt = sb_dqopt(sb);

	if (!(dqopt->flags & DQUOT_QUOTA_SYS_FILE))
		return -ENOSYS;
	/* Accounting cannot be turned on while fs is mounted */
	flags &= ~(FS_QUOTA_UDQ_ACCT | FS_QUOTA_GDQ_ACCT | FS_QUOTA_PDQ_ACCT);
	if (!flags)
		return -EINVAL;
	for (type = 0; type < MAXQUOTAS; type++) {
		if (!(flags & qtype_enforce_flag(type)))
			continue;
		/* Can't enforce without accounting */
		if (!sb_has_quota_usage_enabled(sb, type)) {
			ret = -EINVAL;
			goto out_err;
		}
		if (sb_has_quota_limits_enabled(sb, type)) {
			ret = -EBUSY;
			goto out_err;
		}
		spin_lock(&dq_state_lock);
		dqopt->flags |= dquot_state_flag(DQUOT_LIMITS_ENABLED, type);
		spin_unlock(&dq_state_lock);
	}
	return 0;
out_err:
	/* Backout enforcement enablement we already did */
	for (type--; type >= 0; type--)  {
		if (flags & qtype_enforce_flag(type))
			dquot_disable(sb, type, DQUOT_LIMITS_ENABLED);
	}
	/* Error code translation for better compatibility with XFS */
	if (ret == -EBUSY)
		ret = -EEXIST;
	return ret;
}

static int dquot_quota_disable(struct super_block *sb, unsigned int flags)
{
	int ret;
	int type;
	struct quota_info *dqopt = sb_dqopt(sb);

	if (!(dqopt->flags & DQUOT_QUOTA_SYS_FILE))
		return -ENOSYS;
	/*
	 * We don't support turning off accounting via quotactl. In principle
	 * quota infrastructure can do this but filesystems don't expect
	 * userspace to be able to do it.
	 */
	if (flags &
		  (FS_QUOTA_UDQ_ACCT | FS_QUOTA_GDQ_ACCT | FS_QUOTA_PDQ_ACCT))
		return -EOPNOTSUPP;

	/* Filter out limits not enabled */
	for (type = 0; type < MAXQUOTAS; type++)
		if (!sb_has_quota_limits_enabled(sb, type))
			flags &= ~qtype_enforce_flag(type);
	/* Nothing left? */
	if (!flags)
		return -EEXIST;
	for (type = 0; type < MAXQUOTAS; type++) {
		if (flags & qtype_enforce_flag(type)) {
			ret = dquot_disable(sb, type, DQUOT_LIMITS_ENABLED);
			if (ret < 0)
				goto out_err;
		}
	}
	return 0;
out_err:
	/* Backout enforcement disabling we already did */
	for (type--; type >= 0; type--)  {
		if (flags & qtype_enforce_flag(type)) {
			spin_lock(&dq_state_lock);
			dqopt->flags |=
				dquot_state_flag(DQUOT_LIMITS_ENABLED, type);
			spin_unlock(&dq_state_lock);
		}
	}
	return ret;
}

/* Generic routine for getting common part of quota structure */
static void do_get_dqblk(struct dquot *dquot, struct qc_dqblk *di)
{
	struct mem_dqblk *dm = &dquot->dq_dqb;

	memset(di, 0, sizeof(*di));
	spin_lock(&dquot->dq_dqb_lock);
	di->d_spc_hardlimit = dm->dqb_bhardlimit;
	di->d_spc_softlimit = dm->dqb_bsoftlimit;
	di->d_ino_hardlimit = dm->dqb_ihardlimit;
	di->d_ino_softlimit = dm->dqb_isoftlimit;
	di->d_space = dm->dqb_curspace + dm->dqb_rsvspace;
	di->d_ino_count = dm->dqb_curinodes;
	di->d_spc_timer = dm->dqb_btime;
	di->d_ino_timer = dm->dqb_itime;
	spin_unlock(&dquot->dq_dqb_lock);
}

int dquot_get_dqblk(struct super_block *sb, struct kqid qid,
		    struct qc_dqblk *di)
{
	struct dquot *dquot;

	dquot = dqget(sb, qid);
	if (IS_ERR(dquot))
		return PTR_ERR(dquot);
	do_get_dqblk(dquot, di);
	dqput(dquot);

	return 0;
}
EXPORT_SYMBOL(dquot_get_dqblk);

int dquot_get_next_dqblk(struct super_block *sb, struct kqid *qid,
			 struct qc_dqblk *di)
{
	struct dquot *dquot;
	int err;

	if (!sb->dq_op->get_next_id)
		return -ENOSYS;
	err = sb->dq_op->get_next_id(sb, qid);
	if (err < 0)
		return err;
	dquot = dqget(sb, *qid);
	if (IS_ERR(dquot))
		return PTR_ERR(dquot);
	do_get_dqblk(dquot, di);
	dqput(dquot);

	return 0;
}
EXPORT_SYMBOL(dquot_get_next_dqblk);

#define VFS_QC_MASK \
	(QC_SPACE | QC_SPC_SOFT | QC_SPC_HARD | \
	 QC_INO_COUNT | QC_INO_SOFT | QC_INO_HARD | \
	 QC_SPC_TIMER | QC_INO_TIMER)

/* Generic routine for setting common part of quota structure */
static int do_set_dqblk(struct dquot *dquot, struct qc_dqblk *di)
{
	struct mem_dqblk *dm = &dquot->dq_dqb;
	int check_blim = 0, check_ilim = 0;
	struct mem_dqinfo *dqi = &sb_dqopt(dquot->dq_sb)->info[dquot->dq_id.type];
	int ret;

	if (di->d_fieldmask & ~VFS_QC_MASK)
		return -EINVAL;

	if (((di->d_fieldmask & QC_SPC_SOFT) &&
	     di->d_spc_softlimit > dqi->dqi_max_spc_limit) ||
	    ((di->d_fieldmask & QC_SPC_HARD) &&
	     di->d_spc_hardlimit > dqi->dqi_max_spc_limit) ||
	    ((di->d_fieldmask & QC_INO_SOFT) &&
	     (di->d_ino_softlimit > dqi->dqi_max_ino_limit)) ||
	    ((di->d_fieldmask & QC_INO_HARD) &&
	     (di->d_ino_hardlimit > dqi->dqi_max_ino_limit)))
		return -ERANGE;

	spin_lock(&dquot->dq_dqb_lock);
	if (di->d_fieldmask & QC_SPACE) {
		dm->dqb_curspace = di->d_space - dm->dqb_rsvspace;
		check_blim = 1;
		set_bit(DQ_LASTSET_B + QIF_SPACE_B, &dquot->dq_flags);
	}

	if (di->d_fieldmask & QC_SPC_SOFT)
		dm->dqb_bsoftlimit = di->d_spc_softlimit;
	if (di->d_fieldmask & QC_SPC_HARD)
		dm->dqb_bhardlimit = di->d_spc_hardlimit;
	if (di->d_fieldmask & (QC_SPC_SOFT | QC_SPC_HARD)) {
		check_blim = 1;
		set_bit(DQ_LASTSET_B + QIF_BLIMITS_B, &dquot->dq_flags);
	}

	if (di->d_fieldmask & QC_INO_COUNT) {
		dm->dqb_curinodes = di->d_ino_count;
		check_ilim = 1;
		set_bit(DQ_LASTSET_B + QIF_INODES_B, &dquot->dq_flags);
	}

	if (di->d_fieldmask & QC_INO_SOFT)
		dm->dqb_isoftlimit = di->d_ino_softlimit;
	if (di->d_fieldmask & QC_INO_HARD)
		dm->dqb_ihardlimit = di->d_ino_hardlimit;
	if (di->d_fieldmask & (QC_INO_SOFT | QC_INO_HARD)) {
		check_ilim = 1;
		set_bit(DQ_LASTSET_B + QIF_ILIMITS_B, &dquot->dq_flags);
	}

	if (di->d_fieldmask & QC_SPC_TIMER) {
		dm->dqb_btime = di->d_spc_timer;
		check_blim = 1;
		set_bit(DQ_LASTSET_B + QIF_BTIME_B, &dquot->dq_flags);
	}

	if (di->d_fieldmask & QC_INO_TIMER) {
		dm->dqb_itime = di->d_ino_timer;
		check_ilim = 1;
		set_bit(DQ_LASTSET_B + QIF_ITIME_B, &dquot->dq_flags);
	}

	if (check_blim) {
		if (!dm->dqb_bsoftlimit ||
		    dm->dqb_curspace + dm->dqb_rsvspace <= dm->dqb_bsoftlimit) {
			dm->dqb_btime = 0;
			clear_bit(DQ_BLKS_B, &dquot->dq_flags);
		} else if (!(di->d_fieldmask & QC_SPC_TIMER))
			/* Set grace only if user hasn't provided his own... */
			dm->dqb_btime = ktime_get_real_seconds() + dqi->dqi_bgrace;
	}
	if (check_ilim) {
		if (!dm->dqb_isoftlimit ||
		    dm->dqb_curinodes <= dm->dqb_isoftlimit) {
			dm->dqb_itime = 0;
			clear_bit(DQ_INODES_B, &dquot->dq_flags);
		} else if (!(di->d_fieldmask & QC_INO_TIMER))
			/* Set grace only if user hasn't provided his own... */
			dm->dqb_itime = ktime_get_real_seconds() + dqi->dqi_igrace;
	}
	if (dm->dqb_bhardlimit || dm->dqb_bsoftlimit || dm->dqb_ihardlimit ||
	    dm->dqb_isoftlimit)
		clear_bit(DQ_FAKE_B, &dquot->dq_flags);
	else
		set_bit(DQ_FAKE_B, &dquot->dq_flags);
	spin_unlock(&dquot->dq_dqb_lock);
	ret = mark_dquot_dirty(dquot);
	if (ret < 0)
		return ret;
	return 0;
}

int dquot_set_dqblk(struct super_block *sb, struct kqid qid,
		  struct qc_dqblk *di)
{
	struct dquot *dquot;
	int rc;

	dquot = dqget(sb, qid);
	if (IS_ERR(dquot)) {
		rc = PTR_ERR(dquot);
		goto out;
	}
	rc = do_set_dqblk(dquot, di);
	dqput(dquot);
out:
	return rc;
}
EXPORT_SYMBOL(dquot_set_dqblk);

/* Generic routine for getting common part of quota file information */
int dquot_get_state(struct super_block *sb, struct qc_state *state)
{
	struct mem_dqinfo *mi;
	struct qc_type_state *tstate;
	struct quota_info *dqopt = sb_dqopt(sb);
	int type;

	memset(state, 0, sizeof(*state));
	for (type = 0; type < MAXQUOTAS; type++) {
		if (!sb_has_quota_active(sb, type))
			continue;
		tstate = state->s_state + type;
		mi = sb_dqopt(sb)->info + type;
		tstate->flags = QCI_ACCT_ENABLED;
		spin_lock(&dq_data_lock);
		if (mi->dqi_flags & DQF_SYS_FILE)
			tstate->flags |= QCI_SYSFILE;
		if (mi->dqi_flags & DQF_ROOT_SQUASH)
			tstate->flags |= QCI_ROOT_SQUASH;
		if (sb_has_quota_limits_enabled(sb, type))
			tstate->flags |= QCI_LIMITS_ENFORCED;
		tstate->spc_timelimit = mi->dqi_bgrace;
		tstate->ino_timelimit = mi->dqi_igrace;
		if (dqopt->files[type]) {
			tstate->ino = dqopt->files[type]->i_ino;
			tstate->blocks = dqopt->files[type]->i_blocks;
		}
		tstate->nextents = 1;	/* We don't know... */
		spin_unlock(&dq_data_lock);
	}
	return 0;
}
EXPORT_SYMBOL(dquot_get_state);

/* Generic routine for setting common part of quota file information */
int dquot_set_dqinfo(struct super_block *sb, int type, struct qc_info *ii)
{
	struct mem_dqinfo *mi;

	if ((ii->i_fieldmask & QC_WARNS_MASK) ||
	    (ii->i_fieldmask & QC_RT_SPC_TIMER))
		return -EINVAL;
	if (!sb_has_quota_active(sb, type))
		return -ESRCH;
	mi = sb_dqopt(sb)->info + type;
	if (ii->i_fieldmask & QC_FLAGS) {
		if ((ii->i_flags & QCI_ROOT_SQUASH &&
		     mi->dqi_format->qf_fmt_id != QFMT_VFS_OLD))
			return -EINVAL;
	}
	spin_lock(&dq_data_lock);
	if (ii->i_fieldmask & QC_SPC_TIMER)
		mi->dqi_bgrace = ii->i_spc_timelimit;
	if (ii->i_fieldmask & QC_INO_TIMER)
		mi->dqi_igrace = ii->i_ino_timelimit;
	if (ii->i_fieldmask & QC_FLAGS) {
		if (ii->i_flags & QCI_ROOT_SQUASH)
			mi->dqi_flags |= DQF_ROOT_SQUASH;
		else
			mi->dqi_flags &= ~DQF_ROOT_SQUASH;
	}
	spin_unlock(&dq_data_lock);
	mark_info_dirty(sb, type);
	/* Force write to disk */
	return sb->dq_op->write_info(sb, type);
}
EXPORT_SYMBOL(dquot_set_dqinfo);

const struct quotactl_ops dquot_quotactl_sysfile_ops = {
	.quota_enable	= dquot_quota_enable,
	.quota_disable	= dquot_quota_disable,
	.quota_sync	= dquot_quota_sync,
	.get_state	= dquot_get_state,
	.set_info	= dquot_set_dqinfo,
	.get_dqblk	= dquot_get_dqblk,
	.get_nextdqblk	= dquot_get_next_dqblk,
	.set_dqblk	= dquot_set_dqblk
};
EXPORT_SYMBOL(dquot_quotactl_sysfile_ops);

static int do_proc_dqstats(struct ctl_table *table, int write,
		     void *buffer, size_t *lenp, loff_t *ppos)
{
	unsigned int type = (unsigned long *)table->data - dqstats.stat;
	s64 value = percpu_counter_sum(&dqstats.counter[type]);

	/* Filter negative values for non-monotonic counters */
	if (value < 0 && (type == DQST_ALLOC_DQUOTS ||
			  type == DQST_FREE_DQUOTS))
		value = 0;

	/* Update global table */
	dqstats.stat[type] = value;
	return proc_doulongvec_minmax(table, write, buffer, lenp, ppos);
}

static struct ctl_table fs_dqstats_table[] = {
	{
		.procname	= "lookups",
		.data		= &dqstats.stat[DQST_LOOKUPS],
		.maxlen		= sizeof(unsigned long),
		.mode		= 0444,
		.proc_handler	= do_proc_dqstats,
	},
	{
		.procname	= "drops",
		.data		= &dqstats.stat[DQST_DROPS],
		.maxlen		= sizeof(unsigned long),
		.mode		= 0444,
		.proc_handler	= do_proc_dqstats,
	},
	{
		.procname	= "reads",
		.data		= &dqstats.stat[DQST_READS],
		.maxlen		= sizeof(unsigned long),
		.mode		= 0444,
		.proc_handler	= do_proc_dqstats,
	},
	{
		.procname	= "writes",
		.data		= &dqstats.stat[DQST_WRITES],
		.maxlen		= sizeof(unsigned long),
		.mode		= 0444,
		.proc_handler	= do_proc_dqstats,
	},
	{
		.procname	= "cache_hits",
		.data		= &dqstats.stat[DQST_CACHE_HITS],
		.maxlen		= sizeof(unsigned long),
		.mode		= 0444,
		.proc_handler	= do_proc_dqstats,
	},
	{
		.procname	= "allocated_dquots",
		.data		= &dqstats.stat[DQST_ALLOC_DQUOTS],
		.maxlen		= sizeof(unsigned long),
		.mode		= 0444,
		.proc_handler	= do_proc_dqstats,
	},
	{
		.procname	= "free_dquots",
		.data		= &dqstats.stat[DQST_FREE_DQUOTS],
		.maxlen		= sizeof(unsigned long),
		.mode		= 0444,
		.proc_handler	= do_proc_dqstats,
	},
	{
		.procname	= "syncs",
		.data		= &dqstats.stat[DQST_SYNCS],
		.maxlen		= sizeof(unsigned long),
		.mode		= 0444,
		.proc_handler	= do_proc_dqstats,
	},
#ifdef CONFIG_PRINT_QUOTA_WARNING
	{
		.procname	= "warnings",
		.data		= &flag_print_warnings,
		.maxlen		= sizeof(int),
		.mode		= 0644,
		.proc_handler	= proc_dointvec,
	},
#endif
};

static int __init dquot_init(void)
{
	int i, ret;
	unsigned long nr_hash, order;
	struct shrinker *dqcache_shrinker;

	printk(KERN_NOTICE "VFS: Disk quotas %s\n", __DQUOT_VERSION__);

	register_sysctl_init("fs/quota", fs_dqstats_table);

	dquot_cachep = kmem_cache_create("dquot",
			sizeof(struct dquot), sizeof(unsigned long) * 4,
			(SLAB_HWCACHE_ALIGN|SLAB_RECLAIM_ACCOUNT|
				SLAB_PANIC),
			NULL);

	order = 0;
	dquot_hash = (struct hlist_head *)__get_free_pages(GFP_KERNEL, order);
	if (!dquot_hash)
		panic("Cannot create dquot hash table");

	ret = percpu_counter_init_many(dqstats.counter, 0, GFP_KERNEL,
				       _DQST_DQSTAT_LAST);
	if (ret)
		panic("Cannot create dquot stat counters");

	/* Find power-of-two hlist_heads which can fit into allocation */
	nr_hash = (1UL << order) * PAGE_SIZE / sizeof(struct hlist_head);
	dq_hash_bits = ilog2(nr_hash);

	nr_hash = 1UL << dq_hash_bits;
	dq_hash_mask = nr_hash - 1;
	for (i = 0; i < nr_hash; i++)
		INIT_HLIST_HEAD(dquot_hash + i);

	pr_info("VFS: Dquot-cache hash table entries: %ld (order %ld,"
		" %ld bytes)\n", nr_hash, order, (PAGE_SIZE << order));

	dqcache_shrinker = shrinker_alloc(0, "dquota-cache");
	if (!dqcache_shrinker)
		panic("Cannot allocate dquot shrinker");

	dqcache_shrinker->count_objects = dqcache_shrink_count;
	dqcache_shrinker->scan_objects = dqcache_shrink_scan;

	shrinker_register(dqcache_shrinker);

	return 0;
}
fs_initcall(dquot_init);<|MERGE_RESOLUTION|>--- conflicted
+++ resolved
@@ -410,11 +410,7 @@
 		if (dquot)
 			/* Even in case of error we have to continue */
 			ret = mark_dquot_dirty(dquot);
-<<<<<<< HEAD
-		if (!err)
-=======
 		if (!err && ret < 0)
->>>>>>> 0c383648
 			err = ret;
 	}
 	return err;
@@ -1994,11 +1990,7 @@
 	qsize_t inode_usage = 1;
 	struct dquot __rcu **dquots;
 	struct dquot *transfer_from[MAXQUOTAS] = {};
-<<<<<<< HEAD
-	int cnt, index, ret = 0;
-=======
 	int cnt, index, ret = 0, err;
->>>>>>> 0c383648
 	char is_valid[MAXQUOTAS] = {};
 	struct dquot_warn warn_to[MAXQUOTAS];
 	struct dquot_warn warn_from_inodes[MAXQUOTAS];
@@ -2095,17 +2087,12 @@
 	 * mark_all_dquot_dirty().
 	 */
 	index = srcu_read_lock(&dquot_srcu);
-<<<<<<< HEAD
-	mark_all_dquot_dirty((struct dquot __rcu **)transfer_from);
-	mark_all_dquot_dirty((struct dquot __rcu **)transfer_to);
-=======
 	err = mark_all_dquot_dirty((struct dquot __rcu **)transfer_from);
 	if (err < 0)
 		ret = err;
 	err = mark_all_dquot_dirty((struct dquot __rcu **)transfer_to);
 	if (err < 0)
 		ret = err;
->>>>>>> 0c383648
 	srcu_read_unlock(&dquot_srcu, index);
 
 	flush_warnings(warn_to);
