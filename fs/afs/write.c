/* handling of writes to regular files and writing back to the server
 *
 * Copyright (C) 2007 Red Hat, Inc. All Rights Reserved.
 * Written by David Howells (dhowells@redhat.com)
 *
 * This program is free software; you can redistribute it and/or
 * modify it under the terms of the GNU General Public License
 * as published by the Free Software Foundation; either version
 * 2 of the License, or (at your option) any later version.
 */

#include <linux/backing-dev.h>
#include <linux/slab.h>
#include <linux/fs.h>
#include <linux/pagemap.h>
#include <linux/writeback.h>
#include <linux/pagevec.h>
#include "internal.h"

/*
 * mark a page as having been made dirty and thus needing writeback
 */
int afs_set_page_dirty(struct page *page)
{
	_enter("");
	return __set_page_dirty_nobuffers(page);
}

/*
 * partly or wholly fill a page that's under preparation for writing
 */
static int afs_fill_page(struct afs_vnode *vnode, struct key *key,
			 loff_t pos, unsigned int len, struct page *page)
{
	struct afs_read *req;
	int ret;

	_enter(",,%llu", (unsigned long long)pos);

	req = kzalloc(sizeof(struct afs_read) + sizeof(struct page *),
		      GFP_KERNEL);
	if (!req)
		return -ENOMEM;

	atomic_set(&req->usage, 1);
	req->pos = pos;
	req->len = len;
	req->nr_pages = 1;
	req->pages[0] = page;
	get_page(page);

	ret = afs_fetch_data(vnode, key, req);
	afs_put_read(req);
	if (ret < 0) {
		if (ret == -ENOENT) {
			_debug("got NOENT from server"
			       " - marking file deleted and stale");
			set_bit(AFS_VNODE_DELETED, &vnode->flags);
			ret = -ESTALE;
		}
	}

	_leave(" = %d", ret);
	return ret;
}

/*
 * prepare to perform part of a write to a page
 */
int afs_write_begin(struct file *file, struct address_space *mapping,
		    loff_t pos, unsigned len, unsigned flags,
		    struct page **pagep, void **fsdata)
{
	struct afs_vnode *vnode = AFS_FS_I(file_inode(file));
	struct page *page;
	struct key *key = afs_file_key(file);
	unsigned long priv;
	unsigned f, from = pos & (PAGE_SIZE - 1);
	unsigned t, to = from + len;
	pgoff_t index = pos >> PAGE_SHIFT;
	int ret;

	_enter("{%x:%u},{%lx},%u,%u",
	       vnode->fid.vid, vnode->fid.vnode, index, from, to);

	/* We want to store information about how much of a page is altered in
	 * page->private.
	 */
	BUILD_BUG_ON(PAGE_SIZE > 32768 && sizeof(page->private) < 8);

	page = grab_cache_page_write_begin(mapping, index, flags);
	if (!page)
		return -ENOMEM;

	if (!PageUptodate(page) && len != PAGE_SIZE) {
		ret = afs_fill_page(vnode, key, pos & PAGE_MASK, PAGE_SIZE, page);
		if (ret < 0) {
			unlock_page(page);
			put_page(page);
			_leave(" = %d [prep]", ret);
			return ret;
		}
		SetPageUptodate(page);
	}

	/* page won't leak in error case: it eventually gets cleaned off LRU */
	*pagep = page;

try_again:
	/* See if this page is already partially written in a way that we can
	 * merge the new write with.
	 */
	t = f = 0;
	if (PagePrivate(page)) {
		priv = page_private(page);
		f = priv & AFS_PRIV_MAX;
		t = priv >> AFS_PRIV_SHIFT;
		ASSERTCMP(f, <=, t);
	}

	if (f != t) {
		if (to < f || from > t)
			goto flush_conflicting_write;
		if (from < f)
			f = from;
		if (to > t)
			t = to;
	} else {
		f = from;
		t = to;
	}

	priv = (unsigned long)t << AFS_PRIV_SHIFT;
	priv |= f;
	trace_afs_page_dirty(vnode, tracepoint_string("begin"),
			     page->index, priv);
	SetPagePrivate(page);
	set_page_private(page, priv);
	_leave(" = 0");
	return 0;

	/* The previous write and this write aren't adjacent or overlapping, so
	 * flush the page out.
	 */
flush_conflicting_write:
	_debug("flush conflict");
	ret = write_one_page(page);
	if (ret < 0) {
		_leave(" = %d", ret);
		return ret;
	}

	ret = lock_page_killable(page);
	if (ret < 0) {
		_leave(" = %d", ret);
		return ret;
	}
	goto try_again;
}

/*
 * finalise part of a write to a page
 */
int afs_write_end(struct file *file, struct address_space *mapping,
		  loff_t pos, unsigned len, unsigned copied,
		  struct page *page, void *fsdata)
{
	struct afs_vnode *vnode = AFS_FS_I(file_inode(file));
	struct key *key = afs_file_key(file);
	loff_t i_size, maybe_i_size;
	int ret;

	_enter("{%x:%u},{%lx}",
	       vnode->fid.vid, vnode->fid.vnode, page->index);

	maybe_i_size = pos + copied;

	i_size = i_size_read(&vnode->vfs_inode);
	if (maybe_i_size > i_size) {
		spin_lock(&vnode->wb_lock);
		i_size = i_size_read(&vnode->vfs_inode);
		if (maybe_i_size > i_size)
			i_size_write(&vnode->vfs_inode, maybe_i_size);
		spin_unlock(&vnode->wb_lock);
	}

	if (!PageUptodate(page)) {
		if (copied < len) {
			/* Try and load any missing data from the server.  The
			 * unmarshalling routine will take care of clearing any
			 * bits that are beyond the EOF.
			 */
			ret = afs_fill_page(vnode, key, pos + copied,
					    len - copied, page);
			if (ret < 0)
				return ret;
		}
		SetPageUptodate(page);
	}

	set_page_dirty(page);
	if (PageDirty(page))
		_debug("dirtied");
	unlock_page(page);
	put_page(page);

	return copied;
}

/*
 * kill all the pages in the given range
 */
static void afs_kill_pages(struct address_space *mapping,
			   pgoff_t first, pgoff_t last)
{
	struct afs_vnode *vnode = AFS_FS_I(mapping->host);
	struct pagevec pv;
	unsigned count, loop;

	_enter("{%x:%u},%lx-%lx",
	       vnode->fid.vid, vnode->fid.vnode, first, last);

	pagevec_init(&pv);

	do {
		_debug("kill %lx-%lx", first, last);

		count = last - first + 1;
		if (count > PAGEVEC_SIZE)
			count = PAGEVEC_SIZE;
		pv.nr = find_get_pages_contig(mapping, first, count, pv.pages);
		ASSERTCMP(pv.nr, ==, count);

		for (loop = 0; loop < count; loop++) {
			struct page *page = pv.pages[loop];
			ClearPageUptodate(page);
			SetPageError(page);
			end_page_writeback(page);
			if (page->index >= first)
				first = page->index + 1;
			lock_page(page);
			generic_error_remove_page(mapping, page);
		}

		__pagevec_release(&pv);
	} while (first <= last);

	_leave("");
}

/*
 * Redirty all the pages in a given range.
 */
static void afs_redirty_pages(struct writeback_control *wbc,
			      struct address_space *mapping,
			      pgoff_t first, pgoff_t last)
{
	struct afs_vnode *vnode = AFS_FS_I(mapping->host);
	struct pagevec pv;
	unsigned count, loop;

	_enter("{%x:%u},%lx-%lx",
	       vnode->fid.vid, vnode->fid.vnode, first, last);

	pagevec_init(&pv, 0);

	do {
		_debug("redirty %lx-%lx", first, last);

		count = last - first + 1;
		if (count > PAGEVEC_SIZE)
			count = PAGEVEC_SIZE;
		pv.nr = find_get_pages_contig(mapping, first, count, pv.pages);
		ASSERTCMP(pv.nr, ==, count);

		for (loop = 0; loop < count; loop++) {
			struct page *page = pv.pages[loop];

			redirty_page_for_writepage(wbc, page);
			end_page_writeback(page);
			if (page->index >= first)
				first = page->index + 1;
		}

		__pagevec_release(&pv);
	} while (first <= last);

	_leave("");
}

/*
 * write to a file
 */
static int afs_store_data(struct address_space *mapping,
			  pgoff_t first, pgoff_t last,
			  unsigned offset, unsigned to)
{
	struct afs_vnode *vnode = AFS_FS_I(mapping->host);
	struct afs_fs_cursor fc;
	struct afs_wb_key *wbk = NULL;
	struct list_head *p;
	int ret = -ENOKEY, ret2;

	_enter("%s{%x:%u.%u},%lx,%lx,%x,%x",
	       vnode->volume->name,
	       vnode->fid.vid,
	       vnode->fid.vnode,
	       vnode->fid.unique,
	       first, last, offset, to);

	spin_lock(&vnode->wb_lock);
	p = vnode->wb_keys.next;

	/* Iterate through the list looking for a valid key to use. */
try_next_key:
	while (p != &vnode->wb_keys) {
		wbk = list_entry(p, struct afs_wb_key, vnode_link);
		_debug("wbk %u", key_serial(wbk->key));
		ret2 = key_validate(wbk->key);
		if (ret2 == 0)
			goto found_key;
		if (ret == -ENOKEY)
			ret = ret2;
		p = p->next;
	}

	spin_unlock(&vnode->wb_lock);
	afs_put_wb_key(wbk);
	_leave(" = %d [no keys]", ret);
	return ret;

found_key:
	refcount_inc(&wbk->usage);
	spin_unlock(&vnode->wb_lock);

	_debug("USE WB KEY %u", key_serial(wbk->key));

	ret = -ERESTARTSYS;
	if (afs_begin_vnode_operation(&fc, vnode, wbk->key)) {
		while (afs_select_fileserver(&fc)) {
			fc.cb_break = vnode->cb_break + vnode->cb_s_break;
			afs_fs_store_data(&fc, mapping, first, last, offset, to);
		}

		afs_check_for_remote_deletion(&fc, fc.vnode);
		afs_vnode_commit_status(&fc, vnode, fc.cb_break);
		ret = afs_end_vnode_operation(&fc);
	}

	switch (ret) {
	case -EACCES:
	case -EPERM:
	case -ENOKEY:
	case -EKEYEXPIRED:
	case -EKEYREJECTED:
	case -EKEYREVOKED:
		_debug("next");
		spin_lock(&vnode->wb_lock);
		p = wbk->vnode_link.next;
		afs_put_wb_key(wbk);
		goto try_next_key;
	}

	afs_put_wb_key(wbk);
	_leave(" = %d", ret);
	return ret;
}

/*
 * Synchronously write back the locked page and any subsequent non-locked dirty
 * pages.
 */
static int afs_write_back_from_locked_page(struct address_space *mapping,
					   struct writeback_control *wbc,
					   struct page *primary_page,
					   pgoff_t final_page)
{
	struct afs_vnode *vnode = AFS_FS_I(mapping->host);
	struct page *pages[8], *page;
	unsigned long count, priv;
	unsigned n, offset, to, f, t;
	pgoff_t start, first, last;
	int loop, ret;

	_enter(",%lx", primary_page->index);

	count = 1;
	if (test_set_page_writeback(primary_page))
		BUG();

	/* Find all consecutive lockable dirty pages that have contiguous
	 * written regions, stopping when we find a page that is not
	 * immediately lockable, is not dirty or is missing, or we reach the
	 * end of the range.
	 */
	start = primary_page->index;
	priv = page_private(primary_page);
	offset = priv & AFS_PRIV_MAX;
	to = priv >> AFS_PRIV_SHIFT;
	trace_afs_page_dirty(vnode, tracepoint_string("store"),
			     primary_page->index, priv);

	WARN_ON(offset == to);
	if (offset == to)
		trace_afs_page_dirty(vnode, tracepoint_string("WARN"),
				     primary_page->index, priv);

	if (start >= final_page || to < PAGE_SIZE)
		goto no_more;

	start++;
	do {
		_debug("more %lx [%lx]", start, count);
		n = final_page - start + 1;
		if (n > ARRAY_SIZE(pages))
			n = ARRAY_SIZE(pages);
		n = find_get_pages_contig(mapping, start, ARRAY_SIZE(pages), pages);
		_debug("fgpc %u", n);
		if (n == 0)
			goto no_more;
		if (pages[0]->index != start) {
			do {
				put_page(pages[--n]);
			} while (n > 0);
			goto no_more;
		}

		for (loop = 0; loop < n; loop++) {
			if (to != PAGE_SIZE)
				break;
			page = pages[loop];
			if (page->index > final_page)
				break;
			if (!trylock_page(page))
				break;
			if (!PageDirty(page) || PageWriteback(page)) {
				unlock_page(page);
				break;
			}

			priv = page_private(page);
			f = priv & AFS_PRIV_MAX;
			t = priv >> AFS_PRIV_SHIFT;
			if (f != 0) {
				unlock_page(page);
				break;
			}
			to = t;

			trace_afs_page_dirty(vnode, tracepoint_string("store+"),
					     page->index, priv);

			if (!clear_page_dirty_for_io(page))
				BUG();
			if (test_set_page_writeback(page))
				BUG();
			unlock_page(page);
			put_page(page);
		}
		count += loop;
		if (loop < n) {
			for (; loop < n; loop++)
				put_page(pages[loop]);
			goto no_more;
		}

		start += loop;
	} while (start <= final_page && count < 65536);

no_more:
	/* We now have a contiguous set of dirty pages, each with writeback
	 * set; the first page is still locked at this point, but all the rest
	 * have been unlocked.
	 */
	unlock_page(primary_page);

	first = primary_page->index;
	last = first + count - 1;

	_debug("write back %lx[%u..] to %lx[..%u]", first, offset, last, to);

	ret = afs_store_data(mapping, first, last, offset, to);
	switch (ret) {
	case 0:
		ret = count;
		break;

	default:
		pr_notice("kAFS: Unexpected error from FS.StoreData %d\n", ret);
		/* Fall through */
	case -EACCES:
	case -EPERM:
	case -ENOKEY:
	case -EKEYEXPIRED:
	case -EKEYREJECTED:
	case -EKEYREVOKED:
		afs_redirty_pages(wbc, mapping, first, last);
		mapping_set_error(mapping, ret);
		break;

	case -EDQUOT:
	case -ENOSPC:
		afs_redirty_pages(wbc, mapping, first, last);
		mapping_set_error(mapping, -ENOSPC);
		break;

	case -EROFS:
	case -EIO:
	case -EREMOTEIO:
	case -EFBIG:
	case -ENOENT:
	case -ENOMEDIUM:
	case -ENXIO:
		afs_kill_pages(mapping, first, last);
		mapping_set_error(mapping, ret);
		break;
	}

	_leave(" = %d", ret);
	return ret;
}

/*
 * write a page back to the server
 * - the caller locked the page for us
 */
int afs_writepage(struct page *page, struct writeback_control *wbc)
{
	int ret;

	_enter("{%lx},", page->index);

	ret = afs_write_back_from_locked_page(page->mapping, wbc, page,
					      wbc->range_end >> PAGE_SHIFT);
	if (ret < 0) {
		_leave(" = %d", ret);
		return 0;
	}

	wbc->nr_to_write -= ret;

	_leave(" = 0");
	return 0;
}

/*
 * write a region of pages back to the server
 */
static int afs_writepages_region(struct address_space *mapping,
				 struct writeback_control *wbc,
				 pgoff_t index, pgoff_t end, pgoff_t *_next)
{
	struct page *page;
	int ret, n;

	_enter(",,%lx,%lx,", index, end);

	do {
		n = find_get_pages_range_tag(mapping, &index, end,
					PAGECACHE_TAG_DIRTY, 1, &page);
		if (!n)
			break;

		_debug("wback %lx", page->index);

		/* at this point we hold neither mapping->tree_lock nor lock on
		 * the page itself: the page may be truncated or invalidated
		 * (changing page->mapping to NULL), or even swizzled back from
		 * swapper_space to tmpfs file mapping
		 */
		ret = lock_page_killable(page);
		if (ret < 0) {
			put_page(page);
			_leave(" = %d", ret);
			return ret;
		}

		if (page->mapping != mapping || !PageDirty(page)) {
			unlock_page(page);
			put_page(page);
			continue;
		}

		if (PageWriteback(page)) {
			unlock_page(page);
			if (wbc->sync_mode != WB_SYNC_NONE)
				wait_on_page_writeback(page);
			put_page(page);
			continue;
		}

		if (!clear_page_dirty_for_io(page))
			BUG();
		ret = afs_write_back_from_locked_page(mapping, wbc, page, end);
		put_page(page);
		if (ret < 0) {
			_leave(" = %d", ret);
			return ret;
		}

		wbc->nr_to_write -= ret;

		cond_resched();
	} while (index < end && wbc->nr_to_write > 0);

	*_next = index;
	_leave(" = 0 [%lx]", *_next);
	return 0;
}

/*
 * write some of the pending data back to the server
 */
int afs_writepages(struct address_space *mapping,
		   struct writeback_control *wbc)
{
	pgoff_t start, end, next;
	int ret;

	_enter("");

	if (wbc->range_cyclic) {
		start = mapping->writeback_index;
		end = -1;
		ret = afs_writepages_region(mapping, wbc, start, end, &next);
		if (start > 0 && wbc->nr_to_write > 0 && ret == 0)
			ret = afs_writepages_region(mapping, wbc, 0, start,
						    &next);
		mapping->writeback_index = next;
	} else if (wbc->range_start == 0 && wbc->range_end == LLONG_MAX) {
		end = (pgoff_t)(LLONG_MAX >> PAGE_SHIFT);
		ret = afs_writepages_region(mapping, wbc, 0, end, &next);
		if (wbc->nr_to_write > 0)
			mapping->writeback_index = next;
	} else {
		start = wbc->range_start >> PAGE_SHIFT;
		end = wbc->range_end >> PAGE_SHIFT;
		ret = afs_writepages_region(mapping, wbc, start, end, &next);
	}

	_leave(" = %d", ret);
	return ret;
}

/*
 * completion of write to server
 */
void afs_pages_written_back(struct afs_vnode *vnode, struct afs_call *call)
{
	struct pagevec pv;
	unsigned long priv;
	unsigned count, loop;
	pgoff_t first = call->first, last = call->last;

	_enter("{%x:%u},{%lx-%lx}",
	       vnode->fid.vid, vnode->fid.vnode, first, last);

<<<<<<< HEAD
	ASSERT(wb != NULL);

	pagevec_init(&pv);
=======
	pagevec_init(&pv, 0);
>>>>>>> 98bf40cd

	do {
		_debug("done %lx-%lx", first, last);

		count = last - first + 1;
		if (count > PAGEVEC_SIZE)
			count = PAGEVEC_SIZE;
		pv.nr = find_get_pages_contig(vnode->vfs_inode.i_mapping,
					      first, count, pv.pages);
		ASSERTCMP(pv.nr, ==, count);

		for (loop = 0; loop < count; loop++) {
			priv = page_private(pv.pages[loop]);
			trace_afs_page_dirty(vnode, tracepoint_string("clear"),
					     pv.pages[loop]->index, priv);
			set_page_private(pv.pages[loop], 0);
			end_page_writeback(pv.pages[loop]);
		}
		first += count;
		__pagevec_release(&pv);
	} while (first <= last);

	afs_prune_wb_keys(vnode);
	_leave("");
}

/*
 * write to an AFS file
 */
ssize_t afs_file_write(struct kiocb *iocb, struct iov_iter *from)
{
	struct afs_vnode *vnode = AFS_FS_I(file_inode(iocb->ki_filp));
	ssize_t result;
	size_t count = iov_iter_count(from);

	_enter("{%x.%u},{%zu},",
	       vnode->fid.vid, vnode->fid.vnode, count);

	if (IS_SWAPFILE(&vnode->vfs_inode)) {
		printk(KERN_INFO
		       "AFS: Attempt to write to active swap file!\n");
		return -EBUSY;
	}

	if (!count)
		return 0;

	result = generic_file_write_iter(iocb, from);

	_leave(" = %zd", result);
	return result;
}

/*
 * flush any dirty pages for this process, and check for write errors.
 * - the return status from this call provides a reliable indication of
 *   whether any write errors occurred for this process.
 */
int afs_fsync(struct file *file, loff_t start, loff_t end, int datasync)
{
	struct inode *inode = file_inode(file);
	struct afs_vnode *vnode = AFS_FS_I(inode);

	_enter("{%x:%u},{n=%pD},%d",
	       vnode->fid.vid, vnode->fid.vnode, file,
	       datasync);

	return file_write_and_wait_range(file, start, end);
}

/*
 * Flush out all outstanding writes on a file opened for writing when it is
 * closed.
 */
int afs_flush(struct file *file, fl_owner_t id)
{
	_enter("");

	if ((file->f_mode & FMODE_WRITE) == 0)
		return 0;

	return vfs_fsync(file, 0);
}

/*
 * notification that a previously read-only page is about to become writable
 * - if it returns an error, the caller will deliver a bus error signal
 */
int afs_page_mkwrite(struct vm_fault *vmf)
{
	struct file *file = vmf->vma->vm_file;
	struct inode *inode = file_inode(file);
	struct afs_vnode *vnode = AFS_FS_I(inode);
	unsigned long priv;

	_enter("{{%x:%u}},{%lx}",
	       vnode->fid.vid, vnode->fid.vnode, vmf->page->index);

	sb_start_pagefault(inode->i_sb);

	/* Wait for the page to be written to the cache before we allow it to
	 * be modified.  We then assume the entire page will need writing back.
	 */
#ifdef CONFIG_AFS_FSCACHE
	fscache_wait_on_page_write(vnode->cache, vmf->page);
#endif

	if (PageWriteback(vmf->page) &&
	    wait_on_page_bit_killable(vmf->page, PG_writeback) < 0)
		return VM_FAULT_RETRY;

	if (lock_page_killable(vmf->page) < 0)
		return VM_FAULT_RETRY;

	/* We mustn't change page->private until writeback is complete as that
	 * details the portion of the page we need to write back and we might
	 * need to redirty the page if there's a problem.
	 */
	wait_on_page_writeback(vmf->page);

	priv = (unsigned long)PAGE_SIZE << AFS_PRIV_SHIFT; /* To */
	priv |= 0; /* From */
	trace_afs_page_dirty(vnode, tracepoint_string("mkwrite"),
			     vmf->page->index, priv);
	SetPagePrivate(vmf->page);
	set_page_private(vmf->page, priv);

	sb_end_pagefault(inode->i_sb);
	return VM_FAULT_LOCKED;
}

/*
 * Prune the keys cached for writeback.  The caller must hold vnode->wb_lock.
 */
void afs_prune_wb_keys(struct afs_vnode *vnode)
{
	LIST_HEAD(graveyard);
	struct afs_wb_key *wbk, *tmp;

	/* Discard unused keys */
	spin_lock(&vnode->wb_lock);

	if (!mapping_tagged(&vnode->vfs_inode.i_data, PAGECACHE_TAG_WRITEBACK) &&
	    !mapping_tagged(&vnode->vfs_inode.i_data, PAGECACHE_TAG_DIRTY)) {
		list_for_each_entry_safe(wbk, tmp, &vnode->wb_keys, vnode_link) {
			if (refcount_read(&wbk->usage) == 1)
				list_move(&wbk->vnode_link, &graveyard);
		}
	}

	spin_unlock(&vnode->wb_lock);

	while (!list_empty(&graveyard)) {
		wbk = list_entry(graveyard.next, struct afs_wb_key, vnode_link);
		list_del(&wbk->vnode_link);
		afs_put_wb_key(wbk);
	}
}

/*
 * Clean up a page during invalidation.
 */
int afs_launder_page(struct page *page)
{
	struct address_space *mapping = page->mapping;
	struct afs_vnode *vnode = AFS_FS_I(mapping->host);
	unsigned long priv;
	unsigned int f, t;
	int ret = 0;

	_enter("{%lx}", page->index);

	priv = page_private(page);
	if (clear_page_dirty_for_io(page)) {
		f = 0;
		t = PAGE_SIZE;
		if (PagePrivate(page)) {
			f = priv & AFS_PRIV_MAX;
			t = priv >> AFS_PRIV_SHIFT;
		}

		trace_afs_page_dirty(vnode, tracepoint_string("launder"),
				     page->index, priv);
		ret = afs_store_data(mapping, page->index, page->index, t, f);
	}

	trace_afs_page_dirty(vnode, tracepoint_string("laundered"),
			     page->index, priv);
	set_page_private(page, 0);
	ClearPagePrivate(page);

#ifdef CONFIG_AFS_FSCACHE
	if (PageFsCache(page)) {
		fscache_wait_on_page_write(vnode->cache, page);
		fscache_uncache_page(vnode->cache, page);
	}
#endif
	return ret;
}<|MERGE_RESOLUTION|>--- conflicted
+++ resolved
@@ -262,7 +262,7 @@
 	_enter("{%x:%u},%lx-%lx",
 	       vnode->fid.vid, vnode->fid.vnode, first, last);
 
-	pagevec_init(&pv, 0);
+	pagevec_init(&pv);
 
 	do {
 		_debug("redirty %lx-%lx", first, last);
@@ -655,13 +655,7 @@
 	_enter("{%x:%u},{%lx-%lx}",
 	       vnode->fid.vid, vnode->fid.vnode, first, last);
 
-<<<<<<< HEAD
-	ASSERT(wb != NULL);
-
 	pagevec_init(&pv);
-=======
-	pagevec_init(&pv, 0);
->>>>>>> 98bf40cd
 
 	do {
 		_debug("done %lx-%lx", first, last);
