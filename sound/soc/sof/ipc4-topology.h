/* SPDX-License-Identifier: (GPL-2.0-only OR BSD-3-Clause) */
/*
 * This file is provided under a dual BSD/GPLv2 license.  When using or
 * redistributing this file, you may do so under either license.
 *
 * Copyright(c) 2022 Intel Corporation
 */

#ifndef __INCLUDE_SOUND_SOF_IPC4_TOPOLOGY_H__
#define __INCLUDE_SOUND_SOF_IPC4_TOPOLOGY_H__

#include <sound/sof/ipc4/header.h>

#define SOF_IPC4_FW_PAGE_SIZE BIT(12)
#define SOF_IPC4_FW_PAGE(x) ((((x) + BIT(12) - 1) & ~(BIT(12) - 1)) >> 12)
#define SOF_IPC4_FW_ROUNDUP(x) (((x) + BIT(6) - 1) & (~(BIT(6) - 1)))

#define SOF_IPC4_MODULE_LOAD_TYPE		GENMASK(3, 0)
#define SOF_IPC4_MODULE_AUTO_START		BIT(4)
/*
 * Two module schedule domains in fw :
 * LL domain - Low latency domain
 * DP domain - Data processing domain
 * The LL setting should be equal to !DP setting
 */
#define SOF_IPC4_MODULE_LL		BIT(5)
#define SOF_IPC4_MODULE_DP		BIT(6)
#define SOF_IPC4_MODULE_LIB_CODE		BIT(7)
#define SOF_IPC4_MODULE_INIT_CONFIG_MASK	GENMASK(11, 8)

#define SOF_IPC4_MODULE_INIT_CONFIG_TYPE_BASE_CFG		0
#define SOF_IPC4_MODULE_INIT_CONFIG_TYPE_BASE_CFG_WITH_EXT	1

#define SOF_IPC4_MODULE_INSTANCE_LIST_ITEM_SIZE 12
#define SOF_IPC4_PIPELINE_OBJECT_SIZE 448
#define SOF_IPC4_DATA_QUEUE_OBJECT_SIZE 128
#define SOF_IPC4_LL_TASK_OBJECT_SIZE 72
#define SOF_IPC4_DP_TASK_OBJECT_SIZE 104
#define SOF_IPC4_DP_TASK_LIST_SIZE (12 + 8)
#define SOF_IPC4_LL_TASK_LIST_ITEM_SIZE 12
#define SOF_IPC4_FW_MAX_PAGE_COUNT 20
#define SOF_IPC4_FW_MAX_QUEUE_COUNT 8

/* Node index and mask applicable for host copier and ALH/HDA type DAI copiers */
#define SOF_IPC4_NODE_INDEX_MASK	0xFF
#define SOF_IPC4_NODE_INDEX(x)	((x) & SOF_IPC4_NODE_INDEX_MASK)
#define SOF_IPC4_NODE_TYPE(x)  ((x) << 8)
#define SOF_IPC4_GET_NODE_TYPE(node_id) ((node_id) >> 8)

/* Node ID for SSP type DAI copiers */
#define SOF_IPC4_NODE_INDEX_INTEL_SSP(x) (((x) & 0xf) << 4)

/* Node ID for DMIC type DAI copiers */
#define SOF_IPC4_NODE_INDEX_INTEL_DMIC(x) ((x) & 0x7)

#define SOF_IPC4_GAIN_ALL_CHANNELS_MASK 0xffffffff
#define SOF_IPC4_VOL_ZERO_DB	0x7fffffff

#define SOF_IPC4_DMA_DEVICE_MAX_COUNT 16

#define SOF_IPC4_INVALID_NODE_ID	0xffffffff

/* FW requires minimum 2ms DMA buffer size */
#define SOF_IPC4_MIN_DMA_BUFFER_SIZE	2

/*
 * The base of multi-gateways. Multi-gateways addressing starts from
 * ALH_MULTI_GTW_BASE and there are ALH_MULTI_GTW_COUNT multi-sources
 * and ALH_MULTI_GTW_COUNT multi-sinks available.
 * Addressing is continuous from ALH_MULTI_GTW_BASE to
 * ALH_MULTI_GTW_BASE + ALH_MULTI_GTW_COUNT - 1.
 */
#define ALH_MULTI_GTW_BASE	0x50
/* A magic number from FW */
#define ALH_MULTI_GTW_COUNT	8

enum sof_ipc4_copier_module_config_params {
/*
 * Use LARGE_CONFIG_SET to initialize timestamp event. Ipc mailbox must
 * contain properly built CopierConfigTimestampInitData struct.
 */
	SOF_IPC4_COPIER_MODULE_CFG_PARAM_TIMESTAMP_INIT = 1,
/*
 * Use LARGE_CONFIG_SET to initialize copier sink. Ipc mailbox must contain
 * properly built CopierConfigSetSinkFormat struct.
 */
	SOF_IPC4_COPIER_MODULE_CFG_PARAM_SET_SINK_FORMAT,
/*
 * Use LARGE_CONFIG_SET to initialize and enable on Copier data segment
 * event. Ipc mailbox must contain properly built DataSegmentEnabled struct.
 */
	SOF_IPC4_COPIER_MODULE_CFG_PARAM_DATA_SEGMENT_ENABLED,
/*
 * Use LARGE_CONFIG_GET to retrieve Linear Link Position (LLP) value for non
 * HD-A gateways.
 */
	SOF_IPC4_COPIER_MODULE_CFG_PARAM_LLP_READING,
/*
 * Use LARGE_CONFIG_GET to retrieve Linear Link Position (LLP) value for non
 * HD-A gateways and corresponding total processed data
 */
	SOF_IPC4_COPIER_MODULE_CFG_PARAM_LLP_READING_EXTENDED,
/*
 * Use LARGE_CONFIG_SET to setup attenuation on output pins. Data is just uint32_t.
 * note Config is only allowed when output pin is set up for 32bit and source
 * is connected to Gateway
 */
	SOF_IPC4_COPIER_MODULE_CFG_ATTENUATION,
};

struct sof_ipc4_copier_config_set_sink_format {
/* Id of sink */
	u32 sink_id;
/*
 * Input format used by the source
 * attention must be the same as present if already initialized.
 */
	struct sof_ipc4_audio_format source_fmt;
/* Output format used by the sink */
	struct sof_ipc4_audio_format sink_fmt;
} __packed __aligned(4);

/**
 * struct sof_ipc4_pipeline - pipeline config data
 * @priority: Priority of this pipeline
 * @lp_mode: Low power mode
 * @mem_usage: Memory usage
 * @core_id: Target core for the pipeline
 * @state: Pipeline state
 * @use_chain_dma: flag to indicate if the firmware shall use chained DMA
 * @msg: message structure for pipeline
 * @skip_during_fe_trigger: skip triggering this pipeline during the FE DAI trigger
 */
struct sof_ipc4_pipeline {
	uint32_t priority;
	uint32_t lp_mode;
	uint32_t mem_usage;
	uint32_t core_id;
	int state;
	bool use_chain_dma;
	struct sof_ipc4_msg msg;
	bool skip_during_fe_trigger;
};

/**
 * struct sof_ipc4_multi_pipeline_data - multi pipeline trigger IPC data
 * @count: Number of pipelines to be triggered
 * @pipeline_instance_ids: Flexible array of IDs of the pipelines to be triggered
 */
struct ipc4_pipeline_set_state_data {
	u32 count;
	DECLARE_FLEX_ARRAY(u32, pipeline_instance_ids);
} __packed;

/**
 * struct sof_ipc4_pin_format - Module pin format
 * @pin_index: pin index
 * @buffer_size: buffer size in bytes
 * @audio_fmt: audio format for the pin
 *
 * This structure can be used for both output or input pins and the pin_index is relative to the
 * pin type i.e output/input pin
 */
struct sof_ipc4_pin_format {
	u32 pin_index;
	u32 buffer_size;
	struct sof_ipc4_audio_format audio_fmt;
};

/**
 * struct sof_ipc4_available_audio_format - Available audio formats
 * @output_pin_fmts: Available output pin formats
 * @input_pin_fmts: Available input pin formats
 * @num_input_formats: Number of input pin formats
 * @num_output_formats: Number of output pin formats
 */
struct sof_ipc4_available_audio_format {
	struct sof_ipc4_pin_format *output_pin_fmts;
	struct sof_ipc4_pin_format *input_pin_fmts;
	u32 num_input_formats;
	u32 num_output_formats;
};

/**
 * struct sof_copier_gateway_cfg - IPC gateway configuration
 * @node_id: ID of Gateway Node
 * @dma_buffer_size: Preferred Gateway DMA buffer size (in bytes)
 * @config_length: Length of gateway node configuration blob specified in #config_data
 * config_data: Gateway node configuration blob
 */
struct sof_copier_gateway_cfg {
	uint32_t node_id;
	uint32_t dma_buffer_size;
	uint32_t config_length;
	uint32_t config_data[];
};

/**
 * struct sof_ipc4_copier_data - IPC data for copier
 * @base_config: Base configuration including input audio format
 * @out_format: Output audio format
 * @copier_feature_mask: Copier feature mask
 * @gtw_cfg: Gateway configuration
 */
struct sof_ipc4_copier_data {
	struct sof_ipc4_base_module_cfg base_config;
	struct sof_ipc4_audio_format out_format;
	uint32_t copier_feature_mask;
	struct sof_copier_gateway_cfg gtw_cfg;
};

/**
 * struct sof_ipc4_gtw_attributes: Gateway attributes
 * @lp_buffer_alloc: Gateway data requested in low power memory
 * @alloc_from_reg_file: Gateway data requested in register file memory
 * @rsvd: reserved for future use
 */
struct sof_ipc4_gtw_attributes {
	uint32_t lp_buffer_alloc : 1;
	uint32_t alloc_from_reg_file : 1;
	uint32_t rsvd : 30;
};

/**
 * struct sof_ipc4_dma_device_stream_ch_map: abstract representation of
 * channel mapping to DMAs
 * @device: representation of hardware device address or FIFO
 * @channel_mask: channels handled by @device. Channels are expected to be
 * contiguous
 */
struct sof_ipc4_dma_device_stream_ch_map {
	uint32_t device;
	uint32_t channel_mask;
};

/**
 * struct sof_ipc4_dma_stream_ch_map: DMA configuration data
 * @device_count: Number valid items in mapping array
 * @mapping: device address and channel mask
 */
struct sof_ipc4_dma_stream_ch_map {
	uint32_t device_count;
	struct sof_ipc4_dma_device_stream_ch_map mapping[SOF_IPC4_DMA_DEVICE_MAX_COUNT];
} __packed;

#define SOF_IPC4_DMA_METHOD_HDA   1
#define SOF_IPC4_DMA_METHOD_GPDMA 2 /* defined for consistency but not used */

/**
 * struct sof_ipc4_dma_config: DMA configuration
 * @dma_method: HDAudio or GPDMA
 * @pre_allocated_by_host: 1 if host driver allocates DMA channels, 0 otherwise
 * @dma_channel_id: for HDaudio defined as @stream_id - 1
 * @stream_id: HDaudio stream tag
 * @dma_stream_channel_map: array of device/channel mappings
 * @dma_priv_config_size: currently not used
 * @dma_priv_config: currently not used
 */
struct sof_ipc4_dma_config {
	uint8_t dma_method;
	uint8_t pre_allocated_by_host;
	uint16_t rsvd;
	uint32_t dma_channel_id;
	uint32_t stream_id;
	struct sof_ipc4_dma_stream_ch_map dma_stream_channel_map;
	uint32_t dma_priv_config_size;
	uint8_t dma_priv_config[];
} __packed;

#define SOF_IPC4_GTW_DMA_CONFIG_ID 0x1000

/**
 * struct sof_ipc4_dma_config: DMA configuration
 * @type: set to SOF_IPC4_GTW_DMA_CONFIG_ID
 * @length: sizeof(struct sof_ipc4_dma_config) + dma_config.dma_priv_config_size
 * @dma_config: actual DMA configuration
 */
struct sof_ipc4_dma_config_tlv {
	uint32_t type;
	uint32_t length;
	struct sof_ipc4_dma_config dma_config;
} __packed;

/** struct sof_ipc4_alh_configuration_blob: ALH blob
 * @gw_attr: Gateway attributes
 * @alh_cfg: ALH configuration data
 */
struct sof_ipc4_alh_configuration_blob {
	struct sof_ipc4_gtw_attributes gw_attr;
	struct sof_ipc4_dma_stream_ch_map alh_cfg;
};

/**
 * struct sof_ipc4_copier - copier config data
 * @data: IPC copier data
 * @copier_config: Copier + blob
 * @ipc_config_size: Size of copier_config
 * @available_fmt: Available audio format
 * @frame_fmt: frame format
 * @msg: message structure for copier
 * @gtw_attr: Gateway attributes for copier blob
 * @dai_type: DAI type
 * @dai_index: DAI index
 * @dma_config_tlv: DMA configuration
 */
struct sof_ipc4_copier {
	struct sof_ipc4_copier_data data;
	u32 *copier_config;
	uint32_t ipc_config_size;
	void *ipc_config_data;
	struct sof_ipc4_available_audio_format available_fmt;
	u32 frame_fmt;
	struct sof_ipc4_msg msg;
	struct sof_ipc4_gtw_attributes *gtw_attr;
	u32 dai_type;
	int dai_index;
	struct sof_ipc4_dma_config_tlv dma_config_tlv[SOF_IPC4_DMA_DEVICE_MAX_COUNT];
};

/**
 * struct sof_ipc4_ctrl_value_chan: generic channel mapped value data
 * @channel: Channel ID
 * @value: Value associated with @channel
 */
struct sof_ipc4_ctrl_value_chan {
	u32 channel;
	u32 value;
};

/**
 * struct sof_ipc4_control_data - IPC data for kcontrol IO
 * @msg: message structure for kcontrol IO
 * @index: pipeline ID
 * @chanv: channel ID and value array used by volume type controls
 * @data: data for binary kcontrols
 */
struct sof_ipc4_control_data {
	struct sof_ipc4_msg msg;
	int index;

	union {
		DECLARE_FLEX_ARRAY(struct sof_ipc4_ctrl_value_chan, chanv);
		DECLARE_FLEX_ARRAY(struct sof_abi_hdr, data);
	};
};

#define SOF_IPC4_SWITCH_CONTROL_PARAM_ID	200
#define SOF_IPC4_ENUM_CONTROL_PARAM_ID		201

/**
 * struct sof_ipc4_control_msg_payload - IPC payload for kcontrol parameters
 * @id: unique id of the control
 * @num_elems: Number of elements in the chanv array
 * @reserved: reserved for future use, must be set to 0
 * @chanv: channel ID and value array
 */
struct sof_ipc4_control_msg_payload {
	uint16_t id;
	uint16_t num_elems;
	uint32_t reserved[4];
	DECLARE_FLEX_ARRAY(struct sof_ipc4_ctrl_value_chan, chanv);
} __packed;

/**
 * struct sof_ipc4_gain_params - IPC gain parameters
 * @channels: Channels
 * @init_val: Initial value
 * @curve_type: Curve type
 * @reserved: reserved for future use
 * @curve_duration_l: Curve duration low part
 * @curve_duration_h: Curve duration high part
 */
struct sof_ipc4_gain_params {
	uint32_t channels;
	uint32_t init_val;
	uint32_t curve_type;
	uint32_t reserved;
	uint32_t curve_duration_l;
	uint32_t curve_duration_h;
} __packed __aligned(4);

/**
 * struct sof_ipc4_gain_data - IPC gain init blob
 * @base_config: IPC base config data
 * @params: Initial parameters for the gain module
 */
struct sof_ipc4_gain_data {
	struct sof_ipc4_base_module_cfg base_config;
	struct sof_ipc4_gain_params params;
} __packed __aligned(4);

/**
 * struct sof_ipc4_gain - gain config data
 * @data: IPC gain blob
 * @available_fmt: Available audio format
 * @msg: message structure for gain
 */
struct sof_ipc4_gain {
	struct sof_ipc4_gain_data data;
	struct sof_ipc4_available_audio_format available_fmt;
	struct sof_ipc4_msg msg;
};

/**
 * struct sof_ipc4_mixer - mixer config data
 * @base_config: IPC base config data
 * @available_fmt: Available audio format
 * @msg: IPC4 message struct containing header and data info
 */
struct sof_ipc4_mixer {
	struct sof_ipc4_base_module_cfg base_config;
	struct sof_ipc4_available_audio_format available_fmt;
	struct sof_ipc4_msg msg;
};

/*
 * struct sof_ipc4_src_data - IPC data for SRC
 * @base_config: IPC base config data
 * @sink_rate: Output rate for sink module
 */
struct sof_ipc4_src_data {
	struct sof_ipc4_base_module_cfg base_config;
	uint32_t sink_rate;
} __packed __aligned(4);

/**
 * struct sof_ipc4_src - SRC config data
 * @data: IPC base config data
 * @available_fmt: Available audio format
 * @msg: IPC4 message struct containing header and data info
 */
struct sof_ipc4_src {
	struct sof_ipc4_src_data data;
	struct sof_ipc4_available_audio_format available_fmt;
	struct sof_ipc4_msg msg;
};

/**
 * struct sof_ipc4_base_module_cfg_ext - base module config extension containing the pin format
 * information for the module. Both @num_input_pin_fmts and @num_output_pin_fmts cannot be 0 for a
 * module.
 * @num_input_pin_fmts: number of input pin formats in the @pin_formats array
 * @num_output_pin_fmts: number of output pin formats in the @pin_formats array
 * @reserved: reserved for future use
 * @pin_formats: flexible array consisting of @num_input_pin_fmts input pin format items followed
 *		 by @num_output_pin_fmts output pin format items
 */
struct sof_ipc4_base_module_cfg_ext {
	u16 num_input_pin_fmts;
	u16 num_output_pin_fmts;
	u8 reserved[12];
	DECLARE_FLEX_ARRAY(struct sof_ipc4_pin_format, pin_formats);
} __packed;

/**
 * struct sof_ipc4_process - process config data
 * @base_config: IPC base config data
 * @base_config_ext: Base config extension data for module init
 * @output_format: Output audio format
 * @available_fmt: Available audio format
 * @ipc_config_data: Process module config data
 * @ipc_config_size: Size of process module config data
 * @msg: IPC4 message struct containing header and data info
 * @base_config_ext_size: Size of the base config extension data in bytes
 * @init_config: Module init config type (SOF_IPC4_MODULE_INIT_CONFIG_TYPE_*)
 */
struct sof_ipc4_process {
	struct sof_ipc4_base_module_cfg base_config;
	struct sof_ipc4_base_module_cfg_ext *base_config_ext;
	struct sof_ipc4_audio_format output_format;
	struct sof_ipc4_available_audio_format available_fmt;
	void *ipc_config_data;
	uint32_t ipc_config_size;
	struct sof_ipc4_msg msg;
	u32 base_config_ext_size;
	u32 init_config;
};

<<<<<<< HEAD
bool sof_ipc4_copier_is_single_format(struct snd_sof_dev *sdev,
				      struct sof_ipc4_pin_format *pin_fmts,
				      u32 pin_fmts_size);
=======
bool sof_ipc4_copier_is_single_bitdepth(struct snd_sof_dev *sdev,
					struct sof_ipc4_pin_format *pin_fmts,
					u32 pin_fmts_size);
>>>>>>> 0c383648
#endif<|MERGE_RESOLUTION|>--- conflicted
+++ resolved
@@ -476,13 +476,7 @@
 	u32 init_config;
 };
 
-<<<<<<< HEAD
-bool sof_ipc4_copier_is_single_format(struct snd_sof_dev *sdev,
-				      struct sof_ipc4_pin_format *pin_fmts,
-				      u32 pin_fmts_size);
-=======
 bool sof_ipc4_copier_is_single_bitdepth(struct snd_sof_dev *sdev,
 					struct sof_ipc4_pin_format *pin_fmts,
 					u32 pin_fmts_size);
->>>>>>> 0c383648
 #endif