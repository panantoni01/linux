// SPDX-License-Identifier: GPL-2.0-only

/* -----------------------------------------------------------------------
 *
 *   Copyright 2011 Intel Corporation; author Matt Fleming
 *
 * ----------------------------------------------------------------------- */

#include <linux/efi.h>
#include <linux/pci.h>
#include <linux/stddef.h>

#include <asm/efi.h>
#include <asm/e820/types.h>
#include <asm/setup.h>
#include <asm/desc.h>
#include <asm/boot.h>
#include <asm/kaslr.h>
#include <asm/sev.h>

#include "efistub.h"
#include "x86-stub.h"

extern char _bss[], _ebss[];

const efi_system_table_t *efi_system_table;
const efi_dxe_services_table_t *efi_dxe_table;
static efi_loaded_image_t *image = NULL;
static efi_memory_attribute_protocol_t *memattr;

typedef union sev_memory_acceptance_protocol sev_memory_acceptance_protocol_t;
union sev_memory_acceptance_protocol {
	struct {
		efi_status_t (__efiapi * allow_unaccepted_memory)(
			sev_memory_acceptance_protocol_t *);
	};
	struct {
		u32 allow_unaccepted_memory;
	} mixed_mode;
};

static efi_status_t
preserve_pci_rom_image(efi_pci_io_protocol_t *pci, struct pci_setup_rom **__rom)
{
	struct pci_setup_rom *rom = NULL;
	efi_status_t status;
	unsigned long size;
	uint64_t romsize;
	void *romimage;

	/*
	 * Some firmware images contain EFI function pointers at the place where
	 * the romimage and romsize fields are supposed to be. Typically the EFI
	 * code is mapped at high addresses, translating to an unrealistically
	 * large romsize. The UEFI spec limits the size of option ROMs to 16
	 * MiB so we reject any ROMs over 16 MiB in size to catch this.
	 */
	romimage = efi_table_attr(pci, romimage);
	romsize = efi_table_attr(pci, romsize);
	if (!romimage || !romsize || romsize > SZ_16M)
		return EFI_INVALID_PARAMETER;

	size = romsize + sizeof(*rom);

	status = efi_bs_call(allocate_pool, EFI_LOADER_DATA, size,
			     (void **)&rom);
	if (status != EFI_SUCCESS) {
		efi_err("Failed to allocate memory for 'rom'\n");
		return status;
	}

	memset(rom, 0, sizeof(*rom));

	rom->data.type	= SETUP_PCI;
	rom->data.len	= size - sizeof(struct setup_data);
	rom->data.next	= 0;
	rom->pcilen	= romsize;
	*__rom = rom;

	status = efi_call_proto(pci, pci.read, EfiPciIoWidthUint16,
				PCI_VENDOR_ID, 1, &rom->vendor);

	if (status != EFI_SUCCESS) {
		efi_err("Failed to read rom->vendor\n");
		goto free_struct;
	}

	status = efi_call_proto(pci, pci.read, EfiPciIoWidthUint16,
				PCI_DEVICE_ID, 1, &rom->devid);

	if (status != EFI_SUCCESS) {
		efi_err("Failed to read rom->devid\n");
		goto free_struct;
	}

	status = efi_call_proto(pci, get_location, &rom->segment, &rom->bus,
				&rom->device, &rom->function);

	if (status != EFI_SUCCESS)
		goto free_struct;

	memcpy(rom->romdata, romimage, romsize);
	return status;

free_struct:
	efi_bs_call(free_pool, rom);
	return status;
}

/*
 * There's no way to return an informative status from this function,
 * because any analysis (and printing of error messages) needs to be
 * done directly at the EFI function call-site.
 *
 * For example, EFI_INVALID_PARAMETER could indicate a bug or maybe we
 * just didn't find any PCI devices, but there's no way to tell outside
 * the context of the call.
 */
static void setup_efi_pci(struct boot_params *params)
{
	efi_status_t status;
	void **pci_handle = NULL;
	efi_guid_t pci_proto = EFI_PCI_IO_PROTOCOL_GUID;
	unsigned long size = 0;
	struct setup_data *data;
	efi_handle_t h;
	int i;

	status = efi_bs_call(locate_handle, EFI_LOCATE_BY_PROTOCOL,
			     &pci_proto, NULL, &size, pci_handle);

	if (status == EFI_BUFFER_TOO_SMALL) {
		status = efi_bs_call(allocate_pool, EFI_LOADER_DATA, size,
				     (void **)&pci_handle);

		if (status != EFI_SUCCESS) {
			efi_err("Failed to allocate memory for 'pci_handle'\n");
			return;
		}

		status = efi_bs_call(locate_handle, EFI_LOCATE_BY_PROTOCOL,
				     &pci_proto, NULL, &size, pci_handle);
	}

	if (status != EFI_SUCCESS)
		goto free_handle;

	data = (struct setup_data *)(unsigned long)params->hdr.setup_data;

	while (data && data->next)
		data = (struct setup_data *)(unsigned long)data->next;

	for_each_efi_handle(h, pci_handle, size, i) {
		efi_pci_io_protocol_t *pci = NULL;
		struct pci_setup_rom *rom;

		status = efi_bs_call(handle_protocol, h, &pci_proto,
				     (void **)&pci);
		if (status != EFI_SUCCESS || !pci)
			continue;

		status = preserve_pci_rom_image(pci, &rom);
		if (status != EFI_SUCCESS)
			continue;

		if (data)
			data->next = (unsigned long)rom;
		else
			params->hdr.setup_data = (unsigned long)rom;

		data = (struct setup_data *)rom;
	}

free_handle:
	efi_bs_call(free_pool, pci_handle);
}

static void retrieve_apple_device_properties(struct boot_params *boot_params)
{
	efi_guid_t guid = APPLE_PROPERTIES_PROTOCOL_GUID;
	struct setup_data *data, *new;
	efi_status_t status;
	u32 size = 0;
	apple_properties_protocol_t *p;

	status = efi_bs_call(locate_protocol, &guid, NULL, (void **)&p);
	if (status != EFI_SUCCESS)
		return;

	if (efi_table_attr(p, version) != 0x10000) {
		efi_err("Unsupported properties proto version\n");
		return;
	}

	efi_call_proto(p, get_all, NULL, &size);
	if (!size)
		return;

	do {
		status = efi_bs_call(allocate_pool, EFI_LOADER_DATA,
				     size + sizeof(struct setup_data),
				     (void **)&new);
		if (status != EFI_SUCCESS) {
			efi_err("Failed to allocate memory for 'properties'\n");
			return;
		}

		status = efi_call_proto(p, get_all, new->data, &size);

		if (status == EFI_BUFFER_TOO_SMALL)
			efi_bs_call(free_pool, new);
	} while (status == EFI_BUFFER_TOO_SMALL);

	new->type = SETUP_APPLE_PROPERTIES;
	new->len  = size;
	new->next = 0;

	data = (struct setup_data *)(unsigned long)boot_params->hdr.setup_data;
	if (!data) {
		boot_params->hdr.setup_data = (unsigned long)new;
	} else {
		while (data->next)
			data = (struct setup_data *)(unsigned long)data->next;
		data->next = (unsigned long)new;
	}
}

efi_status_t efi_adjust_memory_range_protection(unsigned long start,
						unsigned long size)
{
	efi_status_t status;
	efi_gcd_memory_space_desc_t desc;
	unsigned long end, next;
	unsigned long rounded_start, rounded_end;
	unsigned long unprotect_start, unprotect_size;

	rounded_start = rounddown(start, EFI_PAGE_SIZE);
	rounded_end = roundup(start + size, EFI_PAGE_SIZE);

	if (memattr != NULL) {
		status = efi_call_proto(memattr, set_memory_attributes,
					rounded_start,
					rounded_end - rounded_start,
					EFI_MEMORY_RO);
		if (status != EFI_SUCCESS) {
			efi_warn("Failed to set EFI_MEMORY_RO attribute\n");
			return status;
		}

		status = efi_call_proto(memattr, clear_memory_attributes,
					rounded_start,
					rounded_end - rounded_start,
					EFI_MEMORY_XP);
		if (status != EFI_SUCCESS)
			efi_warn("Failed to clear EFI_MEMORY_XP attribute\n");
		return status;
	}

	if (efi_dxe_table == NULL)
		return EFI_SUCCESS;

	/*
	 * Don't modify memory region attributes, they are
	 * already suitable, to lower the possibility to
	 * encounter firmware bugs.
	 */

	for (end = start + size; start < end; start = next) {

		status = efi_dxe_call(get_memory_space_descriptor, start, &desc);

		if (status != EFI_SUCCESS)
			break;

		next = desc.base_address + desc.length;

		/*
		 * Only system memory is suitable for trampoline/kernel image placement,
		 * so only this type of memory needs its attributes to be modified.
		 */

		if (desc.gcd_memory_type != EfiGcdMemoryTypeSystemMemory ||
		    (desc.attributes & (EFI_MEMORY_RO | EFI_MEMORY_XP)) == 0)
			continue;

		unprotect_start = max(rounded_start, (unsigned long)desc.base_address);
		unprotect_size = min(rounded_end, next) - unprotect_start;

		status = efi_dxe_call(set_memory_space_attributes,
				      unprotect_start, unprotect_size,
				      EFI_MEMORY_WB);

		if (status != EFI_SUCCESS) {
			efi_warn("Unable to unprotect memory range [%08lx,%08lx]: %lx\n",
				 unprotect_start,
				 unprotect_start + unprotect_size,
				 status);
			break;
		}
	}
	return EFI_SUCCESS;
}

static void setup_unaccepted_memory(void)
{
	efi_guid_t mem_acceptance_proto = OVMF_SEV_MEMORY_ACCEPTANCE_PROTOCOL_GUID;
	sev_memory_acceptance_protocol_t *proto;
	efi_status_t status;

	if (!IS_ENABLED(CONFIG_UNACCEPTED_MEMORY))
		return;

	/*
	 * Enable unaccepted memory before calling exit boot services in order
	 * for the UEFI to not accept all memory on EBS.
	 */
	status = efi_bs_call(locate_protocol, &mem_acceptance_proto, NULL,
			     (void **)&proto);
	if (status != EFI_SUCCESS)
		return;

	status = efi_call_proto(proto, allow_unaccepted_memory);
	if (status != EFI_SUCCESS)
		efi_err("Memory acceptance protocol failed\n");
}

static efi_char16_t *efistub_fw_vendor(void)
{
	unsigned long vendor = efi_table_attr(efi_system_table, fw_vendor);

	return (efi_char16_t *)vendor;
}
<<<<<<< HEAD

static const efi_char16_t apple[] = L"Apple";

=======

static const efi_char16_t apple[] = L"Apple";

>>>>>>> 0c383648
static void setup_quirks(struct boot_params *boot_params)
{
	if (IS_ENABLED(CONFIG_APPLE_PROPERTIES) &&
	    !memcmp(efistub_fw_vendor(), apple, sizeof(apple)))
		retrieve_apple_device_properties(boot_params);
}

/*
 * See if we have Universal Graphics Adapter (UGA) protocol
 */
static efi_status_t
setup_uga(struct screen_info *si, efi_guid_t *uga_proto, unsigned long size)
{
	efi_status_t status;
	u32 width, height;
	void **uga_handle = NULL;
	efi_uga_draw_protocol_t *uga = NULL, *first_uga;
	efi_handle_t handle;
	int i;

	status = efi_bs_call(allocate_pool, EFI_LOADER_DATA, size,
			     (void **)&uga_handle);
	if (status != EFI_SUCCESS)
		return status;

	status = efi_bs_call(locate_handle, EFI_LOCATE_BY_PROTOCOL,
			     uga_proto, NULL, &size, uga_handle);
	if (status != EFI_SUCCESS)
		goto free_handle;

	height = 0;
	width = 0;

	first_uga = NULL;
	for_each_efi_handle(handle, uga_handle, size, i) {
		efi_guid_t pciio_proto = EFI_PCI_IO_PROTOCOL_GUID;
		u32 w, h, depth, refresh;
		void *pciio;

		status = efi_bs_call(handle_protocol, handle, uga_proto,
				     (void **)&uga);
		if (status != EFI_SUCCESS)
			continue;

		pciio = NULL;
		efi_bs_call(handle_protocol, handle, &pciio_proto, &pciio);

		status = efi_call_proto(uga, get_mode, &w, &h, &depth, &refresh);
		if (status == EFI_SUCCESS && (!first_uga || pciio)) {
			width = w;
			height = h;

			/*
			 * Once we've found a UGA supporting PCIIO,
			 * don't bother looking any further.
			 */
			if (pciio)
				break;

			first_uga = uga;
		}
	}

	if (!width && !height)
		goto free_handle;

	/* EFI framebuffer */
	si->orig_video_isVGA	= VIDEO_TYPE_EFI;

	si->lfb_depth		= 32;
	si->lfb_width		= width;
	si->lfb_height		= height;

	si->red_size		= 8;
	si->red_pos		= 16;
	si->green_size		= 8;
	si->green_pos		= 8;
	si->blue_size		= 8;
	si->blue_pos		= 0;
	si->rsvd_size		= 8;
	si->rsvd_pos		= 24;

free_handle:
	efi_bs_call(free_pool, uga_handle);

	return status;
}

static void setup_graphics(struct boot_params *boot_params)
{
	efi_guid_t graphics_proto = EFI_GRAPHICS_OUTPUT_PROTOCOL_GUID;
	struct screen_info *si;
	efi_guid_t uga_proto = EFI_UGA_PROTOCOL_GUID;
	efi_status_t status;
	unsigned long size;
	void **gop_handle = NULL;
	void **uga_handle = NULL;

	si = &boot_params->screen_info;
	memset(si, 0, sizeof(*si));

	size = 0;
	status = efi_bs_call(locate_handle, EFI_LOCATE_BY_PROTOCOL,
			     &graphics_proto, NULL, &size, gop_handle);
	if (status == EFI_BUFFER_TOO_SMALL)
		status = efi_setup_gop(si, &graphics_proto, size);

	if (status != EFI_SUCCESS) {
		size = 0;
		status = efi_bs_call(locate_handle, EFI_LOCATE_BY_PROTOCOL,
				     &uga_proto, NULL, &size, uga_handle);
		if (status == EFI_BUFFER_TOO_SMALL)
			setup_uga(si, &uga_proto, size);
	}
}


static void __noreturn efi_exit(efi_handle_t handle, efi_status_t status)
{
	efi_bs_call(exit, handle, status, 0, NULL);
	for(;;)
		asm("hlt");
}

void __noreturn efi_stub_entry(efi_handle_t handle,
			       efi_system_table_t *sys_table_arg,
			       struct boot_params *boot_params);

/*
 * Because the x86 boot code expects to be passed a boot_params we
 * need to create one ourselves (usually the bootloader would create
 * one for us).
 */
efi_status_t __efiapi efi_pe_entry(efi_handle_t handle,
				   efi_system_table_t *sys_table_arg)
{
	static struct boot_params boot_params __page_aligned_bss;
	struct setup_header *hdr = &boot_params.hdr;
	efi_guid_t proto = LOADED_IMAGE_PROTOCOL_GUID;
	int options_size = 0;
	efi_status_t status;
	char *cmdline_ptr;

	if (efi_is_native())
		memset(_bss, 0, _ebss - _bss);

	efi_system_table = sys_table_arg;

	/* Check if we were booted by the EFI firmware */
	if (efi_system_table->hdr.signature != EFI_SYSTEM_TABLE_SIGNATURE)
		efi_exit(handle, EFI_INVALID_PARAMETER);

	status = efi_bs_call(handle_protocol, handle, &proto, (void **)&image);
	if (status != EFI_SUCCESS) {
		efi_err("Failed to get handle for LOADED_IMAGE_PROTOCOL\n");
		efi_exit(handle, status);
	}

	/* Assign the setup_header fields that the kernel actually cares about */
	hdr->root_flags	= 1;
	hdr->vid_mode	= 0xffff;

	hdr->type_of_loader = 0x21;
	hdr->initrd_addr_max = INT_MAX;

	/* Convert unicode cmdline to ascii */
	cmdline_ptr = efi_convert_cmdline(image, &options_size);
	if (!cmdline_ptr)
		goto fail;

	efi_set_u64_split((unsigned long)cmdline_ptr, &hdr->cmd_line_ptr,
			  &boot_params.ext_cmd_line_ptr);

	efi_stub_entry(handle, sys_table_arg, &boot_params);
	/* not reached */

fail:
	efi_exit(handle, status);
}

static void add_e820ext(struct boot_params *params,
			struct setup_data *e820ext, u32 nr_entries)
{
	struct setup_data *data;

	e820ext->type = SETUP_E820_EXT;
	e820ext->len  = nr_entries * sizeof(struct boot_e820_entry);
	e820ext->next = 0;

	data = (struct setup_data *)(unsigned long)params->hdr.setup_data;

	while (data && data->next)
		data = (struct setup_data *)(unsigned long)data->next;

	if (data)
		data->next = (unsigned long)e820ext;
	else
		params->hdr.setup_data = (unsigned long)e820ext;
}

static efi_status_t
setup_e820(struct boot_params *params, struct setup_data *e820ext, u32 e820ext_size)
{
	struct boot_e820_entry *entry = params->e820_table;
	struct efi_info *efi = &params->efi_info;
	struct boot_e820_entry *prev = NULL;
	u32 nr_entries;
	u32 nr_desc;
	int i;

	nr_entries = 0;
	nr_desc = efi->efi_memmap_size / efi->efi_memdesc_size;

	for (i = 0; i < nr_desc; i++) {
		efi_memory_desc_t *d;
		unsigned int e820_type = 0;
		unsigned long m = efi->efi_memmap;

#ifdef CONFIG_X86_64
		m |= (u64)efi->efi_memmap_hi << 32;
#endif

		d = efi_early_memdesc_ptr(m, efi->efi_memdesc_size, i);
		switch (d->type) {
		case EFI_RESERVED_TYPE:
		case EFI_RUNTIME_SERVICES_CODE:
		case EFI_RUNTIME_SERVICES_DATA:
		case EFI_MEMORY_MAPPED_IO:
		case EFI_MEMORY_MAPPED_IO_PORT_SPACE:
		case EFI_PAL_CODE:
			e820_type = E820_TYPE_RESERVED;
			break;

		case EFI_UNUSABLE_MEMORY:
			e820_type = E820_TYPE_UNUSABLE;
			break;

		case EFI_ACPI_RECLAIM_MEMORY:
			e820_type = E820_TYPE_ACPI;
			break;

		case EFI_LOADER_CODE:
		case EFI_LOADER_DATA:
		case EFI_BOOT_SERVICES_CODE:
		case EFI_BOOT_SERVICES_DATA:
		case EFI_CONVENTIONAL_MEMORY:
			if (efi_soft_reserve_enabled() &&
			    (d->attribute & EFI_MEMORY_SP))
				e820_type = E820_TYPE_SOFT_RESERVED;
			else
				e820_type = E820_TYPE_RAM;
			break;

		case EFI_ACPI_MEMORY_NVS:
			e820_type = E820_TYPE_NVS;
			break;

		case EFI_PERSISTENT_MEMORY:
			e820_type = E820_TYPE_PMEM;
			break;

		case EFI_UNACCEPTED_MEMORY:
			if (!IS_ENABLED(CONFIG_UNACCEPTED_MEMORY))
				continue;
			e820_type = E820_TYPE_RAM;
			process_unaccepted_memory(d->phys_addr,
						  d->phys_addr + PAGE_SIZE * d->num_pages);
			break;
		default:
			continue;
		}

		/* Merge adjacent mappings */
		if (prev && prev->type == e820_type &&
		    (prev->addr + prev->size) == d->phys_addr) {
			prev->size += d->num_pages << 12;
			continue;
		}

		if (nr_entries == ARRAY_SIZE(params->e820_table)) {
			u32 need = (nr_desc - i) * sizeof(struct e820_entry) +
				   sizeof(struct setup_data);

			if (!e820ext || e820ext_size < need)
				return EFI_BUFFER_TOO_SMALL;

			/* boot_params map full, switch to e820 extended */
			entry = (struct boot_e820_entry *)e820ext->data;
		}

		entry->addr = d->phys_addr;
		entry->size = d->num_pages << PAGE_SHIFT;
		entry->type = e820_type;
		prev = entry++;
		nr_entries++;
	}

	if (nr_entries > ARRAY_SIZE(params->e820_table)) {
		u32 nr_e820ext = nr_entries - ARRAY_SIZE(params->e820_table);

		add_e820ext(params, e820ext, nr_e820ext);
		nr_entries -= nr_e820ext;
	}

	params->e820_entries = (u8)nr_entries;

	return EFI_SUCCESS;
}

static efi_status_t alloc_e820ext(u32 nr_desc, struct setup_data **e820ext,
				  u32 *e820ext_size)
{
	efi_status_t status;
	unsigned long size;

	size = sizeof(struct setup_data) +
		sizeof(struct e820_entry) * nr_desc;

	if (*e820ext) {
		efi_bs_call(free_pool, *e820ext);
		*e820ext = NULL;
		*e820ext_size = 0;
	}

	status = efi_bs_call(allocate_pool, EFI_LOADER_DATA, size,
			     (void **)e820ext);
	if (status == EFI_SUCCESS)
		*e820ext_size = size;

	return status;
}

static efi_status_t allocate_e820(struct boot_params *params,
				  struct setup_data **e820ext,
				  u32 *e820ext_size)
{
	struct efi_boot_memmap *map;
	efi_status_t status;
	__u32 nr_desc;

	status = efi_get_memory_map(&map, false);
	if (status != EFI_SUCCESS)
		return status;

	nr_desc = map->map_size / map->desc_size;
	if (nr_desc > ARRAY_SIZE(params->e820_table) - EFI_MMAP_NR_SLACK_SLOTS) {
		u32 nr_e820ext = nr_desc - ARRAY_SIZE(params->e820_table) +
				 EFI_MMAP_NR_SLACK_SLOTS;

		status = alloc_e820ext(nr_e820ext, e820ext, e820ext_size);
	}

	if (IS_ENABLED(CONFIG_UNACCEPTED_MEMORY) && status == EFI_SUCCESS)
		status = allocate_unaccepted_bitmap(nr_desc, map);

	efi_bs_call(free_pool, map);
	return status;
}

struct exit_boot_struct {
	struct boot_params	*boot_params;
	struct efi_info		*efi;
};

static efi_status_t exit_boot_func(struct efi_boot_memmap *map,
				   void *priv)
{
	const char *signature;
	struct exit_boot_struct *p = priv;

	signature = efi_is_64bit() ? EFI64_LOADER_SIGNATURE
				   : EFI32_LOADER_SIGNATURE;
	memcpy(&p->efi->efi_loader_signature, signature, sizeof(__u32));

	efi_set_u64_split((unsigned long)efi_system_table,
			  &p->efi->efi_systab, &p->efi->efi_systab_hi);
	p->efi->efi_memdesc_size	= map->desc_size;
	p->efi->efi_memdesc_version	= map->desc_ver;
	efi_set_u64_split((unsigned long)map->map,
			  &p->efi->efi_memmap, &p->efi->efi_memmap_hi);
	p->efi->efi_memmap_size		= map->map_size;

	return EFI_SUCCESS;
}

static efi_status_t exit_boot(struct boot_params *boot_params, void *handle)
{
	struct setup_data *e820ext = NULL;
	__u32 e820ext_size = 0;
	efi_status_t status;
	struct exit_boot_struct priv;

	priv.boot_params	= boot_params;
	priv.efi		= &boot_params->efi_info;

	status = allocate_e820(boot_params, &e820ext, &e820ext_size);
	if (status != EFI_SUCCESS)
		return status;

	/* Might as well exit boot services now */
	status = efi_exit_boot_services(handle, &priv, exit_boot_func);
	if (status != EFI_SUCCESS)
		return status;

	/* Historic? */
	boot_params->alt_mem_k	= 32 * 1024;

	status = setup_e820(boot_params, e820ext, e820ext_size);
	if (status != EFI_SUCCESS)
		return status;

	return EFI_SUCCESS;
}

static bool have_unsupported_snp_features(void)
{
	u64 unsupported;

	unsupported = snp_get_unsupported_features(sev_get_status());
	if (unsupported) {
		efi_err("Unsupported SEV-SNP features detected: 0x%llx\n",
			unsupported);
		return true;
	}
	return false;
}

static void efi_get_seed(void *seed, int size)
{
	efi_get_random_bytes(size, seed);

	/*
	 * This only updates seed[0] when running on 32-bit, but in that case,
	 * seed[1] is not used anyway, as there is no virtual KASLR on 32-bit.
	 */
	*(unsigned long *)seed ^= kaslr_get_random_long("EFI");
}

static void error(char *str)
{
	efi_warn("Decompression failed: %s\n", str);
}

<<<<<<< HEAD
=======
static const char *cmdline_memmap_override;

static efi_status_t parse_options(const char *cmdline)
{
	static const char opts[][14] = {
		"mem=", "memmap=", "efi_fake_mem=", "hugepages="
	};

	for (int i = 0; i < ARRAY_SIZE(opts); i++) {
		const char *p = strstr(cmdline, opts[i]);

		if (p == cmdline || (p > cmdline && isspace(p[-1]))) {
			cmdline_memmap_override = opts[i];
			break;
		}
	}

	return efi_parse_options(cmdline);
}

>>>>>>> 0c383648
static efi_status_t efi_decompress_kernel(unsigned long *kernel_entry)
{
	unsigned long virt_addr = LOAD_PHYSICAL_ADDR;
	unsigned long addr, alloc_size, entry;
	efi_status_t status;
	u32 seed[2] = {};

	/* determine the required size of the allocation */
	alloc_size = ALIGN(max_t(unsigned long, output_len, kernel_total_size),
			   MIN_KERNEL_ALIGN);

	if (IS_ENABLED(CONFIG_RANDOMIZE_BASE) && !efi_nokaslr) {
		u64 range = KERNEL_IMAGE_SIZE - LOAD_PHYSICAL_ADDR - kernel_total_size;
		static const efi_char16_t ami[] = L"American Megatrends";

		efi_get_seed(seed, sizeof(seed));

		virt_addr += (range * seed[1]) >> 32;
		virt_addr &= ~(CONFIG_PHYSICAL_ALIGN - 1);

		/*
		 * Older Dell systems with AMI UEFI firmware v2.0 may hang
		 * while decompressing the kernel if physical address
		 * randomization is enabled.
		 *
		 * https://bugzilla.kernel.org/show_bug.cgi?id=218173
		 */
		if (efi_system_table->hdr.revision <= EFI_2_00_SYSTEM_TABLE_REVISION &&
		    !memcmp(efistub_fw_vendor(), ami, sizeof(ami))) {
			efi_debug("AMI firmware v2.0 or older detected - disabling physical KASLR\n");
			seed[0] = 0;
<<<<<<< HEAD
=======
		} else if (cmdline_memmap_override) {
			efi_info("%s detected on the kernel command line - disabling physical KASLR\n",
				 cmdline_memmap_override);
			seed[0] = 0;
>>>>>>> 0c383648
		}

		boot_params_ptr->hdr.loadflags |= KASLR_FLAG;
	}

	status = efi_random_alloc(alloc_size, CONFIG_PHYSICAL_ALIGN, &addr,
				  seed[0], EFI_LOADER_CODE,
				  LOAD_PHYSICAL_ADDR,
				  EFI_X86_KERNEL_ALLOC_LIMIT);
	if (status != EFI_SUCCESS)
		return status;

	entry = decompress_kernel((void *)addr, virt_addr, error);
	if (entry == ULONG_MAX) {
		efi_free(alloc_size, addr);
		return EFI_LOAD_ERROR;
	}

	*kernel_entry = addr + entry;

	return efi_adjust_memory_range_protection(addr, kernel_text_size);
}

static void __noreturn enter_kernel(unsigned long kernel_addr,
				    struct boot_params *boot_params)
{
	/* enter decompressed kernel with boot_params pointer in RSI/ESI */
	asm("jmp *%0"::"r"(kernel_addr), "S"(boot_params));

	unreachable();
}

/*
 * On success, this routine will jump to the relocated image directly and never
 * return.  On failure, it will exit to the firmware via efi_exit() instead of
 * returning.
 */
void __noreturn efi_stub_entry(efi_handle_t handle,
			       efi_system_table_t *sys_table_arg,
			       struct boot_params *boot_params)
{
	efi_guid_t guid = EFI_MEMORY_ATTRIBUTE_PROTOCOL_GUID;
	struct setup_header *hdr = &boot_params->hdr;
	const struct linux_efi_initrd *initrd = NULL;
	unsigned long kernel_entry;
	efi_status_t status;

	boot_params_ptr = boot_params;

	efi_system_table = sys_table_arg;
	/* Check if we were booted by the EFI firmware */
	if (efi_system_table->hdr.signature != EFI_SYSTEM_TABLE_SIGNATURE)
		efi_exit(handle, EFI_INVALID_PARAMETER);

	if (have_unsupported_snp_features())
		efi_exit(handle, EFI_UNSUPPORTED);

	if (IS_ENABLED(CONFIG_EFI_DXE_MEM_ATTRIBUTES)) {
		efi_dxe_table = get_efi_config_table(EFI_DXE_SERVICES_TABLE_GUID);
		if (efi_dxe_table &&
		    efi_dxe_table->hdr.signature != EFI_DXE_SERVICES_TABLE_SIGNATURE) {
			efi_warn("Ignoring DXE services table: invalid signature\n");
			efi_dxe_table = NULL;
		}
	}

	/* grab the memory attributes protocol if it exists */
	efi_bs_call(locate_protocol, &guid, NULL, (void **)&memattr);

	status = efi_setup_5level_paging();
	if (status != EFI_SUCCESS) {
		efi_err("efi_setup_5level_paging() failed!\n");
		goto fail;
	}

#ifdef CONFIG_CMDLINE_BOOL
	status = parse_options(CONFIG_CMDLINE);
	if (status != EFI_SUCCESS) {
		efi_err("Failed to parse options\n");
		goto fail;
	}
#endif
	if (!IS_ENABLED(CONFIG_CMDLINE_OVERRIDE)) {
		unsigned long cmdline_paddr = ((u64)hdr->cmd_line_ptr |
					       ((u64)boot_params->ext_cmd_line_ptr << 32));
		status = parse_options((char *)cmdline_paddr);
		if (status != EFI_SUCCESS) {
			efi_err("Failed to parse options\n");
			goto fail;
		}
	}

	if (efi_mem_encrypt > 0)
		hdr->xloadflags |= XLF_MEM_ENCRYPTION;

	status = efi_decompress_kernel(&kernel_entry);
	if (status != EFI_SUCCESS) {
		efi_err("Failed to decompress kernel\n");
		goto fail;
	}

	/*
	 * At this point, an initrd may already have been loaded by the
	 * bootloader and passed via bootparams. We permit an initrd loaded
	 * from the LINUX_EFI_INITRD_MEDIA_GUID device path to supersede it.
	 *
	 * If the device path is not present, any command-line initrd=
	 * arguments will be processed only if image is not NULL, which will be
	 * the case only if we were loaded via the PE entry point.
	 */
	status = efi_load_initrd(image, hdr->initrd_addr_max, ULONG_MAX,
				 &initrd);
	if (status != EFI_SUCCESS)
		goto fail;
	if (initrd && initrd->size > 0) {
		efi_set_u64_split(initrd->base, &hdr->ramdisk_image,
				  &boot_params->ext_ramdisk_image);
		efi_set_u64_split(initrd->size, &hdr->ramdisk_size,
				  &boot_params->ext_ramdisk_size);
	}


	/*
	 * If the boot loader gave us a value for secure_boot then we use that,
	 * otherwise we ask the BIOS.
	 */
	if (boot_params->secure_boot == efi_secureboot_mode_unset)
		boot_params->secure_boot = efi_get_secureboot();

	/* Ask the firmware to clear memory on unclean shutdown */
	efi_enable_reset_attack_mitigation();

	efi_random_get_seed();

	efi_retrieve_eventlog();

	setup_graphics(boot_params);

	setup_efi_pci(boot_params);

	setup_quirks(boot_params);

	setup_unaccepted_memory();

	status = exit_boot(boot_params, handle);
	if (status != EFI_SUCCESS) {
		efi_err("exit_boot() failed!\n");
		goto fail;
	}

	/*
	 * Call the SEV init code while still running with the firmware's
	 * GDT/IDT, so #VC exceptions will be handled by EFI.
	 */
	sev_enable(boot_params);

	efi_5level_switch();

	enter_kernel(kernel_entry, boot_params);
fail:
	efi_err("efi_stub_entry() failed!\n");

	efi_exit(handle, status);
}

#ifdef CONFIG_EFI_HANDOVER_PROTOCOL
void efi_handover_entry(efi_handle_t handle, efi_system_table_t *sys_table_arg,
			struct boot_params *boot_params)
{
	memset(_bss, 0, _ebss - _bss);
	efi_stub_entry(handle, sys_table_arg, boot_params);
}

#ifndef CONFIG_EFI_MIXED
extern __alias(efi_handover_entry)
void efi32_stub_entry(efi_handle_t handle, efi_system_table_t *sys_table_arg,
		      struct boot_params *boot_params);

extern __alias(efi_handover_entry)
void efi64_stub_entry(efi_handle_t handle, efi_system_table_t *sys_table_arg,
		      struct boot_params *boot_params);
#endif
#endif<|MERGE_RESOLUTION|>--- conflicted
+++ resolved
@@ -330,15 +330,9 @@
 
 	return (efi_char16_t *)vendor;
 }
-<<<<<<< HEAD
 
 static const efi_char16_t apple[] = L"Apple";
 
-=======
-
-static const efi_char16_t apple[] = L"Apple";
-
->>>>>>> 0c383648
 static void setup_quirks(struct boot_params *boot_params)
 {
 	if (IS_ENABLED(CONFIG_APPLE_PROPERTIES) &&
@@ -782,8 +776,6 @@
 	efi_warn("Decompression failed: %s\n", str);
 }
 
-<<<<<<< HEAD
-=======
 static const char *cmdline_memmap_override;
 
 static efi_status_t parse_options(const char *cmdline)
@@ -804,7 +796,6 @@
 	return efi_parse_options(cmdline);
 }
 
->>>>>>> 0c383648
 static efi_status_t efi_decompress_kernel(unsigned long *kernel_entry)
 {
 	unsigned long virt_addr = LOAD_PHYSICAL_ADDR;
@@ -836,13 +827,10 @@
 		    !memcmp(efistub_fw_vendor(), ami, sizeof(ami))) {
 			efi_debug("AMI firmware v2.0 or older detected - disabling physical KASLR\n");
 			seed[0] = 0;
-<<<<<<< HEAD
-=======
 		} else if (cmdline_memmap_override) {
 			efi_info("%s detected on the kernel command line - disabling physical KASLR\n",
 				 cmdline_memmap_override);
 			seed[0] = 0;
->>>>>>> 0c383648
 		}
 
 		boot_params_ptr->hdr.loadflags |= KASLR_FLAG;
