/* 
 *   Creation Date: <2003/03/14 20:54:13 samuel>
 *   Time-stamp: <2004/03/20 14:20:59 samuel>
 *   
 *	<therm_windtunnel.c>
 *	
 *	The G4 "windtunnel" has a single fan controlled by an
 *	ADM1030 fan controller and a DS1775 thermostat.
 *
 *	The fan controller is equipped with a temperature sensor
 *	which measures the case temperature. The DS1775 sensor
 *	measures the CPU temperature. This driver tunes the
 *	behavior of the fan. It is based upon empirical observations
 *	of the 'AppleFan' driver under Mac OS X.
 *
 *	WARNING: This driver has only been testen on Apple's
 *	1.25 MHz Dual G4 (March 03). It is tuned for a CPU
 *	temperature around 57 C.
 *
 *   Copyright (C) 2003, 2004 Samuel Rydh (samuel@ibrium.se)
 *
 *   Loosely based upon 'thermostat.c' written by Benjamin Herrenschmidt
 *   
 *   This program is free software; you can redistribute it and/or
 *   modify it under the terms of the GNU General Public License
 *   as published by the Free Software Foundation
 *   
 */

#include <linux/types.h>
#include <linux/module.h>
#include <linux/errno.h>
#include <linux/kernel.h>
#include <linux/delay.h>
#include <linux/sched.h>
#include <linux/i2c.h>
#include <linux/init.h>
#include <linux/kthread.h>
#include <linux/of_platform.h>

#include <asm/prom.h>
#include <asm/machdep.h>
#include <asm/io.h>
#include <asm/sections.h>
#include <asm/macio.h>

#define LOG_TEMP		0			/* continuously log temperature */

static struct {
	volatile int		running;
	struct task_struct	*poll_task;
	
	struct mutex	 	lock;
	struct platform_device	*of_dev;
	
	struct i2c_client	*thermostat;
	struct i2c_client	*fan;

	int			overheat_temp;		/* 100% fan at this temp */
	int			overheat_hyst;
	int			temp;
	int			casetemp;
	int			fan_level;		/* active fan_table setting */

	int			downind;
	int			upind;

	int			r0, r1, r20, r23, r25;	/* saved register */
} x;

#define T(x,y)			(((x)<<8) | (y)*0x100/10 )

static struct {
	int			fan_down_setting;
	int			temp;
	int			fan_up_setting;
} fan_table[] = {
	{ 11, T(0,0),  11 },	/* min fan */
	{ 11, T(55,0), 11 },
	{  6, T(55,3), 11 },
	{  7, T(56,0), 11 },
	{  8, T(57,0), 8 },
	{  7, T(58,3), 7 },
	{  6, T(58,8), 6 },
	{  5, T(59,2), 5 },
	{  4, T(59,6), 4 },
	{  3, T(59,9), 3 },
	{  2, T(60,1), 2 },
	{  1, 0xfffff, 1 }	/* on fire */
};

static void
print_temp( const char *s, int temp )
{
	printk("%s%d.%d C", s ? s : "", temp>>8, (temp & 255)*10/256 );
}

static ssize_t
show_cpu_temperature( struct device *dev, struct device_attribute *attr, char *buf )
{
	return sprintf(buf, "%d.%d\n", x.temp>>8, (x.temp & 255)*10/256 );
}

static ssize_t
show_case_temperature( struct device *dev, struct device_attribute *attr, char *buf )
{
	return sprintf(buf, "%d.%d\n", x.casetemp>>8, (x.casetemp & 255)*10/256 );
}

static DEVICE_ATTR(cpu_temperature, S_IRUGO, show_cpu_temperature, NULL );
static DEVICE_ATTR(case_temperature, S_IRUGO, show_case_temperature, NULL );



/************************************************************************/
/*	controller thread						*/
/************************************************************************/

static int
write_reg( struct i2c_client *cl, int reg, int data, int len )
{
	u8 tmp[3];

	if( len < 1 || len > 2 || data < 0 )
		return -EINVAL;

	tmp[0] = reg;
	tmp[1] = (len == 1) ? data : (data >> 8);
	tmp[2] = data;
	len++;
	
	if( i2c_master_send(cl, tmp, len) != len )
		return -ENODEV;
	return 0;
}

static int
read_reg( struct i2c_client *cl, int reg, int len )
{
	u8 buf[2];

	if( len != 1 && len != 2 )
		return -EINVAL;
	buf[0] = reg;
	if( i2c_master_send(cl, buf, 1) != 1 )
		return -ENODEV;
	if( i2c_master_recv(cl, buf, len) != len )
		return -ENODEV;
	return (len == 2)? ((unsigned int)buf[0] << 8) | buf[1] : buf[0];
}

static void
tune_fan( int fan_setting )
{
	int val = (fan_setting << 3) | 7;

	/* write_reg( x.fan, 0x24, val, 1 ); */
	write_reg( x.fan, 0x25, val, 1 );
	write_reg( x.fan, 0x20, 0, 1 );
	print_temp("CPU-temp: ", x.temp );
	if( x.casetemp )
		print_temp(", Case: ", x.casetemp );
	printk(",  Fan: %d (tuned %+d)\n", 11-fan_setting, x.fan_level-fan_setting );

	x.fan_level = fan_setting;
}

static void
poll_temp( void )
{
	int temp, i, level, casetemp;

	temp = read_reg( x.thermostat, 0, 2 );

	/* this actually occurs when the computer is loaded */
	if( temp < 0 )
		return;

	casetemp = read_reg(x.fan, 0x0b, 1) << 8;
	casetemp |= (read_reg(x.fan, 0x06, 1) & 0x7) << 5;

	if( LOG_TEMP && x.temp != temp ) {
		print_temp("CPU-temp: ", temp );
		print_temp(", Case: ", casetemp );
		printk(",  Fan: %d\n", 11-x.fan_level );
	}
	x.temp = temp;
	x.casetemp = casetemp;

	level = -1;
	for( i=0; (temp & 0xffff) > fan_table[i].temp ; i++ )
		;
	if( i < x.downind )
		level = fan_table[i].fan_down_setting;
	x.downind = i;

	for( i=0; (temp & 0xffff) >= fan_table[i+1].temp ; i++ )
		;
	if( x.upind < i )
		level = fan_table[i].fan_up_setting;
	x.upind = i;

	if( level >= 0 )
		tune_fan( level );
}


static void
setup_hardware( void )
{
	int val;
	int err;

	/* save registers (if we unload the module) */
	x.r0 = read_reg( x.fan, 0x00, 1 );
	x.r1 = read_reg( x.fan, 0x01, 1 );
	x.r20 = read_reg( x.fan, 0x20, 1 );
	x.r23 = read_reg( x.fan, 0x23, 1 );
	x.r25 = read_reg( x.fan, 0x25, 1 );

	/* improve measurement resolution (convergence time 1.5s) */
	if( (val=read_reg(x.thermostat, 1, 1)) >= 0 ) {
		val |= 0x60;
		if( write_reg( x.thermostat, 1, val, 1 ) )
			printk("Failed writing config register\n");
	}
	/* disable interrupts and TAC input */
	write_reg( x.fan, 0x01, 0x01, 1 );
	/* enable filter */
	write_reg( x.fan, 0x23, 0x91, 1 );
	/* remote temp. controls fan */
	write_reg( x.fan, 0x00, 0x95, 1 );

	/* The thermostat (which besides measureing temperature controls
	 * has a THERM output which puts the fan on 100%) is usually
	 * set to kick in at 80 C (chip default). We reduce this a bit
	 * to be on the safe side (OSX doesn't)...
	 */
	if( x.overheat_temp == (80 << 8) ) {
		x.overheat_temp = 75 << 8;
		x.overheat_hyst = 70 << 8;
		write_reg( x.thermostat, 2, x.overheat_hyst, 2 );
		write_reg( x.thermostat, 3, x.overheat_temp, 2 );

		print_temp("Reducing overheating limit to ", x.overheat_temp );
		print_temp(" (Hyst: ", x.overheat_hyst );
		printk(")\n");
	}

	/* set an initial fan setting */
	x.downind = 0xffff;
	x.upind = -1;
	/* tune_fan( fan_up_table[x.upind].fan_setting ); */

	err = device_create_file( &x.of_dev->dev, &dev_attr_cpu_temperature );
	err |= device_create_file( &x.of_dev->dev, &dev_attr_case_temperature );
	if (err)
		printk(KERN_WARNING
			"Failed to create temperature attribute file(s).\n");
}

static void
restore_regs( void )
{
	device_remove_file( &x.of_dev->dev, &dev_attr_cpu_temperature );
	device_remove_file( &x.of_dev->dev, &dev_attr_case_temperature );

	write_reg( x.fan, 0x01, x.r1, 1 );
	write_reg( x.fan, 0x20, x.r20, 1 );
	write_reg( x.fan, 0x23, x.r23, 1 );
	write_reg( x.fan, 0x25, x.r25, 1 );
	write_reg( x.fan, 0x00, x.r0, 1 );
}

static int control_loop(void *dummy)
{
	mutex_lock(&x.lock);
	setup_hardware();
	mutex_unlock(&x.lock);

	for (;;) {
		msleep_interruptible(8000);
		if (kthread_should_stop())
			break;

		mutex_lock(&x.lock);
		poll_temp();
		mutex_unlock(&x.lock);
	}

	mutex_lock(&x.lock);
	restore_regs();
	mutex_unlock(&x.lock);

	return 0;
}


/************************************************************************/
/*	i2c probing and setup						*/
/************************************************************************/

static void do_attach(struct i2c_adapter *adapter)
{
	struct i2c_board_info info = { };
	struct device_node *np;

	/* scan 0x48-0x4f (DS1775) and 0x2c-2x2f (ADM1030) */
	static const unsigned short scan_ds1775[] = {
		0x48, 0x49, 0x4a, 0x4b, 0x4c, 0x4d, 0x4e, 0x4f,
		I2C_CLIENT_END
	};
	static const unsigned short scan_adm1030[] = {
		0x2c, 0x2d, 0x2e, 0x2f,
		I2C_CLIENT_END
	};

	if (x.running || strncmp(adapter->name, "uni-n", 5))
		return;
<<<<<<< HEAD

	np = of_find_compatible_node(adapter->dev.of_node, NULL, "MAC,ds1775");
	if (np) {
		of_node_put(np);
	} else {
		strlcpy(info.type, "MAC,ds1775", I2C_NAME_SIZE);
		i2c_new_probed_device(adapter, &info, scan_ds1775, NULL);
	}

=======

	np = of_find_compatible_node(adapter->dev.of_node, NULL, "MAC,ds1775");
	if (np) {
		of_node_put(np);
	} else {
		strlcpy(info.type, "MAC,ds1775", I2C_NAME_SIZE);
		i2c_new_scanned_device(adapter, &info, scan_ds1775, NULL);
	}

>>>>>>> 04d5ce62
	np = of_find_compatible_node(adapter->dev.of_node, NULL, "MAC,adm1030");
	if (np) {
		of_node_put(np);
	} else {
		strlcpy(info.type, "MAC,adm1030", I2C_NAME_SIZE);
<<<<<<< HEAD
		i2c_new_probed_device(adapter, &info, scan_adm1030, NULL);
=======
		i2c_new_scanned_device(adapter, &info, scan_adm1030, NULL);
>>>>>>> 04d5ce62
	}
}

static int
do_remove(struct i2c_client *client)
{
	if (x.running) {
		x.running = 0;
		kthread_stop(x.poll_task);
		x.poll_task = NULL;
	}
	if (client == x.thermostat)
		x.thermostat = NULL;
	else if (client == x.fan)
		x.fan = NULL;
	else
		printk(KERN_ERR "g4fan: bad client\n");

	return 0;
}

static int
attach_fan( struct i2c_client *cl )
{
	if( x.fan )
		goto out;

	/* check that this is an ADM1030 */
	if( read_reg(cl, 0x3d, 1) != 0x30 || read_reg(cl, 0x3e, 1) != 0x41 )
		goto out;
	printk("ADM1030 fan controller [@%02x]\n", cl->addr );

	x.fan = cl;
 out:
	return 0;
}

static int
attach_thermostat( struct i2c_client *cl ) 
{
	int hyst_temp, os_temp, temp;

	if( x.thermostat )
		goto out;

	if( (temp=read_reg(cl, 0, 2)) < 0 )
		goto out;
	
	/* temperature sanity check */
	if( temp < 0x1600 || temp > 0x3c00 )
		goto out;
	hyst_temp = read_reg(cl, 2, 2);
	os_temp = read_reg(cl, 3, 2);
	if( hyst_temp < 0 || os_temp < 0 )
		goto out;

	printk("DS1775 digital thermometer [@%02x]\n", cl->addr );
	print_temp("Temp: ", temp );
	print_temp("  Hyst: ", hyst_temp );
	print_temp("  OS: ", os_temp );
	printk("\n");

	x.temp = temp;
	x.overheat_temp = os_temp;
	x.overheat_hyst = hyst_temp;
	x.thermostat = cl;
out:
	return 0;
}

enum chip { ds1775, adm1030 };

static const struct i2c_device_id therm_windtunnel_id[] = {
	{ "MAC,ds1775", ds1775 },
	{ "MAC,adm1030", adm1030 },
	{ }
};
MODULE_DEVICE_TABLE(i2c, therm_windtunnel_id);

static int
do_probe(struct i2c_client *cl, const struct i2c_device_id *id)
{
	struct i2c_adapter *adapter = cl->adapter;
	int ret = 0;

	if( !i2c_check_functionality(adapter, I2C_FUNC_SMBUS_WORD_DATA
				     | I2C_FUNC_SMBUS_WRITE_BYTE) )
		return 0;

	switch (id->driver_data) {
	case adm1030:
		ret = attach_fan(cl);
		break;
	case ds1775:
		ret = attach_thermostat(cl);
		break;
	}

	if (!x.running && x.thermostat && x.fan) {
		x.running = 1;
		x.poll_task = kthread_run(control_loop, NULL, "g4fand");
	}

	return ret;
}

static struct i2c_driver g4fan_driver = {
	.driver = {
		.name	= "therm_windtunnel",
	},
	.probe		= do_probe,
	.remove		= do_remove,
	.id_table	= therm_windtunnel_id,
};


/************************************************************************/
/*	initialization / cleanup					*/
/************************************************************************/

static int therm_of_probe(struct platform_device *dev)
{
	struct i2c_adapter *adap;
	int ret, i = 0;

	adap = i2c_get_adapter(0);
	if (!adap)
		return -EPROBE_DEFER;

	ret = i2c_add_driver(&g4fan_driver);
	if (ret) {
		i2c_put_adapter(adap);
		return ret;
	}

	/* We assume Macs have consecutive I2C bus numbers starting at 0 */
	while (adap) {
		do_attach(adap);
		if (x.running)
			return 0;
		i2c_put_adapter(adap);
		adap = i2c_get_adapter(++i);
	}

	return -ENODEV;
}

static int
therm_of_remove( struct platform_device *dev )
{
	i2c_del_driver( &g4fan_driver );
	return 0;
}

static const struct of_device_id therm_of_match[] = {{
	.name		= "fan",
	.compatible	= "adm1030"
    }, {}
};
MODULE_DEVICE_TABLE(of, therm_of_match);

static struct platform_driver therm_of_driver = {
	.driver = {
		.name = "temperature",
		.of_match_table = therm_of_match,
	},
	.probe		= therm_of_probe,
	.remove		= therm_of_remove,
};

struct apple_thermal_info {
	u8		id;			/* implementation ID */
	u8		fan_count;		/* number of fans */
	u8		thermostat_count;	/* number of thermostats */
	u8		unused;
};

static int __init
g4fan_init( void )
{
	const struct apple_thermal_info *info;
	struct device_node *np;

	mutex_init(&x.lock);

	if( !(np=of_find_node_by_name(NULL, "power-mgt")) )
		return -ENODEV;
	info = of_get_property(np, "thermal-info", NULL);
	of_node_put(np);

	if( !info || !of_machine_is_compatible("PowerMac3,6") )
		return -ENODEV;

	if( info->id != 3 ) {
		printk(KERN_ERR "therm_windtunnel: unsupported thermal design %d\n", info->id );
		return -ENODEV;
	}
	if( !(np=of_find_node_by_name(NULL, "fan")) )
		return -ENODEV;
	x.of_dev = of_platform_device_create(np, "temperature", NULL);
	of_node_put( np );

	if( !x.of_dev ) {
		printk(KERN_ERR "Can't register fan controller!\n");
		return -ENODEV;
	}

	platform_driver_register( &therm_of_driver );
	return 0;
}

static void __exit
g4fan_exit( void )
{
	platform_driver_unregister( &therm_of_driver );

	if( x.of_dev )
		of_device_unregister( x.of_dev );
}

module_init(g4fan_init);
module_exit(g4fan_exit);

MODULE_AUTHOR("Samuel Rydh <samuel@ibrium.se>");
MODULE_DESCRIPTION("Apple G4 (windtunnel) fan controller");
MODULE_LICENSE("GPL");<|MERGE_RESOLUTION|>--- conflicted
+++ resolved
@@ -317,17 +317,6 @@
 
 	if (x.running || strncmp(adapter->name, "uni-n", 5))
 		return;
-<<<<<<< HEAD
-
-	np = of_find_compatible_node(adapter->dev.of_node, NULL, "MAC,ds1775");
-	if (np) {
-		of_node_put(np);
-	} else {
-		strlcpy(info.type, "MAC,ds1775", I2C_NAME_SIZE);
-		i2c_new_probed_device(adapter, &info, scan_ds1775, NULL);
-	}
-
-=======
 
 	np = of_find_compatible_node(adapter->dev.of_node, NULL, "MAC,ds1775");
 	if (np) {
@@ -337,17 +326,12 @@
 		i2c_new_scanned_device(adapter, &info, scan_ds1775, NULL);
 	}
 
->>>>>>> 04d5ce62
 	np = of_find_compatible_node(adapter->dev.of_node, NULL, "MAC,adm1030");
 	if (np) {
 		of_node_put(np);
 	} else {
 		strlcpy(info.type, "MAC,adm1030", I2C_NAME_SIZE);
-<<<<<<< HEAD
-		i2c_new_probed_device(adapter, &info, scan_adm1030, NULL);
-=======
 		i2c_new_scanned_device(adapter, &info, scan_adm1030, NULL);
->>>>>>> 04d5ce62
 	}
 }
 
