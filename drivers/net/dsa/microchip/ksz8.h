--- conflicted
+++ resolved
@@ -54,17 +54,10 @@
 int ksz8_switch_init(struct ksz_device *dev);
 void ksz8_switch_exit(struct ksz_device *dev);
 int ksz8_change_mtu(struct ksz_device *dev, int port, int mtu);
-<<<<<<< HEAD
-void ksz8_phylink_mac_link_up(struct ksz_device *dev, int port,
-			      unsigned int mode, phy_interface_t interface,
-			      struct phy_device *phydev, int speed, int duplex,
-			      bool tx_pause, bool rx_pause);
-=======
 void ksz8_phylink_mac_link_up(struct phylink_config *config,
 			      struct phy_device *phydev, unsigned int mode,
 			      phy_interface_t interface, int speed, int duplex,
 			      bool tx_pause, bool rx_pause);
 int ksz8_all_queues_split(struct ksz_device *dev, int queues);
->>>>>>> 0c383648
 
 #endif