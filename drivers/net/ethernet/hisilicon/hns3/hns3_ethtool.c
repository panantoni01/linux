--- conflicted
+++ resolved
@@ -360,12 +360,8 @@
 		h->ae_algo->ops->halt_autoneg(h, false);
 
 #if IS_ENABLED(CONFIG_VLAN_8021Q)
-<<<<<<< HEAD
-	if (h->ae_algo->ops->enable_vlan_filter)
-=======
 	if (h->ae_algo->ops->enable_vlan_filter &&
 	    ndev->features & NETIF_F_HW_VLAN_CTAG_FILTER)
->>>>>>> 318a54c0
 		h->ae_algo->ops->enable_vlan_filter(h, true);
 #endif
 
