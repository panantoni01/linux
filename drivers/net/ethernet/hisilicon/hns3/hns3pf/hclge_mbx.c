// SPDX-License-Identifier: GPL-2.0+
// Copyright (c) 2016-2017 Hisilicon Limited.

#include "hclge_main.h"
#include "hclge_mbx.h"
#include "hnae3.h"

#define CREATE_TRACE_POINTS
#include "hclge_trace.h"

static u16 hclge_errno_to_resp(int errno)
{
	return abs(errno);
}

/* hclge_gen_resp_to_vf: used to generate a synchronous response to VF when PF
 * receives a mailbox message from VF.
 * @vport: pointer to struct hclge_vport
 * @vf_to_pf_req: pointer to hclge_mbx_vf_to_pf_cmd of the original mailbox
 *		  message
 * @resp_status: indicate to VF whether its request success(0) or failed.
 */
static int hclge_gen_resp_to_vf(struct hclge_vport *vport,
				struct hclge_mbx_vf_to_pf_cmd *vf_to_pf_req,
				struct hclge_respond_to_vf_msg *resp_msg)
{
	struct hclge_mbx_pf_to_vf_cmd *resp_pf_to_vf;
	struct hclge_dev *hdev = vport->back;
	enum hclge_cmd_status status;
	struct hclge_desc desc;
	u16 resp;

	resp_pf_to_vf = (struct hclge_mbx_pf_to_vf_cmd *)desc.data;

	if (resp_msg->len > HCLGE_MBX_MAX_RESP_DATA_SIZE) {
		dev_err(&hdev->pdev->dev,
			"PF fail to gen resp to VF len %u exceeds max len %u\n",
			resp_msg->len,
			HCLGE_MBX_MAX_RESP_DATA_SIZE);
		/* If resp_msg->len is too long, set the value to max length
		 * and return the msg to VF
		 */
		resp_msg->len = HCLGE_MBX_MAX_RESP_DATA_SIZE;
	}

	hclge_cmd_setup_basic_desc(&desc, HCLGEVF_OPC_MBX_PF_TO_VF, false);

	resp_pf_to_vf->dest_vfid = vf_to_pf_req->mbx_src_vfid;
	resp_pf_to_vf->msg_len = vf_to_pf_req->msg_len;

	resp_pf_to_vf->msg.code = HCLGE_MBX_PF_VF_RESP;
	resp_pf_to_vf->msg.vf_mbx_msg_code = vf_to_pf_req->msg.code;
	resp_pf_to_vf->msg.vf_mbx_msg_subcode = vf_to_pf_req->msg.subcode;
	resp = hclge_errno_to_resp(resp_msg->status);
	if (resp < SHRT_MAX) {
		resp_pf_to_vf->msg.resp_status = resp;
	} else {
		dev_warn(&hdev->pdev->dev,
			 "failed to send response to VF, response status %u is out-of-bound\n",
			 resp);
		resp_pf_to_vf->msg.resp_status = EIO;
	}

	if (resp_msg->len > 0)
		memcpy(resp_pf_to_vf->msg.resp_data, resp_msg->data,
		       resp_msg->len);

	status = hclge_cmd_send(&hdev->hw, &desc, 1);
	if (status)
		dev_err(&hdev->pdev->dev,
			"failed to send response to VF, status: %d, vfid: %u, code: %u, subcode: %u.\n",
			status, vf_to_pf_req->mbx_src_vfid,
			vf_to_pf_req->msg.code, vf_to_pf_req->msg.subcode);

	return status;
}

static int hclge_send_mbx_msg(struct hclge_vport *vport, u8 *msg, u16 msg_len,
			      u16 mbx_opcode, u8 dest_vfid)
{
	struct hclge_mbx_pf_to_vf_cmd *resp_pf_to_vf;
	struct hclge_dev *hdev = vport->back;
	enum hclge_cmd_status status;
	struct hclge_desc desc;

	resp_pf_to_vf = (struct hclge_mbx_pf_to_vf_cmd *)desc.data;

	hclge_cmd_setup_basic_desc(&desc, HCLGEVF_OPC_MBX_PF_TO_VF, false);

	resp_pf_to_vf->dest_vfid = dest_vfid;
	resp_pf_to_vf->msg_len = msg_len;
	resp_pf_to_vf->msg.code = mbx_opcode;

	memcpy(&resp_pf_to_vf->msg.vf_mbx_msg_code, msg, msg_len);

	trace_hclge_pf_mbx_send(hdev, resp_pf_to_vf);

	status = hclge_cmd_send(&hdev->hw, &desc, 1);
	if (status)
		dev_err(&hdev->pdev->dev,
			"failed to send mailbox to VF, status: %d, vfid: %u, opcode: %u\n",
			status, dest_vfid, mbx_opcode);

	return status;
}

int hclge_inform_reset_assert_to_vf(struct hclge_vport *vport)
{
	struct hclge_dev *hdev = vport->back;
	u16 reset_type;
	u8 msg_data[2];
	u8 dest_vfid;

	BUILD_BUG_ON(HNAE3_MAX_RESET > U16_MAX);

	dest_vfid = (u8)vport->vport_id;

	if (hdev->reset_type == HNAE3_FUNC_RESET)
		reset_type = HNAE3_VF_PF_FUNC_RESET;
	else if (hdev->reset_type == HNAE3_FLR_RESET)
		reset_type = HNAE3_VF_FULL_RESET;
	else
		reset_type = HNAE3_VF_FUNC_RESET;

	memcpy(&msg_data[0], &reset_type, sizeof(u16));

	/* send this requested info to VF */
	return hclge_send_mbx_msg(vport, msg_data, sizeof(msg_data),
				  HCLGE_MBX_ASSERTING_RESET, dest_vfid);
}

static void hclge_free_vector_ring_chain(struct hnae3_ring_chain_node *head)
{
	struct hnae3_ring_chain_node *chain_tmp, *chain;

	chain = head->next;

	while (chain) {
		chain_tmp = chain->next;
		kfree_sensitive(chain);
		chain = chain_tmp;
	}
}

/* hclge_get_ring_chain_from_mbx: get ring type & tqp id & int_gl idx
 * from mailbox message
 * msg[0]: opcode
 * msg[1]: <not relevant to this function>
 * msg[2]: ring_num
 * msg[3]: first ring type (TX|RX)
 * msg[4]: first tqp id
 * msg[5]: first int_gl idx
 * msg[6] ~ msg[14]: other ring type, tqp id and int_gl idx
 */
static int hclge_get_ring_chain_from_mbx(
			struct hclge_mbx_vf_to_pf_cmd *req,
			struct hnae3_ring_chain_node *ring_chain,
			struct hclge_vport *vport)
{
	struct hnae3_ring_chain_node *cur_chain, *new_chain;
	struct hclge_dev *hdev = vport->back;
	int ring_num;
	int i;

	ring_num = req->msg.ring_num;

	if (ring_num > HCLGE_MBX_MAX_RING_CHAIN_PARAM_NUM)
		return -ENOMEM;

	for (i = 0; i < ring_num; i++) {
		if (req->msg.param[i].tqp_index >= vport->nic.kinfo.rss_size) {
			dev_err(&hdev->pdev->dev, "tqp index(%u) is out of range(0-%u)\n",
				req->msg.param[i].tqp_index,
				vport->nic.kinfo.rss_size - 1);
			return -EINVAL;
		}
	}

	hnae3_set_bit(ring_chain->flag, HNAE3_RING_TYPE_B,
		      req->msg.param[0].ring_type);
	ring_chain->tqp_index =
		hclge_get_queue_id(vport->nic.kinfo.tqp
				   [req->msg.param[0].tqp_index]);
	hnae3_set_field(ring_chain->int_gl_idx, HNAE3_RING_GL_IDX_M,
			HNAE3_RING_GL_IDX_S, req->msg.param[0].int_gl_index);

	cur_chain = ring_chain;

	for (i = 1; i < ring_num; i++) {
		new_chain = kzalloc(sizeof(*new_chain), GFP_KERNEL);
		if (!new_chain)
			goto err;

		hnae3_set_bit(new_chain->flag, HNAE3_RING_TYPE_B,
			      req->msg.param[i].ring_type);

		new_chain->tqp_index =
		hclge_get_queue_id(vport->nic.kinfo.tqp
			[req->msg.param[i].tqp_index]);

		hnae3_set_field(new_chain->int_gl_idx, HNAE3_RING_GL_IDX_M,
				HNAE3_RING_GL_IDX_S,
				req->msg.param[i].int_gl_index);

		cur_chain->next = new_chain;
		cur_chain = new_chain;
	}

	return 0;
err:
	hclge_free_vector_ring_chain(ring_chain);
	return -ENOMEM;
}

static int hclge_map_unmap_ring_to_vf_vector(struct hclge_vport *vport, bool en,
					     struct hclge_mbx_vf_to_pf_cmd *req)
{
	struct hnae3_ring_chain_node ring_chain;
	int vector_id = req->msg.vector_id;
	int ret;

	memset(&ring_chain, 0, sizeof(ring_chain));
	ret = hclge_get_ring_chain_from_mbx(req, &ring_chain, vport);
	if (ret)
		return ret;

	ret = hclge_bind_ring_with_vector(vport, vector_id, en, &ring_chain);

	hclge_free_vector_ring_chain(&ring_chain);

	return ret;
}

static int hclge_set_vf_promisc_mode(struct hclge_vport *vport,
				     struct hclge_mbx_vf_to_pf_cmd *req)
{
	bool en_bc = req->msg.en_bc ? true : false;
	bool en_uc = req->msg.en_uc ? true : false;
	bool en_mc = req->msg.en_mc ? true : false;
	struct hnae3_handle *handle = &vport->nic;
	int ret;

	if (!vport->vf_info.trusted) {
		en_uc = false;
		en_mc = false;
	}

	if (req->msg.en_limit_promisc)
		set_bit(HNAE3_PFLAG_LIMIT_PROMISC, &handle->priv_flags);
	else
		clear_bit(HNAE3_PFLAG_LIMIT_PROMISC,
			  &handle->priv_flags);

	ret = hclge_set_vport_promisc_mode(vport, en_uc, en_mc, en_bc);

	vport->vf_info.promisc_enable = (en_uc || en_mc) ? 1 : 0;

	return ret;
}

void hclge_inform_vf_promisc_info(struct hclge_vport *vport)
{
	u8 dest_vfid = (u8)vport->vport_id;
	u8 msg_data[2];

	memcpy(&msg_data[0], &vport->vf_info.promisc_enable, sizeof(u16));

	hclge_send_mbx_msg(vport, msg_data, sizeof(msg_data),
			   HCLGE_MBX_PUSH_PROMISC_INFO, dest_vfid);
}

static int hclge_set_vf_uc_mac_addr(struct hclge_vport *vport,
				    struct hclge_mbx_vf_to_pf_cmd *mbx_req)
{
#define HCLGE_MBX_VF_OLD_MAC_ADDR_OFFSET	6

	const u8 *mac_addr = (const u8 *)(mbx_req->msg.data);
	struct hclge_dev *hdev = vport->back;
	int status;

	if (mbx_req->msg.subcode == HCLGE_MBX_MAC_VLAN_UC_MODIFY) {
		const u8 *old_addr = (const u8 *)
		(&mbx_req->msg.data[HCLGE_MBX_VF_OLD_MAC_ADDR_OFFSET]);

		/* If VF MAC has been configured by the host then it
		 * cannot be overridden by the MAC specified by the VM.
		 */
		if (!is_zero_ether_addr(vport->vf_info.mac) &&
		    !ether_addr_equal(mac_addr, vport->vf_info.mac))
			return -EPERM;

		if (!is_valid_ether_addr(mac_addr))
			return -EINVAL;

		spin_lock_bh(&vport->mac_list_lock);
		status = hclge_update_mac_node_for_dev_addr(vport, old_addr,
							    mac_addr);
		spin_unlock_bh(&vport->mac_list_lock);
		hclge_task_schedule(hdev, 0);
	} else if (mbx_req->msg.subcode == HCLGE_MBX_MAC_VLAN_UC_ADD) {
		status = hclge_update_mac_list(vport, HCLGE_MAC_TO_ADD,
					       HCLGE_MAC_ADDR_UC, mac_addr);
	} else if (mbx_req->msg.subcode == HCLGE_MBX_MAC_VLAN_UC_REMOVE) {
		status = hclge_update_mac_list(vport, HCLGE_MAC_TO_DEL,
					       HCLGE_MAC_ADDR_UC, mac_addr);
	} else {
		dev_err(&hdev->pdev->dev,
			"failed to set unicast mac addr, unknown subcode %u\n",
			mbx_req->msg.subcode);
		return -EIO;
	}

	return status;
}

static int hclge_set_vf_mc_mac_addr(struct hclge_vport *vport,
				    struct hclge_mbx_vf_to_pf_cmd *mbx_req)
{
	const u8 *mac_addr = (const u8 *)(mbx_req->msg.data);
	struct hclge_dev *hdev = vport->back;

	if (mbx_req->msg.subcode == HCLGE_MBX_MAC_VLAN_MC_ADD) {
		hclge_update_mac_list(vport, HCLGE_MAC_TO_ADD,
				      HCLGE_MAC_ADDR_MC, mac_addr);
	} else if (mbx_req->msg.subcode == HCLGE_MBX_MAC_VLAN_MC_REMOVE) {
		hclge_update_mac_list(vport, HCLGE_MAC_TO_DEL,
				      HCLGE_MAC_ADDR_MC, mac_addr);
	} else {
		dev_err(&hdev->pdev->dev,
			"failed to set mcast mac addr, unknown subcode %u\n",
			mbx_req->msg.subcode);
		return -EIO;
	}

	return 0;
}

int hclge_push_vf_port_base_vlan_info(struct hclge_vport *vport, u8 vfid,
				      u16 state, u16 vlan_tag, u16 qos,
				      u16 vlan_proto)
{
#define MSG_DATA_SIZE	8

	u8 msg_data[MSG_DATA_SIZE];

	memcpy(&msg_data[0], &state, sizeof(u16));
	memcpy(&msg_data[2], &vlan_proto, sizeof(u16));
	memcpy(&msg_data[4], &qos, sizeof(u16));
	memcpy(&msg_data[6], &vlan_tag, sizeof(u16));

	return hclge_send_mbx_msg(vport, msg_data, sizeof(msg_data),
				  HCLGE_MBX_PUSH_VLAN_INFO, vfid);
}

static int hclge_set_vf_vlan_cfg(struct hclge_vport *vport,
				 struct hclge_mbx_vf_to_pf_cmd *mbx_req,
				 struct hclge_respond_to_vf_msg *resp_msg)
{
#define HCLGE_MBX_VLAN_STATE_OFFSET	0
#define HCLGE_MBX_VLAN_INFO_OFFSET	2

	struct hclge_vf_vlan_cfg *msg_cmd;
	int status = 0;

	msg_cmd = (struct hclge_vf_vlan_cfg *)&mbx_req->msg;
	if (msg_cmd->subcode == HCLGE_MBX_VLAN_FILTER) {
		struct hnae3_handle *handle = &vport->nic;
		u16 vlan, proto;
		bool is_kill;

		is_kill = !!msg_cmd->is_kill;
		vlan =  msg_cmd->vlan;
		proto =  msg_cmd->proto;
		status = hclge_set_vlan_filter(handle, cpu_to_be16(proto),
					       vlan, is_kill);
	} else if (msg_cmd->subcode == HCLGE_MBX_VLAN_RX_OFF_CFG) {
		struct hnae3_handle *handle = &vport->nic;
		bool en = msg_cmd->is_kill ? true : false;

		status = hclge_en_hw_strip_rxvtag(handle, en);
	} else if (msg_cmd->subcode == HCLGE_MBX_PORT_BASE_VLAN_CFG) {
		struct hclge_vlan_info *vlan_info;
		u16 *state;

		state = (u16 *)&mbx_req->msg.data[HCLGE_MBX_VLAN_STATE_OFFSET];
		vlan_info = (struct hclge_vlan_info *)
			&mbx_req->msg.data[HCLGE_MBX_VLAN_INFO_OFFSET];
		status = hclge_update_port_base_vlan_cfg(vport, *state,
							 vlan_info);
	} else if (msg_cmd->subcode == HCLGE_MBX_GET_PORT_BASE_VLAN_STATE) {
		struct hnae3_ae_dev *ae_dev = pci_get_drvdata(vport->nic.pdev);
		/* vf does not need to know about the port based VLAN state
		 * on device HNAE3_DEVICE_VERSION_V3. So always return disable
		 * on device HNAE3_DEVICE_VERSION_V3 if vf queries the port
		 * based VLAN state.
		 */
		resp_msg->data[0] =
			ae_dev->dev_version >= HNAE3_DEVICE_VERSION_V3 ?
			HNAE3_PORT_BASE_VLAN_DISABLE :
			vport->port_base_vlan_cfg.state;
		resp_msg->len = sizeof(u8);
	}

	return status;
}

static int hclge_set_vf_alive(struct hclge_vport *vport,
			      struct hclge_mbx_vf_to_pf_cmd *mbx_req)
{
	bool alive = !!mbx_req->msg.data[0];
	int ret = 0;

	if (alive)
		ret = hclge_vport_start(vport);
	else
		hclge_vport_stop(vport);

	return ret;
}

static void hclge_get_vf_tcinfo(struct hclge_vport *vport,
				struct hclge_respond_to_vf_msg *resp_msg)
{
	struct hnae3_knic_private_info *kinfo = &vport->nic.kinfo;
	unsigned int i;

	for (i = 0; i < kinfo->tc_info.num_tc; i++)
		resp_msg->data[0] |= BIT(i);

	resp_msg->len = sizeof(u8);
}

static void hclge_get_vf_queue_info(struct hclge_vport *vport,
				    struct hclge_respond_to_vf_msg *resp_msg)
{
#define HCLGE_TQPS_RSS_INFO_LEN		6
#define HCLGE_TQPS_ALLOC_OFFSET		0
#define HCLGE_TQPS_RSS_SIZE_OFFSET	2
#define HCLGE_TQPS_RX_BUFFER_LEN_OFFSET	4

	struct hclge_dev *hdev = vport->back;

	/* get the queue related info */
	memcpy(&resp_msg->data[HCLGE_TQPS_ALLOC_OFFSET],
	       &vport->alloc_tqps, sizeof(u16));
	memcpy(&resp_msg->data[HCLGE_TQPS_RSS_SIZE_OFFSET],
	       &vport->nic.kinfo.rss_size, sizeof(u16));
	memcpy(&resp_msg->data[HCLGE_TQPS_RX_BUFFER_LEN_OFFSET],
	       &hdev->rx_buf_len, sizeof(u16));
	resp_msg->len = HCLGE_TQPS_RSS_INFO_LEN;
}

static void hclge_get_vf_mac_addr(struct hclge_vport *vport,
				  struct hclge_respond_to_vf_msg *resp_msg)
{
	ether_addr_copy(resp_msg->data, vport->vf_info.mac);
	resp_msg->len = ETH_ALEN;
}

static void hclge_get_vf_queue_depth(struct hclge_vport *vport,
				     struct hclge_respond_to_vf_msg *resp_msg)
{
#define HCLGE_TQPS_DEPTH_INFO_LEN	4
#define HCLGE_TQPS_NUM_TX_DESC_OFFSET	0
#define HCLGE_TQPS_NUM_RX_DESC_OFFSET	2

	struct hclge_dev *hdev = vport->back;

	/* get the queue depth info */
	memcpy(&resp_msg->data[HCLGE_TQPS_NUM_TX_DESC_OFFSET],
	       &hdev->num_tx_desc, sizeof(u16));
	memcpy(&resp_msg->data[HCLGE_TQPS_NUM_RX_DESC_OFFSET],
	       &hdev->num_rx_desc, sizeof(u16));
	resp_msg->len = HCLGE_TQPS_DEPTH_INFO_LEN;
}

static void hclge_get_vf_media_type(struct hclge_vport *vport,
				    struct hclge_respond_to_vf_msg *resp_msg)
{
#define HCLGE_VF_MEDIA_TYPE_OFFSET	0
#define HCLGE_VF_MODULE_TYPE_OFFSET	1
#define HCLGE_VF_MEDIA_TYPE_LENGTH	2

	struct hclge_dev *hdev = vport->back;

	resp_msg->data[HCLGE_VF_MEDIA_TYPE_OFFSET] =
		hdev->hw.mac.media_type;
	resp_msg->data[HCLGE_VF_MODULE_TYPE_OFFSET] =
		hdev->hw.mac.module_type;
	resp_msg->len = HCLGE_VF_MEDIA_TYPE_LENGTH;
}

int hclge_push_vf_link_status(struct hclge_vport *vport)
{
#define HCLGE_VF_LINK_STATE_UP		1U
#define HCLGE_VF_LINK_STATE_DOWN	0U

	struct hclge_dev *hdev = vport->back;
	u16 link_status;
	u8 msg_data[9];
	u16 duplex;

	/* mac.link can only be 0 or 1 */
	switch (vport->vf_info.link_state) {
	case IFLA_VF_LINK_STATE_ENABLE:
		link_status = HCLGE_VF_LINK_STATE_UP;
		break;
	case IFLA_VF_LINK_STATE_DISABLE:
		link_status = HCLGE_VF_LINK_STATE_DOWN;
		break;
	case IFLA_VF_LINK_STATE_AUTO:
	default:
		link_status = (u16)hdev->hw.mac.link;
		break;
	}

	duplex = hdev->hw.mac.duplex;
	memcpy(&msg_data[0], &link_status, sizeof(u16));
	memcpy(&msg_data[2], &hdev->hw.mac.speed, sizeof(u32));
	memcpy(&msg_data[6], &duplex, sizeof(u16));
	msg_data[8] = HCLGE_MBX_PUSH_LINK_STATUS_EN;

	/* send this requested info to VF */
	return hclge_send_mbx_msg(vport, msg_data, sizeof(msg_data),
				  HCLGE_MBX_LINK_STAT_CHANGE, vport->vport_id);
}

static void hclge_get_link_mode(struct hclge_vport *vport,
				struct hclge_mbx_vf_to_pf_cmd *mbx_req)
{
#define HCLGE_SUPPORTED   1
	struct hclge_dev *hdev = vport->back;
	unsigned long advertising;
	unsigned long supported;
	unsigned long send_data;
	u8 msg_data[10] = {};
	u8 dest_vfid;

	advertising = hdev->hw.mac.advertising[0];
	supported = hdev->hw.mac.supported[0];
	dest_vfid = mbx_req->mbx_src_vfid;
	msg_data[0] = mbx_req->msg.data[0];

	send_data = msg_data[0] == HCLGE_SUPPORTED ? supported : advertising;

	memcpy(&msg_data[2], &send_data, sizeof(unsigned long));
	hclge_send_mbx_msg(vport, msg_data, sizeof(msg_data),
			   HCLGE_MBX_LINK_STAT_MODE, dest_vfid);
}

static int hclge_mbx_reset_vf_queue(struct hclge_vport *vport,
				    struct hclge_mbx_vf_to_pf_cmd *mbx_req,
				    struct hclge_respond_to_vf_msg *resp_msg)
{
#define HCLGE_RESET_ALL_QUEUE_DONE	1U
	struct hnae3_handle *handle = &vport->nic;
	struct hclge_dev *hdev = vport->back;
	u16 queue_id;
	int ret;

	memcpy(&queue_id, mbx_req->msg.data, sizeof(queue_id));
	resp_msg->data[0] = HCLGE_RESET_ALL_QUEUE_DONE;
	resp_msg->len = sizeof(u8);
<<<<<<< HEAD

	/* pf will reset vf's all queues at a time. So it is unnecessary
	 * to reset queues if queue_id > 0, just return success.
	 */
	if (queue_id > 0)
		return 0;

=======

	/* pf will reset vf's all queues at a time. So it is unnecessary
	 * to reset queues if queue_id > 0, just return success.
	 */
	if (queue_id > 0)
		return 0;

>>>>>>> 8e0eb2fb
	ret = hclge_reset_tqp(handle);
	if (ret)
		dev_err(&hdev->pdev->dev, "failed to reset vf %u queue, ret = %d\n",
			vport->vport_id - HCLGE_VF_VPORT_START_NUM, ret);

	return ret;
}

static int hclge_reset_vf(struct hclge_vport *vport)
{
	struct hclge_dev *hdev = vport->back;

	dev_warn(&hdev->pdev->dev, "PF received VF reset request from VF %u!",
		 vport->vport_id);

	return hclge_func_reset_cmd(hdev, vport->vport_id);
}

static void hclge_vf_keep_alive(struct hclge_vport *vport)
{
	vport->last_active_jiffies = jiffies;
}

static int hclge_set_vf_mtu(struct hclge_vport *vport,
			    struct hclge_mbx_vf_to_pf_cmd *mbx_req)
{
	u32 mtu;

	memcpy(&mtu, mbx_req->msg.data, sizeof(mtu));

	return hclge_set_vport_mtu(vport, mtu);
}

static void hclge_get_queue_id_in_pf(struct hclge_vport *vport,
				     struct hclge_mbx_vf_to_pf_cmd *mbx_req,
				     struct hclge_respond_to_vf_msg *resp_msg)
{
	u16 queue_id, qid_in_pf;

	memcpy(&queue_id, mbx_req->msg.data, sizeof(queue_id));
	qid_in_pf = hclge_covert_handle_qid_global(&vport->nic, queue_id);
	memcpy(resp_msg->data, &qid_in_pf, sizeof(qid_in_pf));
	resp_msg->len = sizeof(qid_in_pf);
}

static void hclge_get_rss_key(struct hclge_vport *vport,
			      struct hclge_mbx_vf_to_pf_cmd *mbx_req,
			      struct hclge_respond_to_vf_msg *resp_msg)
{
#define HCLGE_RSS_MBX_RESP_LEN	8
	struct hclge_dev *hdev = vport->back;
	u8 index;

	index = mbx_req->msg.data[0];

	/* Check the query index of rss_hash_key from VF, make sure no
	 * more than the size of rss_hash_key.
	 */
	if (((index + 1) * HCLGE_RSS_MBX_RESP_LEN) >
	      sizeof(vport[0].rss_hash_key)) {
		dev_warn(&hdev->pdev->dev,
			 "failed to get the rss hash key, the index(%u) invalid !\n",
			 index);
		return;
	}

	memcpy(resp_msg->data,
	       &hdev->vport[0].rss_hash_key[index * HCLGE_RSS_MBX_RESP_LEN],
	       HCLGE_RSS_MBX_RESP_LEN);
	resp_msg->len = HCLGE_RSS_MBX_RESP_LEN;
}

static void hclge_link_fail_parse(struct hclge_dev *hdev, u8 link_fail_code)
{
	switch (link_fail_code) {
	case HCLGE_LF_REF_CLOCK_LOST:
		dev_warn(&hdev->pdev->dev, "Reference clock lost!\n");
		break;
	case HCLGE_LF_XSFP_TX_DISABLE:
		dev_warn(&hdev->pdev->dev, "SFP tx is disabled!\n");
		break;
	case HCLGE_LF_XSFP_ABSENT:
		dev_warn(&hdev->pdev->dev, "SFP is absent!\n");
		break;
	default:
		break;
	}
}

static void hclge_handle_link_change_event(struct hclge_dev *hdev,
					   struct hclge_mbx_vf_to_pf_cmd *req)
{
	hclge_task_schedule(hdev, 0);

	if (!req->msg.subcode)
		hclge_link_fail_parse(hdev, req->msg.data[0]);
}

static bool hclge_cmd_crq_empty(struct hclge_hw *hw)
{
	u32 tail = hclge_read_dev(hw, HCLGE_NIC_CRQ_TAIL_REG);

	return tail == hw->cmq.crq.next_to_use;
}

static void hclge_handle_ncsi_error(struct hclge_dev *hdev)
{
	struct hnae3_ae_dev *ae_dev = hdev->ae_dev;

	ae_dev->ops->set_default_reset_request(ae_dev, HNAE3_GLOBAL_RESET);
	dev_warn(&hdev->pdev->dev, "requesting reset due to NCSI error\n");
	ae_dev->ops->reset_event(hdev->pdev, NULL);
}

static void hclge_handle_vf_tbl(struct hclge_vport *vport,
				struct hclge_mbx_vf_to_pf_cmd *mbx_req)
{
	struct hclge_dev *hdev = vport->back;
	struct hclge_vf_vlan_cfg *msg_cmd;

	msg_cmd = (struct hclge_vf_vlan_cfg *)&mbx_req->msg;
	if (msg_cmd->subcode == HCLGE_MBX_VPORT_LIST_CLEAR) {
		hclge_rm_vport_all_mac_table(vport, true, HCLGE_MAC_ADDR_UC);
		hclge_rm_vport_all_mac_table(vport, true, HCLGE_MAC_ADDR_MC);
		hclge_rm_vport_all_vlan_table(vport, true);
	} else {
		dev_warn(&hdev->pdev->dev, "Invalid cmd(%u)\n",
			 msg_cmd->subcode);
	}
}

void hclge_mbx_handler(struct hclge_dev *hdev)
{
	struct hclge_cmq_ring *crq = &hdev->hw.cmq.crq;
	struct hclge_respond_to_vf_msg resp_msg;
	struct hclge_mbx_vf_to_pf_cmd *req;
	struct hclge_vport *vport;
	struct hclge_desc *desc;
	bool is_del = false;
	unsigned int flag;
	int ret = 0;

	/* handle all the mailbox requests in the queue */
	while (!hclge_cmd_crq_empty(&hdev->hw)) {
		if (test_bit(HCLGE_STATE_CMD_DISABLE, &hdev->state)) {
			dev_warn(&hdev->pdev->dev,
				 "command queue needs re-initializing\n");
			return;
		}

		desc = &crq->desc[crq->next_to_use];
		req = (struct hclge_mbx_vf_to_pf_cmd *)desc->data;

		flag = le16_to_cpu(crq->desc[crq->next_to_use].flag);
		if (unlikely(!hnae3_get_bit(flag, HCLGE_CMDQ_RX_OUTVLD_B))) {
			dev_warn(&hdev->pdev->dev,
				 "dropped invalid mailbox message, code = %u\n",
				 req->msg.code);

			/* dropping/not processing this invalid message */
			crq->desc[crq->next_to_use].flag = 0;
			hclge_mbx_ring_ptr_move_crq(crq);
			continue;
		}

		vport = &hdev->vport[req->mbx_src_vfid];

		trace_hclge_pf_mbx_get(hdev, req);

		/* clear the resp_msg before processing every mailbox message */
		memset(&resp_msg, 0, sizeof(resp_msg));

		switch (req->msg.code) {
		case HCLGE_MBX_MAP_RING_TO_VECTOR:
			ret = hclge_map_unmap_ring_to_vf_vector(vport, true,
								req);
			break;
		case HCLGE_MBX_UNMAP_RING_TO_VECTOR:
			ret = hclge_map_unmap_ring_to_vf_vector(vport, false,
								req);
			break;
		case HCLGE_MBX_SET_PROMISC_MODE:
			ret = hclge_set_vf_promisc_mode(vport, req);
			if (ret)
				dev_err(&hdev->pdev->dev,
					"PF fail(%d) to set VF promisc mode\n",
					ret);
			break;
		case HCLGE_MBX_SET_UNICAST:
			ret = hclge_set_vf_uc_mac_addr(vport, req);
			if (ret)
				dev_err(&hdev->pdev->dev,
					"PF fail(%d) to set VF UC MAC Addr\n",
					ret);
			break;
		case HCLGE_MBX_SET_MULTICAST:
			ret = hclge_set_vf_mc_mac_addr(vport, req);
			if (ret)
				dev_err(&hdev->pdev->dev,
					"PF fail(%d) to set VF MC MAC Addr\n",
					ret);
			break;
		case HCLGE_MBX_SET_VLAN:
			ret = hclge_set_vf_vlan_cfg(vport, req, &resp_msg);
			if (ret)
				dev_err(&hdev->pdev->dev,
					"PF failed(%d) to config VF's VLAN\n",
					ret);
			break;
		case HCLGE_MBX_SET_ALIVE:
			ret = hclge_set_vf_alive(vport, req);
			if (ret)
				dev_err(&hdev->pdev->dev,
					"PF failed(%d) to set VF's ALIVE\n",
					ret);
			break;
		case HCLGE_MBX_GET_QINFO:
			hclge_get_vf_queue_info(vport, &resp_msg);
			break;
		case HCLGE_MBX_GET_QDEPTH:
			hclge_get_vf_queue_depth(vport, &resp_msg);
			break;
		case HCLGE_MBX_GET_TCINFO:
			hclge_get_vf_tcinfo(vport, &resp_msg);
			break;
		case HCLGE_MBX_GET_LINK_STATUS:
			ret = hclge_push_vf_link_status(vport);
			if (ret)
				dev_err(&hdev->pdev->dev,
					"failed to inform link stat to VF, ret = %d\n",
					ret);
			break;
		case HCLGE_MBX_QUEUE_RESET:
			ret = hclge_mbx_reset_vf_queue(vport, req, &resp_msg);
			break;
		case HCLGE_MBX_RESET:
			ret = hclge_reset_vf(vport);
			break;
		case HCLGE_MBX_KEEP_ALIVE:
			hclge_vf_keep_alive(vport);
			break;
		case HCLGE_MBX_SET_MTU:
			ret = hclge_set_vf_mtu(vport, req);
			if (ret)
				dev_err(&hdev->pdev->dev,
					"VF fail(%d) to set mtu\n", ret);
			break;
		case HCLGE_MBX_GET_QID_IN_PF:
			hclge_get_queue_id_in_pf(vport, req, &resp_msg);
			break;
		case HCLGE_MBX_GET_RSS_KEY:
			hclge_get_rss_key(vport, req, &resp_msg);
			break;
		case HCLGE_MBX_GET_LINK_MODE:
			hclge_get_link_mode(vport, req);
			break;
		case HCLGE_MBX_GET_VF_FLR_STATUS:
		case HCLGE_MBX_VF_UNINIT:
			is_del = req->msg.code == HCLGE_MBX_VF_UNINIT;
			hclge_rm_vport_all_mac_table(vport, is_del,
						     HCLGE_MAC_ADDR_UC);
			hclge_rm_vport_all_mac_table(vport, is_del,
						     HCLGE_MAC_ADDR_MC);
			hclge_rm_vport_all_vlan_table(vport, is_del);
			break;
		case HCLGE_MBX_GET_MEDIA_TYPE:
			hclge_get_vf_media_type(vport, &resp_msg);
			break;
		case HCLGE_MBX_PUSH_LINK_STATUS:
			hclge_handle_link_change_event(hdev, req);
			break;
		case HCLGE_MBX_GET_MAC_ADDR:
			hclge_get_vf_mac_addr(vport, &resp_msg);
			break;
		case HCLGE_MBX_NCSI_ERROR:
			hclge_handle_ncsi_error(hdev);
			break;
		case HCLGE_MBX_HANDLE_VF_TBL:
			hclge_handle_vf_tbl(vport, req);
			break;
		default:
			dev_err(&hdev->pdev->dev,
				"un-supported mailbox message, code = %u\n",
				req->msg.code);
			break;
		}

		/* PF driver should not reply IMP */
		if (hnae3_get_bit(req->mbx_need_resp, HCLGE_MBX_NEED_RESP_B) &&
		    req->msg.code < HCLGE_MBX_GET_VF_FLR_STATUS) {
			resp_msg.status = ret;
			hclge_gen_resp_to_vf(vport, req, &resp_msg);
		}

		crq->desc[crq->next_to_use].flag = 0;
		hclge_mbx_ring_ptr_move_crq(crq);

		/* reinitialize ret after complete the mbx message processing */
		ret = 0;
	}

	/* Write back CMDQ_RQ header pointer, M7 need this pointer */
	hclge_write_dev(&hdev->hw, HCLGE_NIC_CRQ_HEAD_REG, crq->next_to_use);
}<|MERGE_RESOLUTION|>--- conflicted
+++ resolved
@@ -561,7 +561,6 @@
 	memcpy(&queue_id, mbx_req->msg.data, sizeof(queue_id));
 	resp_msg->data[0] = HCLGE_RESET_ALL_QUEUE_DONE;
 	resp_msg->len = sizeof(u8);
-<<<<<<< HEAD
 
 	/* pf will reset vf's all queues at a time. So it is unnecessary
 	 * to reset queues if queue_id > 0, just return success.
@@ -569,15 +568,6 @@
 	if (queue_id > 0)
 		return 0;
 
-=======
-
-	/* pf will reset vf's all queues at a time. So it is unnecessary
-	 * to reset queues if queue_id > 0, just return success.
-	 */
-	if (queue_id > 0)
-		return 0;
-
->>>>>>> 8e0eb2fb
 	ret = hclge_reset_tqp(handle);
 	if (ret)
 		dev_err(&hdev->pdev->dev, "failed to reset vf %u queue, ret = %d\n",
