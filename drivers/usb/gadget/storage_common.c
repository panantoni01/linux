--- conflicted
+++ resolved
@@ -708,15 +708,11 @@
 		goto out;
 	}
 
-<<<<<<< HEAD
 	if (fsg_lun_is_open(curlun))
 		fsg_lun_close(curlun);
 
-	get_file(filp);
 	curlun->blksize = blksize;
 	curlun->blkbits = blkbits;
-=======
->>>>>>> dbc6e022
 	curlun->ro = ro;
 	curlun->filp = filp;
 	curlun->file_length = size;
