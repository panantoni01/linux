--- conflicted
+++ resolved
@@ -981,7 +981,6 @@
 	if (IS_ERR(provider)) {
 		dev_err(&pdev->dev, "registering provider failed\n");
 		return PTR_ERR(provider);
-<<<<<<< HEAD
 	}
 
 	pm_runtime_set_active(gtr_dev->dev);
@@ -996,35 +995,13 @@
 	return 0;
 }
 
-static int xpsgtr_remove(struct platform_device *pdev)
-=======
-	}
-
-	pm_runtime_set_active(gtr_dev->dev);
-	pm_runtime_enable(gtr_dev->dev);
-
-	ret = pm_runtime_resume_and_get(gtr_dev->dev);
-	if (ret < 0) {
-		pm_runtime_disable(gtr_dev->dev);
-		return ret;
-	}
-
-	return 0;
-}
-
 static void xpsgtr_remove(struct platform_device *pdev)
->>>>>>> 0c383648
 {
 	struct xpsgtr_dev *gtr_dev = platform_get_drvdata(pdev);
 
 	pm_runtime_disable(gtr_dev->dev);
 	pm_runtime_put_noidle(gtr_dev->dev);
 	pm_runtime_set_suspended(gtr_dev->dev);
-<<<<<<< HEAD
-
-	return 0;
-=======
->>>>>>> 0c383648
 }
 
 static const struct of_device_id xpsgtr_of_match[] = {
@@ -1036,11 +1013,7 @@
 
 static struct platform_driver xpsgtr_driver = {
 	.probe = xpsgtr_probe,
-<<<<<<< HEAD
-	.remove	= xpsgtr_remove,
-=======
 	.remove_new = xpsgtr_remove,
->>>>>>> 0c383648
 	.driver = {
 		.name = "xilinx-psgtr",
 		.of_match_table	= xpsgtr_of_match,
