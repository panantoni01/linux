/*
 * ACPI PCI Hot Plug Controller Driver
 *
 * Copyright (C) 1995,2001 Compaq Computer Corporation
 * Copyright (C) 2001 Greg Kroah-Hartman (greg@kroah.com)
 * Copyright (C) 2001 IBM Corp.
 * Copyright (C) 2002 Hiroshi Aono (h-aono@ap.jp.nec.com)
 * Copyright (C) 2002,2003 Takayoshi Kochi (t-kochi@bq.jp.nec.com)
 * Copyright (C) 2002,2003 NEC Corporation
 * Copyright (C) 2003-2005 Matthew Wilcox (matthew.wilcox@hp.com)
 * Copyright (C) 2003-2005 Hewlett Packard
 *
 * All rights reserved.
 *
 * This program is free software; you can redistribute it and/or modify
 * it under the terms of the GNU General Public License as published by
 * the Free Software Foundation; either version 2 of the License, or (at
 * your option) any later version.
 *
 * This program is distributed in the hope that it will be useful, but
 * WITHOUT ANY WARRANTY; without even the implied warranty of
 * MERCHANTABILITY OR FITNESS FOR A PARTICULAR PURPOSE, GOOD TITLE or
 * NON INFRINGEMENT.  See the GNU General Public License for more
 * details.
 *
 * You should have received a copy of the GNU General Public License
 * along with this program; if not, write to the Free Software
 * Foundation, Inc., 675 Mass Ave, Cambridge, MA 02139, USA.
 *
 * Send feedback to <gregkh@us.ibm.com>,
 *		    <t-kochi@bq.jp.nec.com>
 *
 */

#ifndef _ACPIPHP_H
#define _ACPIPHP_H

#include <linux/acpi.h>
#include <linux/mutex.h>
#include <linux/pci_hotplug.h>

#define dbg(format, arg...)					\
	do {							\
		if (acpiphp_debug)				\
			printk(KERN_DEBUG "%s: " format,	\
				MY_NAME , ## arg);		\
	} while (0)
#define err(format, arg...) printk(KERN_ERR "%s: " format, MY_NAME , ## arg)
#define info(format, arg...) printk(KERN_INFO "%s: " format, MY_NAME , ## arg)
#define warn(format, arg...) printk(KERN_WARNING "%s: " format, MY_NAME , ## arg)

struct acpiphp_context;
struct acpiphp_bridge;
struct acpiphp_slot;

/*
 * struct slot - slot information for each *physical* slot
 */
struct slot {
	struct hotplug_slot	*hotplug_slot;
	struct acpiphp_slot	*acpi_slot;
	struct hotplug_slot_info info;
	unsigned int sun;	/* ACPI _SUN (Slot User Number) value */
};

static inline const char *slot_name(struct slot *slot)
{
	return hotplug_slot_name(slot->hotplug_slot);
}

/*
 * struct acpiphp_bridge - PCI bridge information
 *
 * for each bridge device in ACPI namespace
 */
struct acpiphp_bridge {
	struct list_head list;
	struct list_head slots;
	struct kref ref;

	struct acpiphp_context *context;

	int nr_slots;

	/* This bus (host bridge) or Secondary bus (PCI-to-PCI bridge) */
	struct pci_bus *pci_bus;

	/* PCI-to-PCI bridge device */
	struct pci_dev *pci_dev;
};


/*
 * struct acpiphp_slot - PCI slot information
 *
 * PCI slot information for each *physical* PCI slot
 */
struct acpiphp_slot {
	struct list_head node;
	struct pci_bus *bus;
	struct list_head funcs;		/* one slot may have different
					   objects (i.e. for each function) */
	struct slot *slot;
	struct mutex crit_sect;

	u8		device;		/* pci device# */
	u32		flags;		/* see below */
};


/*
 * struct acpiphp_func - PCI function information
 *
 * PCI function information for each object in ACPI namespace
 * typically 8 objects per slot (i.e. for each PCI function)
 */
struct acpiphp_func {
	struct acpiphp_bridge *parent;
	struct acpiphp_slot *slot;

	struct list_head sibling;
<<<<<<< HEAD
	acpi_handle	handle;
=======
>>>>>>> ad07277e

	u8		function;	/* pci function# */
	u32		flags;		/* see below */
};

struct acpiphp_context {
	acpi_handle handle;
	struct acpiphp_func func;
	struct acpiphp_bridge *bridge;
	unsigned int refcount;
};

static inline struct acpiphp_context *func_to_context(struct acpiphp_func *func)
{
	return container_of(func, struct acpiphp_context, func);
}

static inline acpi_handle func_to_handle(struct acpiphp_func *func)
{
	return func_to_context(func)->handle;
}

/*
 * struct acpiphp_attention_info - device specific attention registration
 *
 * ACPI has no generic method of setting/getting attention status
 * this allows for device specific driver registration
 */
struct acpiphp_attention_info
{
	int (*set_attn)(struct hotplug_slot *slot, u8 status);
	int (*get_attn)(struct hotplug_slot *slot, u8 *status);
	struct module *owner;
};

/* ACPI _STA method value (ignore bit 4; battery present) */
#define ACPI_STA_ALL			(0x0000000f)

/* slot flags */

#define SLOT_ENABLED		(0x00000001)

/* function flags */

#define FUNC_HAS_STA		(0x00000001)
#define FUNC_HAS_EJ0		(0x00000002)
#define FUNC_HAS_DCK            (0x00000004)

/* function prototypes */

/* acpiphp_core.c */
int acpiphp_register_attention(struct acpiphp_attention_info*info);
int acpiphp_unregister_attention(struct acpiphp_attention_info *info);
int acpiphp_register_hotplug_slot(struct acpiphp_slot *slot, unsigned int sun);
void acpiphp_unregister_hotplug_slot(struct acpiphp_slot *slot);

/* acpiphp_glue.c */
typedef int (*acpiphp_callback)(struct acpiphp_slot *slot, void *data);

int acpiphp_enable_slot(struct acpiphp_slot *slot);
int acpiphp_disable_and_eject_slot(struct acpiphp_slot *slot);
u8 acpiphp_get_power_status(struct acpiphp_slot *slot);
u8 acpiphp_get_attention_status(struct acpiphp_slot *slot);
u8 acpiphp_get_latch_status(struct acpiphp_slot *slot);
u8 acpiphp_get_adapter_status(struct acpiphp_slot *slot);

/* variables */
extern bool acpiphp_debug;
extern bool acpiphp_disabled;

#endif /* _ACPIPHP_H */<|MERGE_RESOLUTION|>--- conflicted
+++ resolved
@@ -119,10 +119,6 @@
 	struct acpiphp_slot *slot;
 
 	struct list_head sibling;
-<<<<<<< HEAD
-	acpi_handle	handle;
-=======
->>>>>>> ad07277e
 
 	u8		function;	/* pci function# */
 	u32		flags;		/* see below */
