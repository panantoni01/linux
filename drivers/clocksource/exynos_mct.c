/* linux/arch/arm/mach-exynos4/mct.c
 *
 * Copyright (c) 2011 Samsung Electronics Co., Ltd.
 *		http://www.samsung.com
 *
 * EXYNOS4 MCT(Multi-Core Timer) support
 *
 * This program is free software; you can redistribute it and/or modify
 * it under the terms of the GNU General Public License version 2 as
 * published by the Free Software Foundation.
*/

#include <linux/sched.h>
#include <linux/interrupt.h>
#include <linux/irq.h>
#include <linux/err.h>
#include <linux/clk.h>
#include <linux/clockchips.h>
#include <linux/cpu.h>
#include <linux/platform_device.h>
#include <linux/delay.h>
#include <linux/percpu.h>
#include <linux/of.h>
#include <linux/of_irq.h>
#include <linux/of_address.h>
#include <linux/clocksource.h>
#include <linux/sched_clock.h>

#define EXYNOS4_MCTREG(x)		(x)
#define EXYNOS4_MCT_G_CNT_L		EXYNOS4_MCTREG(0x100)
#define EXYNOS4_MCT_G_CNT_U		EXYNOS4_MCTREG(0x104)
#define EXYNOS4_MCT_G_CNT_WSTAT		EXYNOS4_MCTREG(0x110)
#define EXYNOS4_MCT_G_COMP0_L		EXYNOS4_MCTREG(0x200)
#define EXYNOS4_MCT_G_COMP0_U		EXYNOS4_MCTREG(0x204)
#define EXYNOS4_MCT_G_COMP0_ADD_INCR	EXYNOS4_MCTREG(0x208)
#define EXYNOS4_MCT_G_TCON		EXYNOS4_MCTREG(0x240)
#define EXYNOS4_MCT_G_INT_CSTAT		EXYNOS4_MCTREG(0x244)
#define EXYNOS4_MCT_G_INT_ENB		EXYNOS4_MCTREG(0x248)
#define EXYNOS4_MCT_G_WSTAT		EXYNOS4_MCTREG(0x24C)
#define _EXYNOS4_MCT_L_BASE		EXYNOS4_MCTREG(0x300)
#define EXYNOS4_MCT_L_BASE(x)		(_EXYNOS4_MCT_L_BASE + (0x100 * x))
#define EXYNOS4_MCT_L_MASK		(0xffffff00)

#define MCT_L_TCNTB_OFFSET		(0x00)
#define MCT_L_ICNTB_OFFSET		(0x08)
#define MCT_L_TCON_OFFSET		(0x20)
#define MCT_L_INT_CSTAT_OFFSET		(0x30)
#define MCT_L_INT_ENB_OFFSET		(0x34)
#define MCT_L_WSTAT_OFFSET		(0x40)
#define MCT_G_TCON_START		(1 << 8)
#define MCT_G_TCON_COMP0_AUTO_INC	(1 << 1)
#define MCT_G_TCON_COMP0_ENABLE		(1 << 0)
#define MCT_L_TCON_INTERVAL_MODE	(1 << 2)
#define MCT_L_TCON_INT_START		(1 << 1)
#define MCT_L_TCON_TIMER_START		(1 << 0)

#define TICK_BASE_CNT	1

enum {
	MCT_INT_SPI,
	MCT_INT_PPI
};

enum {
	MCT_G0_IRQ,
	MCT_G1_IRQ,
	MCT_G2_IRQ,
	MCT_G3_IRQ,
	MCT_L0_IRQ,
	MCT_L1_IRQ,
	MCT_L2_IRQ,
	MCT_L3_IRQ,
	MCT_L4_IRQ,
	MCT_L5_IRQ,
	MCT_L6_IRQ,
	MCT_L7_IRQ,
	MCT_NR_IRQS,
};

static void __iomem *reg_base;
static unsigned long clk_rate;
static unsigned int mct_int_type;
static int mct_irqs[MCT_NR_IRQS];

struct mct_clock_event_device {
	struct clock_event_device evt;
	unsigned long base;
	char name[10];
};

static void exynos4_mct_write(unsigned int value, unsigned long offset)
{
	unsigned long stat_addr;
	u32 mask;
	u32 i;

	writel_relaxed(value, reg_base + offset);

	if (likely(offset >= EXYNOS4_MCT_L_BASE(0))) {
		stat_addr = (offset & EXYNOS4_MCT_L_MASK) + MCT_L_WSTAT_OFFSET;
		switch (offset & ~EXYNOS4_MCT_L_MASK) {
		case MCT_L_TCON_OFFSET:
			mask = 1 << 3;		/* L_TCON write status */
			break;
		case MCT_L_ICNTB_OFFSET:
			mask = 1 << 1;		/* L_ICNTB write status */
			break;
		case MCT_L_TCNTB_OFFSET:
			mask = 1 << 0;		/* L_TCNTB write status */
			break;
		default:
			return;
		}
	} else {
		switch (offset) {
		case EXYNOS4_MCT_G_TCON:
			stat_addr = EXYNOS4_MCT_G_WSTAT;
			mask = 1 << 16;		/* G_TCON write status */
			break;
		case EXYNOS4_MCT_G_COMP0_L:
			stat_addr = EXYNOS4_MCT_G_WSTAT;
			mask = 1 << 0;		/* G_COMP0_L write status */
			break;
		case EXYNOS4_MCT_G_COMP0_U:
			stat_addr = EXYNOS4_MCT_G_WSTAT;
			mask = 1 << 1;		/* G_COMP0_U write status */
			break;
		case EXYNOS4_MCT_G_COMP0_ADD_INCR:
			stat_addr = EXYNOS4_MCT_G_WSTAT;
			mask = 1 << 2;		/* G_COMP0_ADD_INCR w status */
			break;
		case EXYNOS4_MCT_G_CNT_L:
			stat_addr = EXYNOS4_MCT_G_CNT_WSTAT;
			mask = 1 << 0;		/* G_CNT_L write status */
			break;
		case EXYNOS4_MCT_G_CNT_U:
			stat_addr = EXYNOS4_MCT_G_CNT_WSTAT;
			mask = 1 << 1;		/* G_CNT_U write status */
			break;
		default:
			return;
		}
	}

	/* Wait maximum 1 ms until written values are applied */
	for (i = 0; i < loops_per_jiffy / 1000 * HZ; i++)
		if (readl_relaxed(reg_base + stat_addr) & mask) {
			writel_relaxed(mask, reg_base + stat_addr);
			return;
		}

	panic("MCT hangs after writing %d (offset:0x%lx)\n", value, offset);
}

/* Clocksource handling */
static void exynos4_mct_frc_start(void)
{
	u32 reg;

	reg = readl_relaxed(reg_base + EXYNOS4_MCT_G_TCON);
	reg |= MCT_G_TCON_START;
	exynos4_mct_write(reg, EXYNOS4_MCT_G_TCON);
}

/**
 * exynos4_read_count_64 - Read all 64-bits of the global counter
 *
 * This will read all 64-bits of the global counter taking care to make sure
 * that the upper and lower half match.  Note that reading the MCT can be quite
 * slow (hundreds of nanoseconds) so you should use the 32-bit (lower half
 * only) version when possible.
 *
 * Returns the number of cycles in the global counter.
 */
static u64 exynos4_read_count_64(void)
{
	unsigned int lo, hi;
	u32 hi2 = readl_relaxed(reg_base + EXYNOS4_MCT_G_CNT_U);

	do {
		hi = hi2;
		lo = readl_relaxed(reg_base + EXYNOS4_MCT_G_CNT_L);
		hi2 = readl_relaxed(reg_base + EXYNOS4_MCT_G_CNT_U);
	} while (hi != hi2);

	return ((cycle_t)hi << 32) | lo;
}

/**
 * exynos4_read_count_32 - Read the lower 32-bits of the global counter
 *
 * This will read just the lower 32-bits of the global counter.  This is marked
 * as notrace so it can be used by the scheduler clock.
 *
 * Returns the number of cycles in the global counter (lower 32 bits).
 */
static u32 notrace exynos4_read_count_32(void)
{
	return readl_relaxed(reg_base + EXYNOS4_MCT_G_CNT_L);
}

static cycle_t exynos4_frc_read(struct clocksource *cs)
{
	return exynos4_read_count_32();
}

static void exynos4_frc_resume(struct clocksource *cs)
{
	exynos4_mct_frc_start();
}

static struct clocksource mct_frc = {
	.name		= "mct-frc",
	.rating		= 400,
	.read		= exynos4_frc_read,
	.mask		= CLOCKSOURCE_MASK(32),
	.flags		= CLOCK_SOURCE_IS_CONTINUOUS,
	.resume		= exynos4_frc_resume,
};

static u64 notrace exynos4_read_sched_clock(void)
{
	return exynos4_read_count_32();
}

static struct delay_timer exynos4_delay_timer;

static cycles_t exynos4_read_current_timer(void)
{
	BUILD_BUG_ON_MSG(sizeof(cycles_t) != sizeof(u32),
			 "cycles_t needs to move to 32-bit for ARM64 usage");
	return exynos4_read_count_32();
}

static int __init exynos4_clocksource_init(void)
{
	exynos4_mct_frc_start();

	exynos4_delay_timer.read_current_timer = &exynos4_read_current_timer;
	exynos4_delay_timer.freq = clk_rate;
	register_current_timer_delay(&exynos4_delay_timer);

	if (clocksource_register_hz(&mct_frc, clk_rate))
		panic("%s: can't register clocksource\n", mct_frc.name);

	sched_clock_register(exynos4_read_sched_clock, 32, clk_rate);

	return 0;
}

static void exynos4_mct_comp0_stop(void)
{
	unsigned int tcon;

	tcon = readl_relaxed(reg_base + EXYNOS4_MCT_G_TCON);
	tcon &= ~(MCT_G_TCON_COMP0_ENABLE | MCT_G_TCON_COMP0_AUTO_INC);

	exynos4_mct_write(tcon, EXYNOS4_MCT_G_TCON);
	exynos4_mct_write(0, EXYNOS4_MCT_G_INT_ENB);
}

static void exynos4_mct_comp0_start(bool periodic, unsigned long cycles)
{
	unsigned int tcon;
	cycle_t comp_cycle;

	tcon = readl_relaxed(reg_base + EXYNOS4_MCT_G_TCON);

	if (periodic) {
		tcon |= MCT_G_TCON_COMP0_AUTO_INC;
		exynos4_mct_write(cycles, EXYNOS4_MCT_G_COMP0_ADD_INCR);
	}

	comp_cycle = exynos4_read_count_64() + cycles;
	exynos4_mct_write((u32)comp_cycle, EXYNOS4_MCT_G_COMP0_L);
	exynos4_mct_write((u32)(comp_cycle >> 32), EXYNOS4_MCT_G_COMP0_U);

	exynos4_mct_write(0x1, EXYNOS4_MCT_G_INT_ENB);

	tcon |= MCT_G_TCON_COMP0_ENABLE;
	exynos4_mct_write(tcon , EXYNOS4_MCT_G_TCON);
}

static int exynos4_comp_set_next_event(unsigned long cycles,
				       struct clock_event_device *evt)
{
	exynos4_mct_comp0_start(false, cycles);

	return 0;
}

static int mct_set_state_shutdown(struct clock_event_device *evt)
{
	exynos4_mct_comp0_stop();
	return 0;
}

static int mct_set_state_periodic(struct clock_event_device *evt)
{
	unsigned long cycles_per_jiffy;

	cycles_per_jiffy = (((unsigned long long)NSEC_PER_SEC / HZ * evt->mult)
			    >> evt->shift);
	exynos4_mct_comp0_stop();
	exynos4_mct_comp0_start(true, cycles_per_jiffy);
	return 0;
}

static struct clock_event_device mct_comp_device = {
	.name			= "mct-comp",
	.features		= CLOCK_EVT_FEAT_PERIODIC |
				  CLOCK_EVT_FEAT_ONESHOT,
	.rating			= 250,
	.set_next_event		= exynos4_comp_set_next_event,
	.set_state_periodic	= mct_set_state_periodic,
	.set_state_shutdown	= mct_set_state_shutdown,
	.set_state_oneshot	= mct_set_state_shutdown,
	.set_state_oneshot_stopped = mct_set_state_shutdown,
	.tick_resume		= mct_set_state_shutdown,
};

static irqreturn_t exynos4_mct_comp_isr(int irq, void *dev_id)
{
	struct clock_event_device *evt = dev_id;

	exynos4_mct_write(0x1, EXYNOS4_MCT_G_INT_CSTAT);

	evt->event_handler(evt);

	return IRQ_HANDLED;
}

static struct irqaction mct_comp_event_irq = {
	.name		= "mct_comp_irq",
	.flags		= IRQF_TIMER | IRQF_IRQPOLL,
	.handler	= exynos4_mct_comp_isr,
	.dev_id		= &mct_comp_device,
};

static int exynos4_clockevent_init(void)
{
	mct_comp_device.cpumask = cpumask_of(0);
	clockevents_config_and_register(&mct_comp_device, clk_rate,
					0xf, 0xffffffff);
	setup_irq(mct_irqs[MCT_G0_IRQ], &mct_comp_event_irq);

	return 0;
}

static DEFINE_PER_CPU(struct mct_clock_event_device, percpu_mct_tick);

/* Clock event handling */
static void exynos4_mct_tick_stop(struct mct_clock_event_device *mevt)
{
	unsigned long tmp;
	unsigned long mask = MCT_L_TCON_INT_START | MCT_L_TCON_TIMER_START;
	unsigned long offset = mevt->base + MCT_L_TCON_OFFSET;

	tmp = readl_relaxed(reg_base + offset);
	if (tmp & mask) {
		tmp &= ~mask;
		exynos4_mct_write(tmp, offset);
	}
}

static void exynos4_mct_tick_start(unsigned long cycles,
				   struct mct_clock_event_device *mevt)
{
	unsigned long tmp;

	exynos4_mct_tick_stop(mevt);

	tmp = (1 << 31) | cycles;	/* MCT_L_UPDATE_ICNTB */

	/* update interrupt count buffer */
	exynos4_mct_write(tmp, mevt->base + MCT_L_ICNTB_OFFSET);

	/* enable MCT tick interrupt */
	exynos4_mct_write(0x1, mevt->base + MCT_L_INT_ENB_OFFSET);

	tmp = readl_relaxed(reg_base + mevt->base + MCT_L_TCON_OFFSET);
	tmp |= MCT_L_TCON_INT_START | MCT_L_TCON_TIMER_START |
	       MCT_L_TCON_INTERVAL_MODE;
	exynos4_mct_write(tmp, mevt->base + MCT_L_TCON_OFFSET);
}

static int exynos4_tick_set_next_event(unsigned long cycles,
				       struct clock_event_device *evt)
{
	struct mct_clock_event_device *mevt;

	mevt = container_of(evt, struct mct_clock_event_device, evt);
	exynos4_mct_tick_start(cycles, mevt);
	return 0;
}

static int set_state_shutdown(struct clock_event_device *evt)
{
	struct mct_clock_event_device *mevt;

	mevt = container_of(evt, struct mct_clock_event_device, evt);
	exynos4_mct_tick_stop(mevt);
	return 0;
}

static int set_state_periodic(struct clock_event_device *evt)
{
	struct mct_clock_event_device *mevt;
	unsigned long cycles_per_jiffy;

	mevt = container_of(evt, struct mct_clock_event_device, evt);
	cycles_per_jiffy = (((unsigned long long)NSEC_PER_SEC / HZ * evt->mult)
			    >> evt->shift);
	exynos4_mct_tick_stop(mevt);
	exynos4_mct_tick_start(cycles_per_jiffy, mevt);
	return 0;
}

static void exynos4_mct_tick_clear(struct mct_clock_event_device *mevt)
{
	/*
	 * This is for supporting oneshot mode.
	 * Mct would generate interrupt periodically
	 * without explicit stopping.
	 */
	if (!clockevent_state_periodic(&mevt->evt))
		exynos4_mct_tick_stop(mevt);

	/* Clear the MCT tick interrupt */
	if (readl_relaxed(reg_base + mevt->base + MCT_L_INT_CSTAT_OFFSET) & 1)
		exynos4_mct_write(0x1, mevt->base + MCT_L_INT_CSTAT_OFFSET);
}

static irqreturn_t exynos4_mct_tick_isr(int irq, void *dev_id)
{
	struct mct_clock_event_device *mevt = dev_id;
	struct clock_event_device *evt = &mevt->evt;

	exynos4_mct_tick_clear(mevt);

	evt->event_handler(evt);

	return IRQ_HANDLED;
}

static int exynos4_mct_starting_cpu(unsigned int cpu)
{
	struct mct_clock_event_device *mevt =
		per_cpu_ptr(&percpu_mct_tick, cpu);
	struct clock_event_device *evt = &mevt->evt;

	mevt->base = EXYNOS4_MCT_L_BASE(cpu);
	snprintf(mevt->name, sizeof(mevt->name), "mct_tick%d", cpu);

	evt->name = mevt->name;
	evt->cpumask = cpumask_of(cpu);
	evt->set_next_event = exynos4_tick_set_next_event;
	evt->set_state_periodic = set_state_periodic;
	evt->set_state_shutdown = set_state_shutdown;
	evt->set_state_oneshot = set_state_shutdown;
	evt->set_state_oneshot_stopped = set_state_shutdown;
	evt->tick_resume = set_state_shutdown;
	evt->features = CLOCK_EVT_FEAT_PERIODIC | CLOCK_EVT_FEAT_ONESHOT;
	evt->rating = 450;

	exynos4_mct_write(TICK_BASE_CNT, mevt->base + MCT_L_TCNTB_OFFSET);

	if (mct_int_type == MCT_INT_SPI) {

		if (evt->irq == -1)
			return -EIO;

		irq_force_affinity(evt->irq, cpumask_of(cpu));
		enable_irq(evt->irq);
	} else {
		enable_percpu_irq(mct_irqs[MCT_L0_IRQ], 0);
	}
	clockevents_config_and_register(evt, clk_rate / (TICK_BASE_CNT + 1),
					0xf, 0x7fffffff);

	return 0;
}

static int exynos4_mct_dying_cpu(unsigned int cpu)
{
	struct mct_clock_event_device *mevt =
		per_cpu_ptr(&percpu_mct_tick, cpu);
	struct clock_event_device *evt = &mevt->evt;

	evt->set_state_shutdown(evt);
	if (mct_int_type == MCT_INT_SPI) {
		if (evt->irq != -1)
			disable_irq_nosync(evt->irq);
	} else {
		disable_percpu_irq(mct_irqs[MCT_L0_IRQ]);
	}
	return 0;
}

<<<<<<< HEAD
static int exynos4_mct_cpu_notify(struct notifier_block *self,
					   unsigned long action, void *hcpu)
{
	struct mct_clock_event_device *mevt;

	/*
	 * Grab cpu pointer in each case to avoid spurious
	 * preemptible warnings
	 */
	switch (action & ~CPU_TASKS_FROZEN) {
	case CPU_STARTING:
		mevt = this_cpu_ptr(&percpu_mct_tick);
		exynos4_local_timer_setup(mevt);
		break;
	case CPU_DYING:
		mevt = this_cpu_ptr(&percpu_mct_tick);
		exynos4_local_timer_stop(mevt);
		break;
	}

	return NOTIFY_OK;
}

static struct notifier_block exynos4_mct_cpu_nb = {
	.notifier_call = exynos4_mct_cpu_notify,
};

=======
>>>>>>> 4fae16df
static int __init exynos4_timer_resources(struct device_node *np, void __iomem *base)
{
	int err, cpu;
	struct clk *mct_clk, *tick_clk;

	tick_clk = np ? of_clk_get_by_name(np, "fin_pll") :
				clk_get(NULL, "fin_pll");
	if (IS_ERR(tick_clk))
		panic("%s: unable to determine tick clock rate\n", __func__);
	clk_rate = clk_get_rate(tick_clk);

	mct_clk = np ? of_clk_get_by_name(np, "mct") : clk_get(NULL, "mct");
	if (IS_ERR(mct_clk))
		panic("%s: unable to retrieve mct clock instance\n", __func__);
	clk_prepare_enable(mct_clk);

	reg_base = base;
	if (!reg_base)
		panic("%s: unable to ioremap mct address space\n", __func__);

	if (mct_int_type == MCT_INT_PPI) {

		err = request_percpu_irq(mct_irqs[MCT_L0_IRQ],
					 exynos4_mct_tick_isr, "MCT",
					 &percpu_mct_tick);
		WARN(err, "MCT: can't request IRQ %d (%d)\n",
		     mct_irqs[MCT_L0_IRQ], err);
	} else {
		for_each_possible_cpu(cpu) {
			int mct_irq = mct_irqs[MCT_L0_IRQ + cpu];
			struct mct_clock_event_device *pcpu_mevt =
				per_cpu_ptr(&percpu_mct_tick, cpu);

			pcpu_mevt->evt.irq = -1;

			irq_set_status_flags(mct_irq, IRQ_NOAUTOEN);
			if (request_irq(mct_irq,
					exynos4_mct_tick_isr,
					IRQF_TIMER | IRQF_NOBALANCING,
					pcpu_mevt->name, pcpu_mevt)) {
				pr_err("exynos-mct: cannot register IRQ (cpu%d)\n",
									cpu);

				continue;
			}
			pcpu_mevt->evt.irq = mct_irq;
		}
	}

	/* Install hotplug callbacks which configure the timer on this CPU */
	err = cpuhp_setup_state(CPUHP_AP_EXYNOS4_MCT_TIMER_STARTING,
				"AP_EXYNOS4_MCT_TIMER_STARTING",
				exynos4_mct_starting_cpu,
				exynos4_mct_dying_cpu);
	if (err)
		goto out_irq;

<<<<<<< HEAD
	/* Immediately configure the timer on the boot CPU */
	exynos4_local_timer_setup(mevt);
=======
>>>>>>> 4fae16df
	return 0;

out_irq:
	free_percpu_irq(mct_irqs[MCT_L0_IRQ], &percpu_mct_tick);
	return err;
}

static int __init mct_init_dt(struct device_node *np, unsigned int int_type)
{
	u32 nr_irqs, i;
	int ret;

	mct_int_type = int_type;

	/* This driver uses only one global timer interrupt */
	mct_irqs[MCT_G0_IRQ] = irq_of_parse_and_map(np, MCT_G0_IRQ);

	/*
	 * Find out the number of local irqs specified. The local
	 * timer irqs are specified after the four global timer
	 * irqs are specified.
	 */
#ifdef CONFIG_OF
	nr_irqs = of_irq_count(np);
#else
	nr_irqs = 0;
#endif
	for (i = MCT_L0_IRQ; i < nr_irqs; i++)
		mct_irqs[i] = irq_of_parse_and_map(np, i);

	ret = exynos4_timer_resources(np, of_iomap(np, 0));
	if (ret)
		return ret;

	ret = exynos4_clocksource_init();
	if (ret)
		return ret;

	return exynos4_clockevent_init();
}


static int __init mct_init_spi(struct device_node *np)
{
	return mct_init_dt(np, MCT_INT_SPI);
}

static int __init mct_init_ppi(struct device_node *np)
{
	return mct_init_dt(np, MCT_INT_PPI);
}
CLOCKSOURCE_OF_DECLARE(exynos4210, "samsung,exynos4210-mct", mct_init_spi);
CLOCKSOURCE_OF_DECLARE(exynos4412, "samsung,exynos4412-mct", mct_init_ppi);<|MERGE_RESOLUTION|>--- conflicted
+++ resolved
@@ -497,36 +497,6 @@
 	return 0;
 }
 
-<<<<<<< HEAD
-static int exynos4_mct_cpu_notify(struct notifier_block *self,
-					   unsigned long action, void *hcpu)
-{
-	struct mct_clock_event_device *mevt;
-
-	/*
-	 * Grab cpu pointer in each case to avoid spurious
-	 * preemptible warnings
-	 */
-	switch (action & ~CPU_TASKS_FROZEN) {
-	case CPU_STARTING:
-		mevt = this_cpu_ptr(&percpu_mct_tick);
-		exynos4_local_timer_setup(mevt);
-		break;
-	case CPU_DYING:
-		mevt = this_cpu_ptr(&percpu_mct_tick);
-		exynos4_local_timer_stop(mevt);
-		break;
-	}
-
-	return NOTIFY_OK;
-}
-
-static struct notifier_block exynos4_mct_cpu_nb = {
-	.notifier_call = exynos4_mct_cpu_notify,
-};
-
-=======
->>>>>>> 4fae16df
 static int __init exynos4_timer_resources(struct device_node *np, void __iomem *base)
 {
 	int err, cpu;
@@ -584,11 +554,6 @@
 	if (err)
 		goto out_irq;
 
-<<<<<<< HEAD
-	/* Immediately configure the timer on the boot CPU */
-	exynos4_local_timer_setup(mevt);
-=======
->>>>>>> 4fae16df
 	return 0;
 
 out_irq:
