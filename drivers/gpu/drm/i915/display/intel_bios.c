/*
 * Copyright © 2006 Intel Corporation
 *
 * Permission is hereby granted, free of charge, to any person obtaining a
 * copy of this software and associated documentation files (the "Software"),
 * to deal in the Software without restriction, including without limitation
 * the rights to use, copy, modify, merge, publish, distribute, sublicense,
 * and/or sell copies of the Software, and to permit persons to whom the
 * Software is furnished to do so, subject to the following conditions:
 *
 * The above copyright notice and this permission notice (including the next
 * paragraph) shall be included in all copies or substantial portions of the
 * Software.
 *
 * THE SOFTWARE IS PROVIDED "AS IS", WITHOUT WARRANTY OF ANY KIND, EXPRESS OR
 * IMPLIED, INCLUDING BUT NOT LIMITED TO THE WARRANTIES OF MERCHANTABILITY,
 * FITNESS FOR A PARTICULAR PURPOSE AND NONINFRINGEMENT.  IN NO EVENT SHALL
 * THE AUTHORS OR COPYRIGHT HOLDERS BE LIABLE FOR ANY CLAIM, DAMAGES OR OTHER
 * LIABILITY, WHETHER IN AN ACTION OF CONTRACT, TORT OR OTHERWISE, ARISING FROM,
 * OUT OF OR IN CONNECTION WITH THE SOFTWARE OR THE USE OR OTHER DEALINGS IN THE
 * SOFTWARE.
 *
 * Authors:
 *    Eric Anholt <eric@anholt.net>
 *
 */

#include <drm/drm_dp_helper.h>
#include <drm/i915_drm.h>

#include "display/intel_display.h"
#include "display/intel_display_types.h"
#include "display/intel_gmbus.h"

#include "i915_drv.h"

#define _INTEL_BIOS_PRIVATE
#include "intel_vbt_defs.h"

/**
 * DOC: Video BIOS Table (VBT)
 *
 * The Video BIOS Table, or VBT, provides platform and board specific
 * configuration information to the driver that is not discoverable or available
 * through other means. The configuration is mostly related to display
 * hardware. The VBT is available via the ACPI OpRegion or, on older systems, in
 * the PCI ROM.
 *
 * The VBT consists of a VBT Header (defined as &struct vbt_header), a BDB
 * Header (&struct bdb_header), and a number of BIOS Data Blocks (BDB) that
 * contain the actual configuration information. The VBT Header, and thus the
 * VBT, begins with "$VBT" signature. The VBT Header contains the offset of the
 * BDB Header. The data blocks are concatenated after the BDB Header. The data
 * blocks have a 1-byte Block ID, 2-byte Block Size, and Block Size bytes of
 * data. (Block 53, the MIPI Sequence Block is an exception.)
 *
 * The driver parses the VBT during load. The relevant information is stored in
 * driver private data for ease of use, and the actual VBT is not read after
 * that.
 */

/* Wrapper for VBT child device config */
struct display_device_data {
	struct child_device_config child;
	struct dsc_compression_parameters_entry *dsc;
	struct list_head node;
};

#define	SLAVE_ADDR1	0x70
#define	SLAVE_ADDR2	0x72

/* Get BDB block size given a pointer to Block ID. */
static u32 _get_blocksize(const u8 *block_base)
{
	/* The MIPI Sequence Block v3+ has a separate size field. */
	if (*block_base == BDB_MIPI_SEQUENCE && *(block_base + 3) >= 3)
		return *((const u32 *)(block_base + 4));
	else
		return *((const u16 *)(block_base + 1));
}

/* Get BDB block size give a pointer to data after Block ID and Block Size. */
static u32 get_blocksize(const void *block_data)
{
	return _get_blocksize(block_data - 3);
}

static const void *
find_section(const void *_bdb, enum bdb_block_id section_id)
{
	const struct bdb_header *bdb = _bdb;
	const u8 *base = _bdb;
	int index = 0;
	u32 total, current_size;
	enum bdb_block_id current_id;

	/* skip to first section */
	index += bdb->header_size;
	total = bdb->bdb_size;

	/* walk the sections looking for section_id */
	while (index + 3 < total) {
		current_id = *(base + index);
		current_size = _get_blocksize(base + index);
		index += 3;

		if (index + current_size > total)
			return NULL;

		if (current_id == section_id)
			return base + index;

		index += current_size;
	}

	return NULL;
}

static void
fill_detail_timing_data(struct drm_display_mode *panel_fixed_mode,
			const struct lvds_dvo_timing *dvo_timing)
{
	panel_fixed_mode->hdisplay = (dvo_timing->hactive_hi << 8) |
		dvo_timing->hactive_lo;
	panel_fixed_mode->hsync_start = panel_fixed_mode->hdisplay +
		((dvo_timing->hsync_off_hi << 8) | dvo_timing->hsync_off_lo);
	panel_fixed_mode->hsync_end = panel_fixed_mode->hsync_start +
		((dvo_timing->hsync_pulse_width_hi << 8) |
			dvo_timing->hsync_pulse_width_lo);
	panel_fixed_mode->htotal = panel_fixed_mode->hdisplay +
		((dvo_timing->hblank_hi << 8) | dvo_timing->hblank_lo);

	panel_fixed_mode->vdisplay = (dvo_timing->vactive_hi << 8) |
		dvo_timing->vactive_lo;
	panel_fixed_mode->vsync_start = panel_fixed_mode->vdisplay +
		((dvo_timing->vsync_off_hi << 4) | dvo_timing->vsync_off_lo);
	panel_fixed_mode->vsync_end = panel_fixed_mode->vsync_start +
		((dvo_timing->vsync_pulse_width_hi << 4) |
			dvo_timing->vsync_pulse_width_lo);
	panel_fixed_mode->vtotal = panel_fixed_mode->vdisplay +
		((dvo_timing->vblank_hi << 8) | dvo_timing->vblank_lo);
	panel_fixed_mode->clock = dvo_timing->clock * 10;
	panel_fixed_mode->type = DRM_MODE_TYPE_PREFERRED;

	if (dvo_timing->hsync_positive)
		panel_fixed_mode->flags |= DRM_MODE_FLAG_PHSYNC;
	else
		panel_fixed_mode->flags |= DRM_MODE_FLAG_NHSYNC;

	if (dvo_timing->vsync_positive)
		panel_fixed_mode->flags |= DRM_MODE_FLAG_PVSYNC;
	else
		panel_fixed_mode->flags |= DRM_MODE_FLAG_NVSYNC;

	panel_fixed_mode->width_mm = (dvo_timing->himage_hi << 8) |
		dvo_timing->himage_lo;
	panel_fixed_mode->height_mm = (dvo_timing->vimage_hi << 8) |
		dvo_timing->vimage_lo;

	/* Some VBTs have bogus h/vtotal values */
	if (panel_fixed_mode->hsync_end > panel_fixed_mode->htotal)
		panel_fixed_mode->htotal = panel_fixed_mode->hsync_end + 1;
	if (panel_fixed_mode->vsync_end > panel_fixed_mode->vtotal)
		panel_fixed_mode->vtotal = panel_fixed_mode->vsync_end + 1;

	drm_mode_set_name(panel_fixed_mode);
}

static const struct lvds_dvo_timing *
get_lvds_dvo_timing(const struct bdb_lvds_lfp_data *lvds_lfp_data,
		    const struct bdb_lvds_lfp_data_ptrs *lvds_lfp_data_ptrs,
		    int index)
{
	/*
	 * the size of fp_timing varies on the different platform.
	 * So calculate the DVO timing relative offset in LVDS data
	 * entry to get the DVO timing entry
	 */

	int lfp_data_size =
		lvds_lfp_data_ptrs->ptr[1].dvo_timing_offset -
		lvds_lfp_data_ptrs->ptr[0].dvo_timing_offset;
	int dvo_timing_offset =
		lvds_lfp_data_ptrs->ptr[0].dvo_timing_offset -
		lvds_lfp_data_ptrs->ptr[0].fp_timing_offset;
	char *entry = (char *)lvds_lfp_data->data + lfp_data_size * index;

	return (struct lvds_dvo_timing *)(entry + dvo_timing_offset);
}

/* get lvds_fp_timing entry
 * this function may return NULL if the corresponding entry is invalid
 */
static const struct lvds_fp_timing *
get_lvds_fp_timing(const struct bdb_header *bdb,
		   const struct bdb_lvds_lfp_data *data,
		   const struct bdb_lvds_lfp_data_ptrs *ptrs,
		   int index)
{
	size_t data_ofs = (const u8 *)data - (const u8 *)bdb;
	u16 data_size = ((const u16 *)data)[-1]; /* stored in header */
	size_t ofs;

	if (index >= ARRAY_SIZE(ptrs->ptr))
		return NULL;
	ofs = ptrs->ptr[index].fp_timing_offset;
	if (ofs < data_ofs ||
	    ofs + sizeof(struct lvds_fp_timing) > data_ofs + data_size)
		return NULL;
	return (const struct lvds_fp_timing *)((const u8 *)bdb + ofs);
}

/* Parse general panel options */
static void
parse_panel_options(struct drm_i915_private *dev_priv,
		    const struct bdb_header *bdb)
{
	const struct bdb_lvds_options *lvds_options;
	int panel_type;
	int drrs_mode;
	int ret;

	lvds_options = find_section(bdb, BDB_LVDS_OPTIONS);
	if (!lvds_options)
		return;

	dev_priv->vbt.lvds_dither = lvds_options->pixel_dither;

	ret = intel_opregion_get_panel_type(dev_priv);
	if (ret >= 0) {
		WARN_ON(ret > 0xf);
		panel_type = ret;
		DRM_DEBUG_KMS("Panel type: %d (OpRegion)\n", panel_type);
	} else {
		if (lvds_options->panel_type > 0xf) {
			DRM_DEBUG_KMS("Invalid VBT panel type 0x%x\n",
				      lvds_options->panel_type);
			return;
		}
		panel_type = lvds_options->panel_type;
		DRM_DEBUG_KMS("Panel type: %d (VBT)\n", panel_type);
	}

	dev_priv->vbt.panel_type = panel_type;

	drrs_mode = (lvds_options->dps_panel_type_bits
				>> (panel_type * 2)) & MODE_MASK;
	/*
	 * VBT has static DRRS = 0 and seamless DRRS = 2.
	 * The below piece of code is required to adjust vbt.drrs_type
	 * to match the enum drrs_support_type.
	 */
	switch (drrs_mode) {
	case 0:
		dev_priv->vbt.drrs_type = STATIC_DRRS_SUPPORT;
		DRM_DEBUG_KMS("DRRS supported mode is static\n");
		break;
	case 2:
		dev_priv->vbt.drrs_type = SEAMLESS_DRRS_SUPPORT;
		DRM_DEBUG_KMS("DRRS supported mode is seamless\n");
		break;
	default:
		dev_priv->vbt.drrs_type = DRRS_NOT_SUPPORTED;
		DRM_DEBUG_KMS("DRRS not supported (VBT input)\n");
		break;
	}
}

/* Try to find integrated panel timing data */
static void
parse_lfp_panel_dtd(struct drm_i915_private *dev_priv,
		    const struct bdb_header *bdb)
{
	const struct bdb_lvds_lfp_data *lvds_lfp_data;
	const struct bdb_lvds_lfp_data_ptrs *lvds_lfp_data_ptrs;
	const struct lvds_dvo_timing *panel_dvo_timing;
	const struct lvds_fp_timing *fp_timing;
	struct drm_display_mode *panel_fixed_mode;
	int panel_type = dev_priv->vbt.panel_type;

	lvds_lfp_data = find_section(bdb, BDB_LVDS_LFP_DATA);
	if (!lvds_lfp_data)
		return;

	lvds_lfp_data_ptrs = find_section(bdb, BDB_LVDS_LFP_DATA_PTRS);
	if (!lvds_lfp_data_ptrs)
		return;

	panel_dvo_timing = get_lvds_dvo_timing(lvds_lfp_data,
					       lvds_lfp_data_ptrs,
					       panel_type);

	panel_fixed_mode = kzalloc(sizeof(*panel_fixed_mode), GFP_KERNEL);
	if (!panel_fixed_mode)
		return;

	fill_detail_timing_data(panel_fixed_mode, panel_dvo_timing);

	dev_priv->vbt.lfp_lvds_vbt_mode = panel_fixed_mode;

	DRM_DEBUG_KMS("Found panel mode in BIOS VBT legacy lfp table:\n");
	drm_mode_debug_printmodeline(panel_fixed_mode);

	fp_timing = get_lvds_fp_timing(bdb, lvds_lfp_data,
				       lvds_lfp_data_ptrs,
				       panel_type);
	if (fp_timing) {
		/* check the resolution, just to be sure */
		if (fp_timing->x_res == panel_fixed_mode->hdisplay &&
		    fp_timing->y_res == panel_fixed_mode->vdisplay) {
			dev_priv->vbt.bios_lvds_val = fp_timing->lvds_reg_val;
			DRM_DEBUG_KMS("VBT initial LVDS value %x\n",
				      dev_priv->vbt.bios_lvds_val);
		}
	}
}

static void
parse_generic_dtd(struct drm_i915_private *dev_priv,
		  const struct bdb_header *bdb)
{
	const struct bdb_generic_dtd *generic_dtd;
	const struct generic_dtd_entry *dtd;
	struct drm_display_mode *panel_fixed_mode;
	int num_dtd;

	generic_dtd = find_section(bdb, BDB_GENERIC_DTD);
	if (!generic_dtd)
		return;

	if (generic_dtd->gdtd_size < sizeof(struct generic_dtd_entry)) {
		DRM_ERROR("GDTD size %u is too small.\n",
			  generic_dtd->gdtd_size);
		return;
	} else if (generic_dtd->gdtd_size !=
		   sizeof(struct generic_dtd_entry)) {
		DRM_ERROR("Unexpected GDTD size %u\n", generic_dtd->gdtd_size);
		/* DTD has unknown fields, but keep going */
	}

	num_dtd = (get_blocksize(generic_dtd) -
		   sizeof(struct bdb_generic_dtd)) / generic_dtd->gdtd_size;
	if (dev_priv->vbt.panel_type >= num_dtd) {
		DRM_ERROR("Panel type %d not found in table of %d DTD's\n",
			  dev_priv->vbt.panel_type, num_dtd);
		return;
	}

	dtd = &generic_dtd->dtd[dev_priv->vbt.panel_type];

	panel_fixed_mode = kzalloc(sizeof(*panel_fixed_mode), GFP_KERNEL);
	if (!panel_fixed_mode)
		return;

	panel_fixed_mode->hdisplay = dtd->hactive;
	panel_fixed_mode->hsync_start =
		panel_fixed_mode->hdisplay + dtd->hfront_porch;
	panel_fixed_mode->hsync_end =
		panel_fixed_mode->hsync_start + dtd->hsync;
<<<<<<< HEAD
	panel_fixed_mode->htotal = panel_fixed_mode->hsync_end;
=======
	panel_fixed_mode->htotal =
		panel_fixed_mode->hdisplay + dtd->hblank;
>>>>>>> 2c523b34

	panel_fixed_mode->vdisplay = dtd->vactive;
	panel_fixed_mode->vsync_start =
		panel_fixed_mode->vdisplay + dtd->vfront_porch;
	panel_fixed_mode->vsync_end =
		panel_fixed_mode->vsync_start + dtd->vsync;
<<<<<<< HEAD
	panel_fixed_mode->vtotal = panel_fixed_mode->vsync_end;
=======
	panel_fixed_mode->vtotal =
		panel_fixed_mode->vdisplay + dtd->vblank;
>>>>>>> 2c523b34

	panel_fixed_mode->clock = dtd->pixel_clock;
	panel_fixed_mode->width_mm = dtd->width_mm;
	panel_fixed_mode->height_mm = dtd->height_mm;

	panel_fixed_mode->type = DRM_MODE_TYPE_PREFERRED;
	drm_mode_set_name(panel_fixed_mode);

	if (dtd->hsync_positive_polarity)
		panel_fixed_mode->flags |= DRM_MODE_FLAG_PHSYNC;
	else
		panel_fixed_mode->flags |= DRM_MODE_FLAG_NHSYNC;

	if (dtd->vsync_positive_polarity)
		panel_fixed_mode->flags |= DRM_MODE_FLAG_PVSYNC;
	else
		panel_fixed_mode->flags |= DRM_MODE_FLAG_NVSYNC;

	DRM_DEBUG_KMS("Found panel mode in BIOS VBT generic dtd table:\n");
	drm_mode_debug_printmodeline(panel_fixed_mode);

	dev_priv->vbt.lfp_lvds_vbt_mode = panel_fixed_mode;
}

static void
parse_panel_dtd(struct drm_i915_private *dev_priv,
		const struct bdb_header *bdb)
{
	/*
	 * Older VBTs provided provided DTD information for internal displays
	 * through the "LFP panel DTD" block (42).  As of VBT revision 229,
	 * that block is now deprecated and DTD information should be provided
	 * via a newer "generic DTD" block (58).  Just to be safe, we'll
	 * try the new generic DTD block first on VBT >= 229, but still fall
	 * back to trying the old LFP block if that fails.
	 */
	if (bdb->version >= 229)
		parse_generic_dtd(dev_priv, bdb);
	if (!dev_priv->vbt.lfp_lvds_vbt_mode)
		parse_lfp_panel_dtd(dev_priv, bdb);
}

static void
parse_lfp_backlight(struct drm_i915_private *dev_priv,
		    const struct bdb_header *bdb)
{
	const struct bdb_lfp_backlight_data *backlight_data;
	const struct lfp_backlight_data_entry *entry;
	int panel_type = dev_priv->vbt.panel_type;

	backlight_data = find_section(bdb, BDB_LVDS_BACKLIGHT);
	if (!backlight_data)
		return;

	if (backlight_data->entry_size != sizeof(backlight_data->data[0])) {
		DRM_DEBUG_KMS("Unsupported backlight data entry size %u\n",
			      backlight_data->entry_size);
		return;
	}

	entry = &backlight_data->data[panel_type];

	dev_priv->vbt.backlight.present = entry->type == BDB_BACKLIGHT_TYPE_PWM;
	if (!dev_priv->vbt.backlight.present) {
		DRM_DEBUG_KMS("PWM backlight not present in VBT (type %u)\n",
			      entry->type);
		return;
	}

	dev_priv->vbt.backlight.type = INTEL_BACKLIGHT_DISPLAY_DDI;
	if (bdb->version >= 191 &&
	    get_blocksize(backlight_data) >= sizeof(*backlight_data)) {
		const struct lfp_backlight_control_method *method;

		method = &backlight_data->backlight_control[panel_type];
		dev_priv->vbt.backlight.type = method->type;
		dev_priv->vbt.backlight.controller = method->controller;
	}

	dev_priv->vbt.backlight.pwm_freq_hz = entry->pwm_freq_hz;
	dev_priv->vbt.backlight.active_low_pwm = entry->active_low_pwm;
	dev_priv->vbt.backlight.min_brightness = entry->min_brightness;
	DRM_DEBUG_KMS("VBT backlight PWM modulation frequency %u Hz, "
		      "active %s, min brightness %u, level %u, controller %u\n",
		      dev_priv->vbt.backlight.pwm_freq_hz,
		      dev_priv->vbt.backlight.active_low_pwm ? "low" : "high",
		      dev_priv->vbt.backlight.min_brightness,
		      backlight_data->level[panel_type],
		      dev_priv->vbt.backlight.controller);
}

/* Try to find sdvo panel data */
static void
parse_sdvo_panel_data(struct drm_i915_private *dev_priv,
		      const struct bdb_header *bdb)
{
	const struct bdb_sdvo_panel_dtds *dtds;
	struct drm_display_mode *panel_fixed_mode;
	int index;

	index = i915_modparams.vbt_sdvo_panel_type;
	if (index == -2) {
		DRM_DEBUG_KMS("Ignore SDVO panel mode from BIOS VBT tables.\n");
		return;
	}

	if (index == -1) {
		const struct bdb_sdvo_lvds_options *sdvo_lvds_options;

		sdvo_lvds_options = find_section(bdb, BDB_SDVO_LVDS_OPTIONS);
		if (!sdvo_lvds_options)
			return;

		index = sdvo_lvds_options->panel_type;
	}

	dtds = find_section(bdb, BDB_SDVO_PANEL_DTDS);
	if (!dtds)
		return;

	panel_fixed_mode = kzalloc(sizeof(*panel_fixed_mode), GFP_KERNEL);
	if (!panel_fixed_mode)
		return;

	fill_detail_timing_data(panel_fixed_mode, &dtds->dtds[index]);

	dev_priv->vbt.sdvo_lvds_vbt_mode = panel_fixed_mode;

	DRM_DEBUG_KMS("Found SDVO panel mode in BIOS VBT tables:\n");
	drm_mode_debug_printmodeline(panel_fixed_mode);
}

static int intel_bios_ssc_frequency(struct drm_i915_private *dev_priv,
				    bool alternate)
{
	switch (INTEL_GEN(dev_priv)) {
	case 2:
		return alternate ? 66667 : 48000;
	case 3:
	case 4:
		return alternate ? 100000 : 96000;
	default:
		return alternate ? 100000 : 120000;
	}
}

static void
parse_general_features(struct drm_i915_private *dev_priv,
		       const struct bdb_header *bdb)
{
	const struct bdb_general_features *general;

	general = find_section(bdb, BDB_GENERAL_FEATURES);
	if (!general)
		return;

	dev_priv->vbt.int_tv_support = general->int_tv_support;
	/* int_crt_support can't be trusted on earlier platforms */
	if (bdb->version >= 155 &&
	    (HAS_DDI(dev_priv) || IS_VALLEYVIEW(dev_priv)))
		dev_priv->vbt.int_crt_support = general->int_crt_support;
	dev_priv->vbt.lvds_use_ssc = general->enable_ssc;
	dev_priv->vbt.lvds_ssc_freq =
		intel_bios_ssc_frequency(dev_priv, general->ssc_freq);
	dev_priv->vbt.display_clock_mode = general->display_clock_mode;
	dev_priv->vbt.fdi_rx_polarity_inverted = general->fdi_rx_polarity_inverted;
	if (bdb->version >= 181) {
		dev_priv->vbt.orientation = general->rotate_180 ?
			DRM_MODE_PANEL_ORIENTATION_BOTTOM_UP :
			DRM_MODE_PANEL_ORIENTATION_NORMAL;
	} else {
		dev_priv->vbt.orientation = DRM_MODE_PANEL_ORIENTATION_UNKNOWN;
	}
	DRM_DEBUG_KMS("BDB_GENERAL_FEATURES int_tv_support %d int_crt_support %d lvds_use_ssc %d lvds_ssc_freq %d display_clock_mode %d fdi_rx_polarity_inverted %d\n",
		      dev_priv->vbt.int_tv_support,
		      dev_priv->vbt.int_crt_support,
		      dev_priv->vbt.lvds_use_ssc,
		      dev_priv->vbt.lvds_ssc_freq,
		      dev_priv->vbt.display_clock_mode,
		      dev_priv->vbt.fdi_rx_polarity_inverted);
}

static const struct child_device_config *
child_device_ptr(const struct bdb_general_definitions *defs, int i)
{
	return (const void *) &defs->devices[i * defs->child_dev_size];
}

static void
parse_sdvo_device_mapping(struct drm_i915_private *dev_priv, u8 bdb_version)
{
	struct sdvo_device_mapping *mapping;
	const struct display_device_data *devdata;
	const struct child_device_config *child;
	int count = 0;

	/*
	 * Only parse SDVO mappings on gens that could have SDVO. This isn't
	 * accurate and doesn't have to be, as long as it's not too strict.
	 */
	if (!IS_GEN_RANGE(dev_priv, 3, 7)) {
		DRM_DEBUG_KMS("Skipping SDVO device mapping\n");
		return;
	}

	list_for_each_entry(devdata, &dev_priv->vbt.display_devices, node) {
		child = &devdata->child;

		if (child->slave_addr != SLAVE_ADDR1 &&
		    child->slave_addr != SLAVE_ADDR2) {
			/*
			 * If the slave address is neither 0x70 nor 0x72,
			 * it is not a SDVO device. Skip it.
			 */
			continue;
		}
		if (child->dvo_port != DEVICE_PORT_DVOB &&
		    child->dvo_port != DEVICE_PORT_DVOC) {
			/* skip the incorrect SDVO port */
			DRM_DEBUG_KMS("Incorrect SDVO port. Skip it\n");
			continue;
		}
		DRM_DEBUG_KMS("the SDVO device with slave addr %2x is found on"
			      " %s port\n",
			      child->slave_addr,
			      (child->dvo_port == DEVICE_PORT_DVOB) ?
			      "SDVOB" : "SDVOC");
		mapping = &dev_priv->vbt.sdvo_mappings[child->dvo_port - 1];
		if (!mapping->initialized) {
			mapping->dvo_port = child->dvo_port;
			mapping->slave_addr = child->slave_addr;
			mapping->dvo_wiring = child->dvo_wiring;
			mapping->ddc_pin = child->ddc_pin;
			mapping->i2c_pin = child->i2c_pin;
			mapping->initialized = 1;
			DRM_DEBUG_KMS("SDVO device: dvo=%x, addr=%x, wiring=%d, ddc_pin=%d, i2c_pin=%d\n",
				      mapping->dvo_port,
				      mapping->slave_addr,
				      mapping->dvo_wiring,
				      mapping->ddc_pin,
				      mapping->i2c_pin);
		} else {
			DRM_DEBUG_KMS("Maybe one SDVO port is shared by "
					 "two SDVO device.\n");
		}
		if (child->slave2_addr) {
			/* Maybe this is a SDVO device with multiple inputs */
			/* And the mapping info is not added */
			DRM_DEBUG_KMS("there exists the slave2_addr. Maybe this"
				" is a SDVO device with multiple inputs.\n");
		}
		count++;
	}

	if (!count) {
		/* No SDVO device info is found */
		DRM_DEBUG_KMS("No SDVO device info is found in VBT\n");
	}
}

static void
parse_driver_features(struct drm_i915_private *dev_priv,
		      const struct bdb_header *bdb)
{
	const struct bdb_driver_features *driver;

	driver = find_section(bdb, BDB_DRIVER_FEATURES);
	if (!driver)
		return;

	if (INTEL_GEN(dev_priv) >= 5) {
		/*
		 * Note that we consider BDB_DRIVER_FEATURE_INT_SDVO_LVDS
		 * to mean "eDP". The VBT spec doesn't agree with that
		 * interpretation, but real world VBTs seem to.
		 */
		if (driver->lvds_config != BDB_DRIVER_FEATURE_INT_LVDS)
			dev_priv->vbt.int_lvds_support = 0;
	} else {
		/*
		 * FIXME it's not clear which BDB version has the LVDS config
		 * bits defined. Revision history in the VBT spec says:
		 * "0.92 | Add two definitions for VBT value of LVDS Active
		 *  Config (00b and 11b values defined) | 06/13/2005"
		 * but does not the specify the BDB version.
		 *
		 * So far version 134 (on i945gm) is the oldest VBT observed
		 * in the wild with the bits correctly populated. Version
		 * 108 (on i85x) does not have the bits correctly populated.
		 */
		if (bdb->version >= 134 &&
		    driver->lvds_config != BDB_DRIVER_FEATURE_INT_LVDS &&
		    driver->lvds_config != BDB_DRIVER_FEATURE_INT_SDVO_LVDS)
			dev_priv->vbt.int_lvds_support = 0;
	}

	if (bdb->version < 228) {
		DRM_DEBUG_KMS("DRRS State Enabled:%d\n", driver->drrs_enabled);
		/*
		 * If DRRS is not supported, drrs_type has to be set to 0.
		 * This is because, VBT is configured in such a way that
		 * static DRRS is 0 and DRRS not supported is represented by
		 * driver->drrs_enabled=false
		 */
		if (!driver->drrs_enabled)
			dev_priv->vbt.drrs_type = DRRS_NOT_SUPPORTED;

		dev_priv->vbt.psr.enable = driver->psr_enabled;
	}
}

static void
parse_power_conservation_features(struct drm_i915_private *dev_priv,
				  const struct bdb_header *bdb)
{
	const struct bdb_lfp_power *power;
	u8 panel_type = dev_priv->vbt.panel_type;

	if (bdb->version < 228)
		return;

	power = find_section(bdb, BDB_LVDS_POWER);
	if (!power)
		return;

	dev_priv->vbt.psr.enable = power->psr & BIT(panel_type);

	/*
	 * If DRRS is not supported, drrs_type has to be set to 0.
	 * This is because, VBT is configured in such a way that
	 * static DRRS is 0 and DRRS not supported is represented by
	 * power->drrs & BIT(panel_type)=false
	 */
	if (!(power->drrs & BIT(panel_type)))
		dev_priv->vbt.drrs_type = DRRS_NOT_SUPPORTED;
}

static void
parse_edp(struct drm_i915_private *dev_priv, const struct bdb_header *bdb)
{
	const struct bdb_edp *edp;
	const struct edp_power_seq *edp_pps;
	const struct edp_fast_link_params *edp_link_params;
	int panel_type = dev_priv->vbt.panel_type;

	edp = find_section(bdb, BDB_EDP);
	if (!edp)
		return;

	switch ((edp->color_depth >> (panel_type * 2)) & 3) {
	case EDP_18BPP:
		dev_priv->vbt.edp.bpp = 18;
		break;
	case EDP_24BPP:
		dev_priv->vbt.edp.bpp = 24;
		break;
	case EDP_30BPP:
		dev_priv->vbt.edp.bpp = 30;
		break;
	}

	/* Get the eDP sequencing and link info */
	edp_pps = &edp->power_seqs[panel_type];
	edp_link_params = &edp->fast_link_params[panel_type];

	dev_priv->vbt.edp.pps = *edp_pps;

	switch (edp_link_params->rate) {
	case EDP_RATE_1_62:
		dev_priv->vbt.edp.rate = DP_LINK_BW_1_62;
		break;
	case EDP_RATE_2_7:
		dev_priv->vbt.edp.rate = DP_LINK_BW_2_7;
		break;
	default:
		DRM_DEBUG_KMS("VBT has unknown eDP link rate value %u\n",
			      edp_link_params->rate);
		break;
	}

	switch (edp_link_params->lanes) {
	case EDP_LANE_1:
		dev_priv->vbt.edp.lanes = 1;
		break;
	case EDP_LANE_2:
		dev_priv->vbt.edp.lanes = 2;
		break;
	case EDP_LANE_4:
		dev_priv->vbt.edp.lanes = 4;
		break;
	default:
		DRM_DEBUG_KMS("VBT has unknown eDP lane count value %u\n",
			      edp_link_params->lanes);
		break;
	}

	switch (edp_link_params->preemphasis) {
	case EDP_PREEMPHASIS_NONE:
		dev_priv->vbt.edp.preemphasis = DP_TRAIN_PRE_EMPH_LEVEL_0;
		break;
	case EDP_PREEMPHASIS_3_5dB:
		dev_priv->vbt.edp.preemphasis = DP_TRAIN_PRE_EMPH_LEVEL_1;
		break;
	case EDP_PREEMPHASIS_6dB:
		dev_priv->vbt.edp.preemphasis = DP_TRAIN_PRE_EMPH_LEVEL_2;
		break;
	case EDP_PREEMPHASIS_9_5dB:
		dev_priv->vbt.edp.preemphasis = DP_TRAIN_PRE_EMPH_LEVEL_3;
		break;
	default:
		DRM_DEBUG_KMS("VBT has unknown eDP pre-emphasis value %u\n",
			      edp_link_params->preemphasis);
		break;
	}

	switch (edp_link_params->vswing) {
	case EDP_VSWING_0_4V:
		dev_priv->vbt.edp.vswing = DP_TRAIN_VOLTAGE_SWING_LEVEL_0;
		break;
	case EDP_VSWING_0_6V:
		dev_priv->vbt.edp.vswing = DP_TRAIN_VOLTAGE_SWING_LEVEL_1;
		break;
	case EDP_VSWING_0_8V:
		dev_priv->vbt.edp.vswing = DP_TRAIN_VOLTAGE_SWING_LEVEL_2;
		break;
	case EDP_VSWING_1_2V:
		dev_priv->vbt.edp.vswing = DP_TRAIN_VOLTAGE_SWING_LEVEL_3;
		break;
	default:
		DRM_DEBUG_KMS("VBT has unknown eDP voltage swing value %u\n",
			      edp_link_params->vswing);
		break;
	}

	if (bdb->version >= 173) {
		u8 vswing;

		/* Don't read from VBT if module parameter has valid value*/
		if (i915_modparams.edp_vswing) {
			dev_priv->vbt.edp.low_vswing =
				i915_modparams.edp_vswing == 1;
		} else {
			vswing = (edp->edp_vswing_preemph >> (panel_type * 4)) & 0xF;
			dev_priv->vbt.edp.low_vswing = vswing == 0;
		}
	}
}

static void
parse_psr(struct drm_i915_private *dev_priv, const struct bdb_header *bdb)
{
	const struct bdb_psr *psr;
	const struct psr_table *psr_table;
	int panel_type = dev_priv->vbt.panel_type;

	psr = find_section(bdb, BDB_PSR);
	if (!psr) {
		DRM_DEBUG_KMS("No PSR BDB found.\n");
		return;
	}

	psr_table = &psr->psr_table[panel_type];

	dev_priv->vbt.psr.full_link = psr_table->full_link;
	dev_priv->vbt.psr.require_aux_wakeup = psr_table->require_aux_to_wakeup;

	/* Allowed VBT values goes from 0 to 15 */
	dev_priv->vbt.psr.idle_frames = psr_table->idle_frames < 0 ? 0 :
		psr_table->idle_frames > 15 ? 15 : psr_table->idle_frames;

	switch (psr_table->lines_to_wait) {
	case 0:
		dev_priv->vbt.psr.lines_to_wait = PSR_0_LINES_TO_WAIT;
		break;
	case 1:
		dev_priv->vbt.psr.lines_to_wait = PSR_1_LINE_TO_WAIT;
		break;
	case 2:
		dev_priv->vbt.psr.lines_to_wait = PSR_4_LINES_TO_WAIT;
		break;
	case 3:
		dev_priv->vbt.psr.lines_to_wait = PSR_8_LINES_TO_WAIT;
		break;
	default:
		DRM_DEBUG_KMS("VBT has unknown PSR lines to wait %u\n",
			      psr_table->lines_to_wait);
		break;
	}

	/*
	 * New psr options 0=500us, 1=100us, 2=2500us, 3=0us
	 * Old decimal value is wake up time in multiples of 100 us.
	 */
	if (bdb->version >= 205 &&
	    (IS_GEN9_BC(dev_priv) || IS_GEMINILAKE(dev_priv) ||
	     INTEL_GEN(dev_priv) >= 10)) {
		switch (psr_table->tp1_wakeup_time) {
		case 0:
			dev_priv->vbt.psr.tp1_wakeup_time_us = 500;
			break;
		case 1:
			dev_priv->vbt.psr.tp1_wakeup_time_us = 100;
			break;
		case 3:
			dev_priv->vbt.psr.tp1_wakeup_time_us = 0;
			break;
		default:
			DRM_DEBUG_KMS("VBT tp1 wakeup time value %d is outside range[0-3], defaulting to max value 2500us\n",
					psr_table->tp1_wakeup_time);
			/* fallthrough */
		case 2:
			dev_priv->vbt.psr.tp1_wakeup_time_us = 2500;
			break;
		}

		switch (psr_table->tp2_tp3_wakeup_time) {
		case 0:
			dev_priv->vbt.psr.tp2_tp3_wakeup_time_us = 500;
			break;
		case 1:
			dev_priv->vbt.psr.tp2_tp3_wakeup_time_us = 100;
			break;
		case 3:
			dev_priv->vbt.psr.tp2_tp3_wakeup_time_us = 0;
			break;
		default:
			DRM_DEBUG_KMS("VBT tp2_tp3 wakeup time value %d is outside range[0-3], defaulting to max value 2500us\n",
					psr_table->tp2_tp3_wakeup_time);
			/* fallthrough */
		case 2:
			dev_priv->vbt.psr.tp2_tp3_wakeup_time_us = 2500;
		break;
		}
	} else {
		dev_priv->vbt.psr.tp1_wakeup_time_us = psr_table->tp1_wakeup_time * 100;
		dev_priv->vbt.psr.tp2_tp3_wakeup_time_us = psr_table->tp2_tp3_wakeup_time * 100;
	}

	if (bdb->version >= 226) {
		u32 wakeup_time = psr->psr2_tp2_tp3_wakeup_time;

		wakeup_time = (wakeup_time >> (2 * panel_type)) & 0x3;
		switch (wakeup_time) {
		case 0:
			wakeup_time = 500;
			break;
		case 1:
			wakeup_time = 100;
			break;
		case 3:
			wakeup_time = 50;
			break;
		default:
		case 2:
			wakeup_time = 2500;
			break;
		}
		dev_priv->vbt.psr.psr2_tp2_tp3_wakeup_time_us = wakeup_time;
	} else {
		/* Reusing PSR1 wakeup time for PSR2 in older VBTs */
		dev_priv->vbt.psr.psr2_tp2_tp3_wakeup_time_us = dev_priv->vbt.psr.tp2_tp3_wakeup_time_us;
	}
}

static void parse_dsi_backlight_ports(struct drm_i915_private *dev_priv,
				      u16 version, enum port port)
{
	if (!dev_priv->vbt.dsi.config->dual_link || version < 197) {
		dev_priv->vbt.dsi.bl_ports = BIT(port);
		if (dev_priv->vbt.dsi.config->cabc_supported)
			dev_priv->vbt.dsi.cabc_ports = BIT(port);

		return;
	}

	switch (dev_priv->vbt.dsi.config->dl_dcs_backlight_ports) {
	case DL_DCS_PORT_A:
		dev_priv->vbt.dsi.bl_ports = BIT(PORT_A);
		break;
	case DL_DCS_PORT_C:
		dev_priv->vbt.dsi.bl_ports = BIT(PORT_C);
		break;
	default:
	case DL_DCS_PORT_A_AND_C:
		dev_priv->vbt.dsi.bl_ports = BIT(PORT_A) | BIT(PORT_C);
		break;
	}

	if (!dev_priv->vbt.dsi.config->cabc_supported)
		return;

	switch (dev_priv->vbt.dsi.config->dl_dcs_cabc_ports) {
	case DL_DCS_PORT_A:
		dev_priv->vbt.dsi.cabc_ports = BIT(PORT_A);
		break;
	case DL_DCS_PORT_C:
		dev_priv->vbt.dsi.cabc_ports = BIT(PORT_C);
		break;
	default:
	case DL_DCS_PORT_A_AND_C:
		dev_priv->vbt.dsi.cabc_ports =
					BIT(PORT_A) | BIT(PORT_C);
		break;
	}
}

static void
parse_mipi_config(struct drm_i915_private *dev_priv,
		  const struct bdb_header *bdb)
{
	const struct bdb_mipi_config *start;
	const struct mipi_config *config;
	const struct mipi_pps_data *pps;
	int panel_type = dev_priv->vbt.panel_type;
	enum port port;

	/* parse MIPI blocks only if LFP type is MIPI */
	if (!intel_bios_is_dsi_present(dev_priv, &port))
		return;

	/* Initialize this to undefined indicating no generic MIPI support */
	dev_priv->vbt.dsi.panel_id = MIPI_DSI_UNDEFINED_PANEL_ID;

	/* Block #40 is already parsed and panel_fixed_mode is
	 * stored in dev_priv->lfp_lvds_vbt_mode
	 * resuse this when needed
	 */

	/* Parse #52 for panel index used from panel_type already
	 * parsed
	 */
	start = find_section(bdb, BDB_MIPI_CONFIG);
	if (!start) {
		DRM_DEBUG_KMS("No MIPI config BDB found");
		return;
	}

	DRM_DEBUG_DRIVER("Found MIPI Config block, panel index = %d\n",
								panel_type);

	/*
	 * get hold of the correct configuration block and pps data as per
	 * the panel_type as index
	 */
	config = &start->config[panel_type];
	pps = &start->pps[panel_type];

	/* store as of now full data. Trim when we realise all is not needed */
	dev_priv->vbt.dsi.config = kmemdup(config, sizeof(struct mipi_config), GFP_KERNEL);
	if (!dev_priv->vbt.dsi.config)
		return;

	dev_priv->vbt.dsi.pps = kmemdup(pps, sizeof(struct mipi_pps_data), GFP_KERNEL);
	if (!dev_priv->vbt.dsi.pps) {
		kfree(dev_priv->vbt.dsi.config);
		return;
	}

	parse_dsi_backlight_ports(dev_priv, bdb->version, port);

	/* FIXME is the 90 vs. 270 correct? */
	switch (config->rotation) {
	case ENABLE_ROTATION_0:
		/*
		 * Most (all?) VBTs claim 0 degrees despite having
		 * an upside down panel, thus we do not trust this.
		 */
		dev_priv->vbt.dsi.orientation =
			DRM_MODE_PANEL_ORIENTATION_UNKNOWN;
		break;
	case ENABLE_ROTATION_90:
		dev_priv->vbt.dsi.orientation =
			DRM_MODE_PANEL_ORIENTATION_RIGHT_UP;
		break;
	case ENABLE_ROTATION_180:
		dev_priv->vbt.dsi.orientation =
			DRM_MODE_PANEL_ORIENTATION_BOTTOM_UP;
		break;
	case ENABLE_ROTATION_270:
		dev_priv->vbt.dsi.orientation =
			DRM_MODE_PANEL_ORIENTATION_LEFT_UP;
		break;
	}

	/* We have mandatory mipi config blocks. Initialize as generic panel */
	dev_priv->vbt.dsi.panel_id = MIPI_DSI_GENERIC_PANEL_ID;
}

/* Find the sequence block and size for the given panel. */
static const u8 *
find_panel_sequence_block(const struct bdb_mipi_sequence *sequence,
			  u16 panel_id, u32 *seq_size)
{
	u32 total = get_blocksize(sequence);
	const u8 *data = &sequence->data[0];
	u8 current_id;
	u32 current_size;
	int header_size = sequence->version >= 3 ? 5 : 3;
	int index = 0;
	int i;

	/* skip new block size */
	if (sequence->version >= 3)
		data += 4;

	for (i = 0; i < MAX_MIPI_CONFIGURATIONS && index < total; i++) {
		if (index + header_size > total) {
			DRM_ERROR("Invalid sequence block (header)\n");
			return NULL;
		}

		current_id = *(data + index);
		if (sequence->version >= 3)
			current_size = *((const u32 *)(data + index + 1));
		else
			current_size = *((const u16 *)(data + index + 1));

		index += header_size;

		if (index + current_size > total) {
			DRM_ERROR("Invalid sequence block\n");
			return NULL;
		}

		if (current_id == panel_id) {
			*seq_size = current_size;
			return data + index;
		}

		index += current_size;
	}

	DRM_ERROR("Sequence block detected but no valid configuration\n");

	return NULL;
}

static int goto_next_sequence(const u8 *data, int index, int total)
{
	u16 len;

	/* Skip Sequence Byte. */
	for (index = index + 1; index < total; index += len) {
		u8 operation_byte = *(data + index);
		index++;

		switch (operation_byte) {
		case MIPI_SEQ_ELEM_END:
			return index;
		case MIPI_SEQ_ELEM_SEND_PKT:
			if (index + 4 > total)
				return 0;

			len = *((const u16 *)(data + index + 2)) + 4;
			break;
		case MIPI_SEQ_ELEM_DELAY:
			len = 4;
			break;
		case MIPI_SEQ_ELEM_GPIO:
			len = 2;
			break;
		case MIPI_SEQ_ELEM_I2C:
			if (index + 7 > total)
				return 0;
			len = *(data + index + 6) + 7;
			break;
		default:
			DRM_ERROR("Unknown operation byte\n");
			return 0;
		}
	}

	return 0;
}

static int goto_next_sequence_v3(const u8 *data, int index, int total)
{
	int seq_end;
	u16 len;
	u32 size_of_sequence;

	/*
	 * Could skip sequence based on Size of Sequence alone, but also do some
	 * checking on the structure.
	 */
	if (total < 5) {
		DRM_ERROR("Too small sequence size\n");
		return 0;
	}

	/* Skip Sequence Byte. */
	index++;

	/*
	 * Size of Sequence. Excludes the Sequence Byte and the size itself,
	 * includes MIPI_SEQ_ELEM_END byte, excludes the final MIPI_SEQ_END
	 * byte.
	 */
	size_of_sequence = *((const u32 *)(data + index));
	index += 4;

	seq_end = index + size_of_sequence;
	if (seq_end > total) {
		DRM_ERROR("Invalid sequence size\n");
		return 0;
	}

	for (; index < total; index += len) {
		u8 operation_byte = *(data + index);
		index++;

		if (operation_byte == MIPI_SEQ_ELEM_END) {
			if (index != seq_end) {
				DRM_ERROR("Invalid element structure\n");
				return 0;
			}
			return index;
		}

		len = *(data + index);
		index++;

		/*
		 * FIXME: Would be nice to check elements like for v1/v2 in
		 * goto_next_sequence() above.
		 */
		switch (operation_byte) {
		case MIPI_SEQ_ELEM_SEND_PKT:
		case MIPI_SEQ_ELEM_DELAY:
		case MIPI_SEQ_ELEM_GPIO:
		case MIPI_SEQ_ELEM_I2C:
		case MIPI_SEQ_ELEM_SPI:
		case MIPI_SEQ_ELEM_PMIC:
			break;
		default:
			DRM_ERROR("Unknown operation byte %u\n",
				  operation_byte);
			break;
		}
	}

	return 0;
}

/*
 * Get len of pre-fixed deassert fragment from a v1 init OTP sequence,
 * skip all delay + gpio operands and stop at the first DSI packet op.
 */
static int get_init_otp_deassert_fragment_len(struct drm_i915_private *dev_priv)
{
	const u8 *data = dev_priv->vbt.dsi.sequence[MIPI_SEQ_INIT_OTP];
	int index, len;

	if (WARN_ON(!data || dev_priv->vbt.dsi.seq_version != 1))
		return 0;

	/* index = 1 to skip sequence byte */
	for (index = 1; data[index] != MIPI_SEQ_ELEM_END; index += len) {
		switch (data[index]) {
		case MIPI_SEQ_ELEM_SEND_PKT:
			return index == 1 ? 0 : index;
		case MIPI_SEQ_ELEM_DELAY:
			len = 5; /* 1 byte for operand + uint32 */
			break;
		case MIPI_SEQ_ELEM_GPIO:
			len = 3; /* 1 byte for op, 1 for gpio_nr, 1 for value */
			break;
		default:
			return 0;
		}
	}

	return 0;
}

/*
 * Some v1 VBT MIPI sequences do the deassert in the init OTP sequence.
 * The deassert must be done before calling intel_dsi_device_ready, so for
 * these devices we split the init OTP sequence into a deassert sequence and
 * the actual init OTP part.
 */
static void fixup_mipi_sequences(struct drm_i915_private *dev_priv)
{
	u8 *init_otp;
	int len;

	/* Limit this to VLV for now. */
	if (!IS_VALLEYVIEW(dev_priv))
		return;

	/* Limit this to v1 vid-mode sequences */
	if (dev_priv->vbt.dsi.config->is_cmd_mode ||
	    dev_priv->vbt.dsi.seq_version != 1)
		return;

	/* Only do this if there are otp and assert seqs and no deassert seq */
	if (!dev_priv->vbt.dsi.sequence[MIPI_SEQ_INIT_OTP] ||
	    !dev_priv->vbt.dsi.sequence[MIPI_SEQ_ASSERT_RESET] ||
	    dev_priv->vbt.dsi.sequence[MIPI_SEQ_DEASSERT_RESET])
		return;

	/* The deassert-sequence ends at the first DSI packet */
	len = get_init_otp_deassert_fragment_len(dev_priv);
	if (!len)
		return;

	DRM_DEBUG_KMS("Using init OTP fragment to deassert reset\n");

	/* Copy the fragment, update seq byte and terminate it */
	init_otp = (u8 *)dev_priv->vbt.dsi.sequence[MIPI_SEQ_INIT_OTP];
	dev_priv->vbt.dsi.deassert_seq = kmemdup(init_otp, len + 1, GFP_KERNEL);
	if (!dev_priv->vbt.dsi.deassert_seq)
		return;
	dev_priv->vbt.dsi.deassert_seq[0] = MIPI_SEQ_DEASSERT_RESET;
	dev_priv->vbt.dsi.deassert_seq[len] = MIPI_SEQ_ELEM_END;
	/* Use the copy for deassert */
	dev_priv->vbt.dsi.sequence[MIPI_SEQ_DEASSERT_RESET] =
		dev_priv->vbt.dsi.deassert_seq;
	/* Replace the last byte of the fragment with init OTP seq byte */
	init_otp[len - 1] = MIPI_SEQ_INIT_OTP;
	/* And make MIPI_MIPI_SEQ_INIT_OTP point to it */
	dev_priv->vbt.dsi.sequence[MIPI_SEQ_INIT_OTP] = init_otp + len - 1;
}

static void
parse_mipi_sequence(struct drm_i915_private *dev_priv,
		    const struct bdb_header *bdb)
{
	int panel_type = dev_priv->vbt.panel_type;
	const struct bdb_mipi_sequence *sequence;
	const u8 *seq_data;
	u32 seq_size;
	u8 *data;
	int index = 0;

	/* Only our generic panel driver uses the sequence block. */
	if (dev_priv->vbt.dsi.panel_id != MIPI_DSI_GENERIC_PANEL_ID)
		return;

	sequence = find_section(bdb, BDB_MIPI_SEQUENCE);
	if (!sequence) {
		DRM_DEBUG_KMS("No MIPI Sequence found, parsing complete\n");
		return;
	}

	/* Fail gracefully for forward incompatible sequence block. */
	if (sequence->version >= 4) {
		DRM_ERROR("Unable to parse MIPI Sequence Block v%u\n",
			  sequence->version);
		return;
	}

	DRM_DEBUG_DRIVER("Found MIPI sequence block v%u\n", sequence->version);

	seq_data = find_panel_sequence_block(sequence, panel_type, &seq_size);
	if (!seq_data)
		return;

	data = kmemdup(seq_data, seq_size, GFP_KERNEL);
	if (!data)
		return;

	/* Parse the sequences, store pointers to each sequence. */
	for (;;) {
		u8 seq_id = *(data + index);
		if (seq_id == MIPI_SEQ_END)
			break;

		if (seq_id >= MIPI_SEQ_MAX) {
			DRM_ERROR("Unknown sequence %u\n", seq_id);
			goto err;
		}

		/* Log about presence of sequences we won't run. */
		if (seq_id == MIPI_SEQ_TEAR_ON || seq_id == MIPI_SEQ_TEAR_OFF)
			DRM_DEBUG_KMS("Unsupported sequence %u\n", seq_id);

		dev_priv->vbt.dsi.sequence[seq_id] = data + index;

		if (sequence->version >= 3)
			index = goto_next_sequence_v3(data, index, seq_size);
		else
			index = goto_next_sequence(data, index, seq_size);
		if (!index) {
			DRM_ERROR("Invalid sequence %u\n", seq_id);
			goto err;
		}
	}

	dev_priv->vbt.dsi.data = data;
	dev_priv->vbt.dsi.size = seq_size;
	dev_priv->vbt.dsi.seq_version = sequence->version;

	fixup_mipi_sequences(dev_priv);

	DRM_DEBUG_DRIVER("MIPI related VBT parsing complete\n");
	return;

err:
	kfree(data);
	memset(dev_priv->vbt.dsi.sequence, 0, sizeof(dev_priv->vbt.dsi.sequence));
}

static void
parse_compression_parameters(struct drm_i915_private *i915,
			     const struct bdb_header *bdb)
{
	const struct bdb_compression_parameters *params;
	struct display_device_data *devdata;
	const struct child_device_config *child;
	u16 block_size;
	int index;

	if (bdb->version < 198)
		return;

	params = find_section(bdb, BDB_COMPRESSION_PARAMETERS);
	if (params) {
		/* Sanity checks */
		if (params->entry_size != sizeof(params->data[0])) {
			DRM_DEBUG_KMS("VBT: unsupported compression param entry size\n");
			return;
		}

		block_size = get_blocksize(params);
		if (block_size < sizeof(*params)) {
			DRM_DEBUG_KMS("VBT: expected 16 compression param entries\n");
			return;
		}
	}

	list_for_each_entry(devdata, &i915->vbt.display_devices, node) {
		child = &devdata->child;

		if (!child->compression_enable)
			continue;

		if (!params) {
			DRM_DEBUG_KMS("VBT: compression params not available\n");
			continue;
		}

		if (child->compression_method_cps) {
			DRM_DEBUG_KMS("VBT: CPS compression not supported\n");
			continue;
		}

		index = child->compression_structure_index;

		devdata->dsc = kmemdup(&params->data[index],
				       sizeof(*devdata->dsc), GFP_KERNEL);
	}
}

static u8 translate_iboost(u8 val)
{
	static const u8 mapping[] = { 1, 3, 7 }; /* See VBT spec */

	if (val >= ARRAY_SIZE(mapping)) {
		DRM_DEBUG_KMS("Unsupported I_boost value found in VBT (%d), display may not work properly\n", val);
		return 0;
	}
	return mapping[val];
}

static enum port get_port_by_ddc_pin(struct drm_i915_private *i915, u8 ddc_pin)
{
	const struct ddi_vbt_port_info *info;
	enum port port;

	for_each_port(port) {
		info = &i915->vbt.ddi_port_info[port];

		if (info->child && ddc_pin == info->alternate_ddc_pin)
			return port;
	}

	return PORT_NONE;
}

static void sanitize_ddc_pin(struct drm_i915_private *dev_priv,
			     enum port port)
{
	struct ddi_vbt_port_info *info = &dev_priv->vbt.ddi_port_info[port];
	enum port p;

	if (!info->alternate_ddc_pin)
		return;

	p = get_port_by_ddc_pin(dev_priv, info->alternate_ddc_pin);
	if (p != PORT_NONE) {
		DRM_DEBUG_KMS("port %c trying to use the same DDC pin (0x%x) as port %c, "
			      "disabling port %c DVI/HDMI support\n",
			      port_name(port), info->alternate_ddc_pin,
			      port_name(p), port_name(p));

		/*
		 * If we have multiple ports supposedly sharing the
		 * pin, then dvi/hdmi couldn't exist on the shared
		 * port. Otherwise they share the same ddc bin and
		 * system couldn't communicate with them separately.
		 *
		 * Give inverse child device order the priority,
		 * last one wins. Yes, there are real machines
		 * (eg. Asrock B250M-HDV) where VBT has both
		 * port A and port E with the same AUX ch and
		 * we must pick port E :(
		 */
		info = &dev_priv->vbt.ddi_port_info[p];

		info->supports_dvi = false;
		info->supports_hdmi = false;
		info->alternate_ddc_pin = 0;
	}
}

static enum port get_port_by_aux_ch(struct drm_i915_private *i915, u8 aux_ch)
{
	const struct ddi_vbt_port_info *info;
	enum port port;

	for_each_port(port) {
		info = &i915->vbt.ddi_port_info[port];

		if (info->child && aux_ch == info->alternate_aux_channel)
			return port;
	}

	return PORT_NONE;
}

static void sanitize_aux_ch(struct drm_i915_private *dev_priv,
			    enum port port)
{
	struct ddi_vbt_port_info *info = &dev_priv->vbt.ddi_port_info[port];
	enum port p;

	if (!info->alternate_aux_channel)
		return;

	p = get_port_by_aux_ch(dev_priv, info->alternate_aux_channel);
	if (p != PORT_NONE) {
		DRM_DEBUG_KMS("port %c trying to use the same AUX CH (0x%x) as port %c, "
			      "disabling port %c DP support\n",
			      port_name(port), info->alternate_aux_channel,
			      port_name(p), port_name(p));

		/*
		 * If we have multiple ports supposedlt sharing the
		 * aux channel, then DP couldn't exist on the shared
		 * port. Otherwise they share the same aux channel
		 * and system couldn't communicate with them separately.
		 *
		 * Give inverse child device order the priority,
		 * last one wins. Yes, there are real machines
		 * (eg. Asrock B250M-HDV) where VBT has both
		 * port A and port E with the same AUX ch and
		 * we must pick port E :(
		 */
		info = &dev_priv->vbt.ddi_port_info[p];

		info->supports_dp = false;
		info->alternate_aux_channel = 0;
	}
}

static const u8 cnp_ddc_pin_map[] = {
	[0] = 0, /* N/A */
	[DDC_BUS_DDI_B] = GMBUS_PIN_1_BXT,
	[DDC_BUS_DDI_C] = GMBUS_PIN_2_BXT,
	[DDC_BUS_DDI_D] = GMBUS_PIN_4_CNP, /* sic */
	[DDC_BUS_DDI_F] = GMBUS_PIN_3_BXT, /* sic */
};

static const u8 icp_ddc_pin_map[] = {
	[ICL_DDC_BUS_DDI_A] = GMBUS_PIN_1_BXT,
	[ICL_DDC_BUS_DDI_B] = GMBUS_PIN_2_BXT,
	[TGL_DDC_BUS_DDI_C] = GMBUS_PIN_3_BXT,
	[ICL_DDC_BUS_PORT_1] = GMBUS_PIN_9_TC1_ICP,
	[ICL_DDC_BUS_PORT_2] = GMBUS_PIN_10_TC2_ICP,
	[ICL_DDC_BUS_PORT_3] = GMBUS_PIN_11_TC3_ICP,
	[ICL_DDC_BUS_PORT_4] = GMBUS_PIN_12_TC4_ICP,
	[TGL_DDC_BUS_PORT_5] = GMBUS_PIN_13_TC5_TGP,
	[TGL_DDC_BUS_PORT_6] = GMBUS_PIN_14_TC6_TGP,
};

static u8 map_ddc_pin(struct drm_i915_private *dev_priv, u8 vbt_pin)
{
	const u8 *ddc_pin_map;
	int n_entries;

	if (INTEL_PCH_TYPE(dev_priv) >= PCH_ICP) {
		ddc_pin_map = icp_ddc_pin_map;
		n_entries = ARRAY_SIZE(icp_ddc_pin_map);
	} else if (HAS_PCH_CNP(dev_priv)) {
		ddc_pin_map = cnp_ddc_pin_map;
		n_entries = ARRAY_SIZE(cnp_ddc_pin_map);
	} else {
		/* Assuming direct map */
		return vbt_pin;
	}

	if (vbt_pin < n_entries && ddc_pin_map[vbt_pin] != 0)
		return ddc_pin_map[vbt_pin];

	DRM_DEBUG_KMS("Ignoring alternate pin: VBT claims DDC pin %d, which is not valid for this platform\n",
		      vbt_pin);
	return 0;
}

static enum port dvo_port_to_port(u8 dvo_port)
{
	/*
	 * Each DDI port can have more than one value on the "DVO Port" field,
	 * so look for all the possible values for each port.
	 */
	static const int dvo_ports[][3] = {
		[PORT_A] = { DVO_PORT_HDMIA, DVO_PORT_DPA, -1},
		[PORT_B] = { DVO_PORT_HDMIB, DVO_PORT_DPB, -1},
		[PORT_C] = { DVO_PORT_HDMIC, DVO_PORT_DPC, -1},
		[PORT_D] = { DVO_PORT_HDMID, DVO_PORT_DPD, -1},
		[PORT_E] = { DVO_PORT_CRT, DVO_PORT_HDMIE, DVO_PORT_DPE},
		[PORT_F] = { DVO_PORT_HDMIF, DVO_PORT_DPF, -1},
		[PORT_G] = { DVO_PORT_HDMIG, DVO_PORT_DPG, -1},
	};
	enum port port;
	int i;

	for (port = PORT_A; port < ARRAY_SIZE(dvo_ports); port++) {
		for (i = 0; i < ARRAY_SIZE(dvo_ports[port]); i++) {
			if (dvo_ports[port][i] == -1)
				break;

			if (dvo_port == dvo_ports[port][i])
				return port;
		}
	}

	return PORT_NONE;
}

static void parse_ddi_port(struct drm_i915_private *dev_priv,
			   struct display_device_data *devdata,
			   u8 bdb_version)
{
	const struct child_device_config *child = &devdata->child;
	struct ddi_vbt_port_info *info;
	bool is_dvi, is_hdmi, is_dp, is_edp, is_crt;
	enum port port;

	port = dvo_port_to_port(child->dvo_port);
	if (port == PORT_NONE)
		return;

	info = &dev_priv->vbt.ddi_port_info[port];

	if (info->child) {
		DRM_DEBUG_KMS("More than one child device for port %c in VBT, using the first.\n",
			      port_name(port));
		return;
	}

	is_dvi = child->device_type & DEVICE_TYPE_TMDS_DVI_SIGNALING;
	is_dp = child->device_type & DEVICE_TYPE_DISPLAYPORT_OUTPUT;
	is_crt = child->device_type & DEVICE_TYPE_ANALOG_OUTPUT;
	is_hdmi = is_dvi && (child->device_type & DEVICE_TYPE_NOT_HDMI_OUTPUT) == 0;
	is_edp = is_dp && (child->device_type & DEVICE_TYPE_INTERNAL_CONNECTOR);

	if (port == PORT_A && is_dvi && INTEL_GEN(dev_priv) < 12) {
		DRM_DEBUG_KMS("VBT claims port A supports DVI%s, ignoring\n",
			      is_hdmi ? "/HDMI" : "");
		is_dvi = false;
		is_hdmi = false;
	}

	info->supports_dvi = is_dvi;
	info->supports_hdmi = is_hdmi;
	info->supports_dp = is_dp;
	info->supports_edp = is_edp;

	if (bdb_version >= 195)
		info->supports_typec_usb = child->dp_usb_type_c;

	if (bdb_version >= 209)
		info->supports_tbt = child->tbt;

	DRM_DEBUG_KMS("Port %c VBT info: CRT:%d DVI:%d HDMI:%d DP:%d eDP:%d LSPCON:%d USB-Type-C:%d TBT:%d DSC:%d\n",
		      port_name(port), is_crt, is_dvi, is_hdmi, is_dp, is_edp,
		      HAS_LSPCON(dev_priv) && child->lspcon,
		      info->supports_typec_usb, info->supports_tbt,
		      devdata->dsc != NULL);

	if (is_dvi) {
		u8 ddc_pin;

		ddc_pin = map_ddc_pin(dev_priv, child->ddc_pin);
		if (intel_gmbus_is_valid_pin(dev_priv, ddc_pin)) {
			info->alternate_ddc_pin = ddc_pin;
			sanitize_ddc_pin(dev_priv, port);
		} else {
			DRM_DEBUG_KMS("Port %c has invalid DDC pin %d, "
				      "sticking to defaults\n",
				      port_name(port), ddc_pin);
		}
	}

	if (is_dp) {
		info->alternate_aux_channel = child->aux_channel;

		sanitize_aux_ch(dev_priv, port);
	}

	if (bdb_version >= 158) {
		/* The VBT HDMI level shift values match the table we have. */
		u8 hdmi_level_shift = child->hdmi_level_shifter_value;
		DRM_DEBUG_KMS("VBT HDMI level shift for port %c: %d\n",
			      port_name(port),
			      hdmi_level_shift);
		info->hdmi_level_shift = hdmi_level_shift;
		info->hdmi_level_shift_set = true;
	}

	if (bdb_version >= 204) {
		int max_tmds_clock;

		switch (child->hdmi_max_data_rate) {
		default:
			MISSING_CASE(child->hdmi_max_data_rate);
			/* fall through */
		case HDMI_MAX_DATA_RATE_PLATFORM:
			max_tmds_clock = 0;
			break;
		case HDMI_MAX_DATA_RATE_297:
			max_tmds_clock = 297000;
			break;
		case HDMI_MAX_DATA_RATE_165:
			max_tmds_clock = 165000;
			break;
		}

		if (max_tmds_clock)
			DRM_DEBUG_KMS("VBT HDMI max TMDS clock for port %c: %d kHz\n",
				      port_name(port), max_tmds_clock);
		info->max_tmds_clock = max_tmds_clock;
	}

	/* Parse the I_boost config for SKL and above */
	if (bdb_version >= 196 && child->iboost) {
		info->dp_boost_level = translate_iboost(child->dp_iboost_level);
		DRM_DEBUG_KMS("VBT (e)DP boost level for port %c: %d\n",
			      port_name(port), info->dp_boost_level);
		info->hdmi_boost_level = translate_iboost(child->hdmi_iboost_level);
		DRM_DEBUG_KMS("VBT HDMI boost level for port %c: %d\n",
			      port_name(port), info->hdmi_boost_level);
	}

	/* DP max link rate for CNL+ */
	if (bdb_version >= 216) {
		switch (child->dp_max_link_rate) {
		default:
		case VBT_DP_MAX_LINK_RATE_HBR3:
			info->dp_max_link_rate = 810000;
			break;
		case VBT_DP_MAX_LINK_RATE_HBR2:
			info->dp_max_link_rate = 540000;
			break;
		case VBT_DP_MAX_LINK_RATE_HBR:
			info->dp_max_link_rate = 270000;
			break;
		case VBT_DP_MAX_LINK_RATE_LBR:
			info->dp_max_link_rate = 162000;
			break;
		}
		DRM_DEBUG_KMS("VBT DP max link rate for port %c: %d\n",
			      port_name(port), info->dp_max_link_rate);
	}

	info->child = child;
}

static void parse_ddi_ports(struct drm_i915_private *dev_priv, u8 bdb_version)
{
	struct display_device_data *devdata;

	if (!HAS_DDI(dev_priv) && !IS_CHERRYVIEW(dev_priv))
		return;

	if (bdb_version < 155)
		return;

	list_for_each_entry(devdata, &dev_priv->vbt.display_devices, node)
		parse_ddi_port(dev_priv, devdata, bdb_version);
}

static void
parse_general_definitions(struct drm_i915_private *dev_priv,
			  const struct bdb_header *bdb)
{
	const struct bdb_general_definitions *defs;
	struct display_device_data *devdata;
	const struct child_device_config *child;
	int i, child_device_num;
	u8 expected_size;
	u16 block_size;
	int bus_pin;

	defs = find_section(bdb, BDB_GENERAL_DEFINITIONS);
	if (!defs) {
		DRM_DEBUG_KMS("No general definition block is found, no devices defined.\n");
		return;
	}

	block_size = get_blocksize(defs);
	if (block_size < sizeof(*defs)) {
		DRM_DEBUG_KMS("General definitions block too small (%u)\n",
			      block_size);
		return;
	}

	bus_pin = defs->crt_ddc_gmbus_pin;
	DRM_DEBUG_KMS("crt_ddc_bus_pin: %d\n", bus_pin);
	if (intel_gmbus_is_valid_pin(dev_priv, bus_pin))
		dev_priv->vbt.crt_ddc_pin = bus_pin;

	if (bdb->version < 106) {
		expected_size = 22;
	} else if (bdb->version < 111) {
		expected_size = 27;
	} else if (bdb->version < 195) {
		expected_size = LEGACY_CHILD_DEVICE_CONFIG_SIZE;
	} else if (bdb->version == 195) {
		expected_size = 37;
	} else if (bdb->version <= 215) {
		expected_size = 38;
	} else if (bdb->version <= 229) {
		expected_size = 39;
	} else {
		expected_size = sizeof(*child);
		BUILD_BUG_ON(sizeof(*child) < 39);
		DRM_DEBUG_DRIVER("Expected child device config size for VBT version %u not known; assuming %u\n",
				 bdb->version, expected_size);
	}

	/* Flag an error for unexpected size, but continue anyway. */
	if (defs->child_dev_size != expected_size)
		DRM_ERROR("Unexpected child device config size %u (expected %u for VBT version %u)\n",
			  defs->child_dev_size, expected_size, bdb->version);

	/* The legacy sized child device config is the minimum we need. */
	if (defs->child_dev_size < LEGACY_CHILD_DEVICE_CONFIG_SIZE) {
		DRM_DEBUG_KMS("Child device config size %u is too small.\n",
			      defs->child_dev_size);
		return;
	}

	/* get the number of child device */
	child_device_num = (block_size - sizeof(*defs)) / defs->child_dev_size;

	for (i = 0; i < child_device_num; i++) {
		child = child_device_ptr(defs, i);
		if (!child->device_type)
			continue;

		DRM_DEBUG_KMS("Found VBT child device with type 0x%x\n",
			      child->device_type);

		devdata = kzalloc(sizeof(*devdata), GFP_KERNEL);
		if (!devdata)
			break;

		/*
		 * Copy as much as we know (sizeof) and is available
		 * (child_dev_size) of the child device config. Accessing the
		 * data must depend on VBT version.
		 */
		memcpy(&devdata->child, child,
		       min_t(size_t, defs->child_dev_size, sizeof(*child)));

		list_add_tail(&devdata->node, &dev_priv->vbt.display_devices);
	}

	if (list_empty(&dev_priv->vbt.display_devices))
		DRM_DEBUG_KMS("no child dev is parsed from VBT\n");
}

/* Common defaults which may be overridden by VBT. */
static void
init_vbt_defaults(struct drm_i915_private *dev_priv)
{
	dev_priv->vbt.crt_ddc_pin = GMBUS_PIN_VGADDC;

	/* Default to having backlight */
	dev_priv->vbt.backlight.present = true;

	/* LFP panel data */
	dev_priv->vbt.lvds_dither = 1;

	/* SDVO panel data */
	dev_priv->vbt.sdvo_lvds_vbt_mode = NULL;

	/* general features */
	dev_priv->vbt.int_tv_support = 1;
	dev_priv->vbt.int_crt_support = 1;

	/* driver features */
	dev_priv->vbt.int_lvds_support = 1;

	/* Default to using SSC */
	dev_priv->vbt.lvds_use_ssc = 1;
	/*
	 * Core/SandyBridge/IvyBridge use alternative (120MHz) reference
	 * clock for LVDS.
	 */
	dev_priv->vbt.lvds_ssc_freq = intel_bios_ssc_frequency(dev_priv,
			!HAS_PCH_SPLIT(dev_priv));
	DRM_DEBUG_KMS("Set default to SSC at %d kHz\n", dev_priv->vbt.lvds_ssc_freq);
}

/* Defaults to initialize only if there is no VBT. */
static void
init_vbt_missing_defaults(struct drm_i915_private *dev_priv)
{
	enum port port;

	for_each_port(port) {
		struct ddi_vbt_port_info *info =
			&dev_priv->vbt.ddi_port_info[port];
		enum phy phy = intel_port_to_phy(dev_priv, port);

		/*
		 * VBT has the TypeC mode (native,TBT/USB) and we don't want
		 * to detect it.
		 */
		if (intel_phy_is_tc(dev_priv, phy))
			continue;

		info->supports_dvi = (port != PORT_A && port != PORT_E);
		info->supports_hdmi = info->supports_dvi;
		info->supports_dp = (port != PORT_E);
		info->supports_edp = (port == PORT_A);
	}
}

static const struct bdb_header *get_bdb_header(const struct vbt_header *vbt)
{
	const void *_vbt = vbt;

	return _vbt + vbt->bdb_offset;
}

/**
 * intel_bios_is_valid_vbt - does the given buffer contain a valid VBT
 * @buf:	pointer to a buffer to validate
 * @size:	size of the buffer
 *
 * Returns true on valid VBT.
 */
bool intel_bios_is_valid_vbt(const void *buf, size_t size)
{
	const struct vbt_header *vbt = buf;
	const struct bdb_header *bdb;

	if (!vbt)
		return false;

	if (sizeof(struct vbt_header) > size) {
		DRM_DEBUG_DRIVER("VBT header incomplete\n");
		return false;
	}

	if (memcmp(vbt->signature, "$VBT", 4)) {
		DRM_DEBUG_DRIVER("VBT invalid signature\n");
		return false;
	}

	if (vbt->vbt_size > size) {
		DRM_DEBUG_DRIVER("VBT incomplete (vbt_size overflows)\n");
		return false;
	}

	size = vbt->vbt_size;

	if (range_overflows_t(size_t,
			      vbt->bdb_offset,
			      sizeof(struct bdb_header),
			      size)) {
		DRM_DEBUG_DRIVER("BDB header incomplete\n");
		return false;
	}

	bdb = get_bdb_header(vbt);
	if (range_overflows_t(size_t, vbt->bdb_offset, bdb->bdb_size, size)) {
		DRM_DEBUG_DRIVER("BDB incomplete\n");
		return false;
	}

	return vbt;
}

static struct vbt_header *oprom_get_vbt(struct drm_i915_private *dev_priv)
{
	struct pci_dev *pdev = dev_priv->drm.pdev;
	void __iomem *p = NULL, *oprom;
	struct vbt_header *vbt;
	u16 vbt_size;
	size_t i, size;

	oprom = pci_map_rom(pdev, &size);
	if (!oprom)
		return NULL;

	/* Scour memory looking for the VBT signature. */
	for (i = 0; i + 4 < size; i += 4) {
		if (ioread32(oprom + i) != *((const u32 *)"$VBT"))
			continue;

		p = oprom + i;
		size -= i;
		break;
	}

	if (!p)
		goto err_unmap_oprom;

	if (sizeof(struct vbt_header) > size) {
		DRM_DEBUG_DRIVER("VBT header incomplete\n");
		goto err_unmap_oprom;
	}

	vbt_size = ioread16(p + offsetof(struct vbt_header, vbt_size));
	if (vbt_size > size) {
		DRM_DEBUG_DRIVER("VBT incomplete (vbt_size overflows)\n");
		goto err_unmap_oprom;
	}

	/* The rest will be validated by intel_bios_is_valid_vbt() */
	vbt = kmalloc(vbt_size, GFP_KERNEL);
	if (!vbt)
		goto err_unmap_oprom;

	memcpy_fromio(vbt, p, vbt_size);

	if (!intel_bios_is_valid_vbt(vbt, vbt_size))
		goto err_free_vbt;

	pci_unmap_rom(pdev, oprom);

	return vbt;

err_free_vbt:
	kfree(vbt);
err_unmap_oprom:
	pci_unmap_rom(pdev, oprom);

	return NULL;
}

/**
 * intel_bios_init - find VBT and initialize settings from the BIOS
 * @dev_priv: i915 device instance
 *
 * Parse and initialize settings from the Video BIOS Tables (VBT). If the VBT
 * was not found in ACPI OpRegion, try to find it in PCI ROM first. Also
 * initialize some defaults if the VBT is not present at all.
 */
void intel_bios_init(struct drm_i915_private *dev_priv)
{
	const struct vbt_header *vbt = dev_priv->opregion.vbt;
	struct vbt_header *oprom_vbt = NULL;
	const struct bdb_header *bdb;

	INIT_LIST_HEAD(&dev_priv->vbt.display_devices);

	if (!HAS_DISPLAY(dev_priv) || !INTEL_DISPLAY_ENABLED(dev_priv)) {
		DRM_DEBUG_KMS("Skipping VBT init due to disabled display.\n");
		return;
	}

	init_vbt_defaults(dev_priv);

	/* If the OpRegion does not have VBT, look in PCI ROM. */
	if (!vbt) {
		oprom_vbt = oprom_get_vbt(dev_priv);
		if (!oprom_vbt)
			goto out;

		vbt = oprom_vbt;

		DRM_DEBUG_KMS("Found valid VBT in PCI ROM\n");
	}

	bdb = get_bdb_header(vbt);

	DRM_DEBUG_KMS("VBT signature \"%.*s\", BDB version %d\n",
		      (int)sizeof(vbt->signature), vbt->signature, bdb->version);

	/* Grab useful general definitions */
	parse_general_features(dev_priv, bdb);
	parse_general_definitions(dev_priv, bdb);
	parse_panel_options(dev_priv, bdb);
	parse_panel_dtd(dev_priv, bdb);
	parse_lfp_backlight(dev_priv, bdb);
	parse_sdvo_panel_data(dev_priv, bdb);
	parse_driver_features(dev_priv, bdb);
	parse_power_conservation_features(dev_priv, bdb);
	parse_edp(dev_priv, bdb);
	parse_psr(dev_priv, bdb);
	parse_mipi_config(dev_priv, bdb);
	parse_mipi_sequence(dev_priv, bdb);

	/* Depends on child device list */
	parse_compression_parameters(dev_priv, bdb);

	/* Further processing on pre-parsed data */
	parse_sdvo_device_mapping(dev_priv, bdb->version);
	parse_ddi_ports(dev_priv, bdb->version);

out:
	if (!vbt) {
		DRM_INFO("Failed to find VBIOS tables (VBT)\n");
		init_vbt_missing_defaults(dev_priv);
	}

	kfree(oprom_vbt);
}

/**
 * intel_bios_driver_remove - Free any resources allocated by intel_bios_init()
 * @dev_priv: i915 device instance
 */
void intel_bios_driver_remove(struct drm_i915_private *dev_priv)
{
	struct display_device_data *devdata, *n;

	list_for_each_entry_safe(devdata, n, &dev_priv->vbt.display_devices, node) {
		list_del(&devdata->node);
		kfree(devdata->dsc);
		kfree(devdata);
	}

	kfree(dev_priv->vbt.sdvo_lvds_vbt_mode);
	dev_priv->vbt.sdvo_lvds_vbt_mode = NULL;
	kfree(dev_priv->vbt.lfp_lvds_vbt_mode);
	dev_priv->vbt.lfp_lvds_vbt_mode = NULL;
	kfree(dev_priv->vbt.dsi.data);
	dev_priv->vbt.dsi.data = NULL;
	kfree(dev_priv->vbt.dsi.pps);
	dev_priv->vbt.dsi.pps = NULL;
	kfree(dev_priv->vbt.dsi.config);
	dev_priv->vbt.dsi.config = NULL;
	kfree(dev_priv->vbt.dsi.deassert_seq);
	dev_priv->vbt.dsi.deassert_seq = NULL;
}

/**
 * intel_bios_is_tv_present - is integrated TV present in VBT
 * @dev_priv:	i915 device instance
 *
 * Return true if TV is present. If no child devices were parsed from VBT,
 * assume TV is present.
 */
bool intel_bios_is_tv_present(struct drm_i915_private *dev_priv)
{
	const struct display_device_data *devdata;
	const struct child_device_config *child;

	if (!dev_priv->vbt.int_tv_support)
		return false;

	if (list_empty(&dev_priv->vbt.display_devices))
		return true;

	list_for_each_entry(devdata, &dev_priv->vbt.display_devices, node) {
		child = &devdata->child;

		/*
		 * If the device type is not TV, continue.
		 */
		switch (child->device_type) {
		case DEVICE_TYPE_INT_TV:
		case DEVICE_TYPE_TV:
		case DEVICE_TYPE_TV_SVIDEO_COMPOSITE:
			break;
		default:
			continue;
		}
		/* Only when the addin_offset is non-zero, it is regarded
		 * as present.
		 */
		if (child->addin_offset)
			return true;
	}

	return false;
}

/**
 * intel_bios_is_lvds_present - is LVDS present in VBT
 * @dev_priv:	i915 device instance
 * @i2c_pin:	i2c pin for LVDS if present
 *
 * Return true if LVDS is present. If no child devices were parsed from VBT,
 * assume LVDS is present.
 */
bool intel_bios_is_lvds_present(struct drm_i915_private *dev_priv, u8 *i2c_pin)
{
	const struct display_device_data *devdata;
	const struct child_device_config *child;

	if (list_empty(&dev_priv->vbt.display_devices))
		return true;

	list_for_each_entry(devdata, &dev_priv->vbt.display_devices, node) {
		child = &devdata->child;

		/* If the device type is not LFP, continue.
		 * We have to check both the new identifiers as well as the
		 * old for compatibility with some BIOSes.
		 */
		if (child->device_type != DEVICE_TYPE_INT_LFP &&
		    child->device_type != DEVICE_TYPE_LFP)
			continue;

		if (intel_gmbus_is_valid_pin(dev_priv, child->i2c_pin))
			*i2c_pin = child->i2c_pin;

		/* However, we cannot trust the BIOS writers to populate
		 * the VBT correctly.  Since LVDS requires additional
		 * information from AIM blocks, a non-zero addin offset is
		 * a good indicator that the LVDS is actually present.
		 */
		if (child->addin_offset)
			return true;

		/* But even then some BIOS writers perform some black magic
		 * and instantiate the device without reference to any
		 * additional data.  Trust that if the VBT was written into
		 * the OpRegion then they have validated the LVDS's existence.
		 */
		if (dev_priv->opregion.vbt)
			return true;
	}

	return false;
}

/**
 * intel_bios_is_port_present - is the specified digital port present
 * @dev_priv:	i915 device instance
 * @port:	port to check
 *
 * Return true if the device in %port is present.
 */
bool intel_bios_is_port_present(struct drm_i915_private *dev_priv, enum port port)
{
	const struct display_device_data *devdata;
	const struct child_device_config *child;
	static const struct {
		u16 dp, hdmi;
	} port_mapping[] = {
		[PORT_B] = { DVO_PORT_DPB, DVO_PORT_HDMIB, },
		[PORT_C] = { DVO_PORT_DPC, DVO_PORT_HDMIC, },
		[PORT_D] = { DVO_PORT_DPD, DVO_PORT_HDMID, },
		[PORT_E] = { DVO_PORT_DPE, DVO_PORT_HDMIE, },
		[PORT_F] = { DVO_PORT_DPF, DVO_PORT_HDMIF, },
	};

	if (HAS_DDI(dev_priv)) {
		const struct ddi_vbt_port_info *port_info =
			&dev_priv->vbt.ddi_port_info[port];

		return port_info->supports_dp ||
		       port_info->supports_dvi ||
		       port_info->supports_hdmi;
	}

	/* FIXME maybe deal with port A as well? */
	if (WARN_ON(port == PORT_A) || port >= ARRAY_SIZE(port_mapping))
		return false;

	list_for_each_entry(devdata, &dev_priv->vbt.display_devices, node) {
		child = &devdata->child;

		if ((child->dvo_port == port_mapping[port].dp ||
		     child->dvo_port == port_mapping[port].hdmi) &&
		    (child->device_type & (DEVICE_TYPE_TMDS_DVI_SIGNALING |
					   DEVICE_TYPE_DISPLAYPORT_OUTPUT)))
			return true;
	}

	return false;
}

/**
 * intel_bios_is_port_edp - is the device in given port eDP
 * @dev_priv:	i915 device instance
 * @port:	port to check
 *
 * Return true if the device in %port is eDP.
 */
bool intel_bios_is_port_edp(struct drm_i915_private *dev_priv, enum port port)
{
	const struct display_device_data *devdata;
	const struct child_device_config *child;
	static const short port_mapping[] = {
		[PORT_B] = DVO_PORT_DPB,
		[PORT_C] = DVO_PORT_DPC,
		[PORT_D] = DVO_PORT_DPD,
		[PORT_E] = DVO_PORT_DPE,
		[PORT_F] = DVO_PORT_DPF,
	};

	if (HAS_DDI(dev_priv))
		return dev_priv->vbt.ddi_port_info[port].supports_edp;

	list_for_each_entry(devdata, &dev_priv->vbt.display_devices, node) {
		child = &devdata->child;

		if (child->dvo_port == port_mapping[port] &&
		    (child->device_type & DEVICE_TYPE_eDP_BITS) ==
		    (DEVICE_TYPE_eDP & DEVICE_TYPE_eDP_BITS))
			return true;
	}

	return false;
}

static bool child_dev_is_dp_dual_mode(const struct child_device_config *child,
				      enum port port)
{
	static const struct {
		u16 dp, hdmi;
	} port_mapping[] = {
		/*
		 * Buggy VBTs may declare DP ports as having
		 * HDMI type dvo_port :( So let's check both.
		 */
		[PORT_B] = { DVO_PORT_DPB, DVO_PORT_HDMIB, },
		[PORT_C] = { DVO_PORT_DPC, DVO_PORT_HDMIC, },
		[PORT_D] = { DVO_PORT_DPD, DVO_PORT_HDMID, },
		[PORT_E] = { DVO_PORT_DPE, DVO_PORT_HDMIE, },
		[PORT_F] = { DVO_PORT_DPF, DVO_PORT_HDMIF, },
	};

	if (port == PORT_A || port >= ARRAY_SIZE(port_mapping))
		return false;

	if ((child->device_type & DEVICE_TYPE_DP_DUAL_MODE_BITS) !=
	    (DEVICE_TYPE_DP_DUAL_MODE & DEVICE_TYPE_DP_DUAL_MODE_BITS))
		return false;

	if (child->dvo_port == port_mapping[port].dp)
		return true;

	/* Only accept a HDMI dvo_port as DP++ if it has an AUX channel */
	if (child->dvo_port == port_mapping[port].hdmi &&
	    child->aux_channel != 0)
		return true;

	return false;
}

bool intel_bios_is_port_dp_dual_mode(struct drm_i915_private *dev_priv,
				     enum port port)
{
	const struct display_device_data *devdata;

	list_for_each_entry(devdata, &dev_priv->vbt.display_devices, node) {
		if (child_dev_is_dp_dual_mode(&devdata->child, port))
			return true;
	}

	return false;
}

/**
 * intel_bios_is_dsi_present - is DSI present in VBT
 * @dev_priv:	i915 device instance
 * @port:	port for DSI if present
 *
 * Return true if DSI is present, and return the port in %port.
 */
bool intel_bios_is_dsi_present(struct drm_i915_private *dev_priv,
			       enum port *port)
{
	const struct display_device_data *devdata;
	const struct child_device_config *child;
	u8 dvo_port;

	list_for_each_entry(devdata, &dev_priv->vbt.display_devices, node) {
		child = &devdata->child;

		if (!(child->device_type & DEVICE_TYPE_MIPI_OUTPUT))
			continue;

		dvo_port = child->dvo_port;

		if (dvo_port == DVO_PORT_MIPIA ||
		    (dvo_port == DVO_PORT_MIPIB && INTEL_GEN(dev_priv) >= 11) ||
		    (dvo_port == DVO_PORT_MIPIC && INTEL_GEN(dev_priv) < 11)) {
			if (port)
				*port = dvo_port - DVO_PORT_MIPIA;
			return true;
		} else if (dvo_port == DVO_PORT_MIPIB ||
			   dvo_port == DVO_PORT_MIPIC ||
			   dvo_port == DVO_PORT_MIPID) {
			DRM_DEBUG_KMS("VBT has unsupported DSI port %c\n",
				      port_name(dvo_port - DVO_PORT_MIPIA));
		}
	}

	return false;
}

static void fill_dsc(struct intel_crtc_state *crtc_state,
		     struct dsc_compression_parameters_entry *dsc,
		     int dsc_max_bpc)
{
	struct drm_dsc_config *vdsc_cfg = &crtc_state->dsc.config;
	int bpc = 8;

	vdsc_cfg->dsc_version_major = dsc->version_major;
	vdsc_cfg->dsc_version_minor = dsc->version_minor;

	if (dsc->support_12bpc && dsc_max_bpc >= 12)
		bpc = 12;
	else if (dsc->support_10bpc && dsc_max_bpc >= 10)
		bpc = 10;
	else if (dsc->support_8bpc && dsc_max_bpc >= 8)
		bpc = 8;
	else
		DRM_DEBUG_KMS("VBT: Unsupported BPC %d for DCS\n",
			      dsc_max_bpc);

	crtc_state->pipe_bpp = bpc * 3;

	crtc_state->dsc.compressed_bpp = min(crtc_state->pipe_bpp,
					     VBT_DSC_MAX_BPP(dsc->max_bpp));

	/*
	 * FIXME: This is ugly, and slice count should take DSC engine
	 * throughput etc. into account.
	 *
	 * Also, per spec DSI supports 1, 2, 3 or 4 horizontal slices.
	 */
	if (dsc->slices_per_line & BIT(2)) {
		crtc_state->dsc.slice_count = 4;
	} else if (dsc->slices_per_line & BIT(1)) {
		crtc_state->dsc.slice_count = 2;
	} else {
		/* FIXME */
		if (!(dsc->slices_per_line & BIT(0)))
			DRM_DEBUG_KMS("VBT: Unsupported DSC slice count for DSI\n");

		crtc_state->dsc.slice_count = 1;
	}

	if (crtc_state->hw.adjusted_mode.crtc_hdisplay %
	    crtc_state->dsc.slice_count != 0)
		DRM_DEBUG_KMS("VBT: DSC hdisplay %d not divisible by slice count %d\n",
			      crtc_state->hw.adjusted_mode.crtc_hdisplay,
			      crtc_state->dsc.slice_count);

	/*
	 * FIXME: Use VBT rc_buffer_block_size and rc_buffer_size for the
	 * implementation specific physical rate buffer size. Currently we use
	 * the required rate buffer model size calculated in
	 * drm_dsc_compute_rc_parameters() according to VESA DSC Annex E.
	 *
	 * The VBT rc_buffer_block_size and rc_buffer_size definitions
	 * correspond to DP 1.4 DPCD offsets 0x62 and 0x63. The DP DSC
	 * implementation should also use the DPCD (or perhaps VBT for eDP)
	 * provided value for the buffer size.
	 */

	/* FIXME: DSI spec says bpc + 1 for this one */
	vdsc_cfg->line_buf_depth = VBT_DSC_LINE_BUFFER_DEPTH(dsc->line_buffer_depth);

	vdsc_cfg->block_pred_enable = dsc->block_prediction_enable;

	vdsc_cfg->slice_height = dsc->slice_height;
}

/* FIXME: initially DSI specific */
bool intel_bios_get_dsc_params(struct intel_encoder *encoder,
			       struct intel_crtc_state *crtc_state,
			       int dsc_max_bpc)
{
	struct drm_i915_private *i915 = to_i915(encoder->base.dev);
	const struct display_device_data *devdata;
	const struct child_device_config *child;

	list_for_each_entry(devdata, &i915->vbt.display_devices, node) {
		child = &devdata->child;

		if (!(child->device_type & DEVICE_TYPE_MIPI_OUTPUT))
			continue;

		if (child->dvo_port - DVO_PORT_MIPIA == encoder->port) {
			if (!devdata->dsc)
				return false;

			if (crtc_state)
				fill_dsc(crtc_state, devdata->dsc, dsc_max_bpc);

			return true;
		}
	}

	return false;
}

/**
 * intel_bios_is_port_hpd_inverted - is HPD inverted for %port
 * @i915:	i915 device instance
 * @port:	port to check
 *
 * Return true if HPD should be inverted for %port.
 */
bool
intel_bios_is_port_hpd_inverted(const struct drm_i915_private *i915,
				enum port port)
{
	const struct child_device_config *child =
		i915->vbt.ddi_port_info[port].child;

	if (WARN_ON_ONCE(!IS_GEN9_LP(i915)))
		return false;

	return child && child->hpd_invert;
}

/**
 * intel_bios_is_lspcon_present - if LSPCON is attached on %port
 * @i915:	i915 device instance
 * @port:	port to check
 *
 * Return true if LSPCON is present on this port
 */
bool
intel_bios_is_lspcon_present(const struct drm_i915_private *i915,
			     enum port port)
{
	const struct child_device_config *child =
		i915->vbt.ddi_port_info[port].child;

	return HAS_LSPCON(i915) && child && child->lspcon;
}

enum aux_ch intel_bios_port_aux_ch(struct drm_i915_private *dev_priv,
				   enum port port)
{
	const struct ddi_vbt_port_info *info =
		&dev_priv->vbt.ddi_port_info[port];
	enum aux_ch aux_ch;

	if (!info->alternate_aux_channel) {
		aux_ch = (enum aux_ch)port;

		DRM_DEBUG_KMS("using AUX %c for port %c (platform default)\n",
			      aux_ch_name(aux_ch), port_name(port));
		return aux_ch;
	}

	switch (info->alternate_aux_channel) {
	case DP_AUX_A:
		aux_ch = AUX_CH_A;
		break;
	case DP_AUX_B:
		aux_ch = AUX_CH_B;
		break;
	case DP_AUX_C:
		aux_ch = AUX_CH_C;
		break;
	case DP_AUX_D:
		aux_ch = AUX_CH_D;
		break;
	case DP_AUX_E:
		aux_ch = AUX_CH_E;
		break;
	case DP_AUX_F:
		aux_ch = AUX_CH_F;
		break;
	case DP_AUX_G:
		aux_ch = AUX_CH_G;
		break;
	default:
		MISSING_CASE(info->alternate_aux_channel);
		aux_ch = AUX_CH_A;
		break;
	}

	DRM_DEBUG_KMS("using AUX %c for port %c (VBT)\n",
		      aux_ch_name(aux_ch), port_name(port));

	return aux_ch;
}<|MERGE_RESOLUTION|>--- conflicted
+++ resolved
@@ -357,24 +357,16 @@
 		panel_fixed_mode->hdisplay + dtd->hfront_porch;
 	panel_fixed_mode->hsync_end =
 		panel_fixed_mode->hsync_start + dtd->hsync;
-<<<<<<< HEAD
-	panel_fixed_mode->htotal = panel_fixed_mode->hsync_end;
-=======
 	panel_fixed_mode->htotal =
 		panel_fixed_mode->hdisplay + dtd->hblank;
->>>>>>> 2c523b34
 
 	panel_fixed_mode->vdisplay = dtd->vactive;
 	panel_fixed_mode->vsync_start =
 		panel_fixed_mode->vdisplay + dtd->vfront_porch;
 	panel_fixed_mode->vsync_end =
 		panel_fixed_mode->vsync_start + dtd->vsync;
-<<<<<<< HEAD
-	panel_fixed_mode->vtotal = panel_fixed_mode->vsync_end;
-=======
 	panel_fixed_mode->vtotal =
 		panel_fixed_mode->vdisplay + dtd->vblank;
->>>>>>> 2c523b34
 
 	panel_fixed_mode->clock = dtd->pixel_clock;
 	panel_fixed_mode->width_mm = dtd->width_mm;
