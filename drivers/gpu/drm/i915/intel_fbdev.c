/*
 * Copyright © 2007 David Airlie
 *
 * Permission is hereby granted, free of charge, to any person obtaining a
 * copy of this software and associated documentation files (the "Software"),
 * to deal in the Software without restriction, including without limitation
 * the rights to use, copy, modify, merge, publish, distribute, sublicense,
 * and/or sell copies of the Software, and to permit persons to whom the
 * Software is furnished to do so, subject to the following conditions:
 *
 * The above copyright notice and this permission notice (including the next
 * paragraph) shall be included in all copies or substantial portions of the
 * Software.
 *
 * THE SOFTWARE IS PROVIDED "AS IS", WITHOUT WARRANTY OF ANY KIND, EXPRESS OR
 * IMPLIED, INCLUDING BUT NOT LIMITED TO THE WARRANTIES OF MERCHANTABILITY,
 * FITNESS FOR A PARTICULAR PURPOSE AND NONINFRINGEMENT.  IN NO EVENT SHALL
 * THE AUTHORS OR COPYRIGHT HOLDERS BE LIABLE FOR ANY CLAIM, DAMAGES OR OTHER
 * LIABILITY, WHETHER IN AN ACTION OF CONTRACT, TORT OR OTHERWISE, ARISING
 * FROM, OUT OF OR IN CONNECTION WITH THE SOFTWARE OR THE USE OR OTHER
 * DEALINGS IN THE SOFTWARE.
 *
 * Authors:
 *     David Airlie
 */

#include <linux/async.h>
#include <linux/console.h>
#include <linux/delay.h>
#include <linux/errno.h>
#include <linux/init.h>
#include <linux/kernel.h>
#include <linux/mm.h>
#include <linux/module.h>
#include <linux/string.h>
#include <linux/sysrq.h>
#include <linux/tty.h>
#include <linux/vga_switcheroo.h>

#include <drm/drm_crtc.h>
#include <drm/drm_fb_helper.h>
#include <drm/drm_fourcc.h>
#include <drm/i915_drm.h>

#include "i915_drv.h"
#include "intel_drv.h"
#include "intel_fbdev.h"
#include "intel_frontbuffer.h"

static void intel_fbdev_invalidate(struct intel_fbdev *ifbdev)
{
	struct drm_i915_gem_object *obj = intel_fb_obj(&ifbdev->fb->base);
	unsigned int origin =
		ifbdev->vma_flags & PLANE_HAS_FENCE ? ORIGIN_GTT : ORIGIN_CPU;

	intel_fb_obj_invalidate(obj, origin);
}

static int intel_fbdev_set_par(struct fb_info *info)
{
	struct drm_fb_helper *fb_helper = info->par;
	struct intel_fbdev *ifbdev =
		container_of(fb_helper, struct intel_fbdev, helper);
	int ret;

	ret = drm_fb_helper_set_par(info);
	if (ret == 0)
		intel_fbdev_invalidate(ifbdev);

	return ret;
}

static int intel_fbdev_blank(int blank, struct fb_info *info)
{
	struct drm_fb_helper *fb_helper = info->par;
	struct intel_fbdev *ifbdev =
		container_of(fb_helper, struct intel_fbdev, helper);
	int ret;

	ret = drm_fb_helper_blank(blank, info);
	if (ret == 0)
		intel_fbdev_invalidate(ifbdev);

	return ret;
}

static int intel_fbdev_pan_display(struct fb_var_screeninfo *var,
				   struct fb_info *info)
{
	struct drm_fb_helper *fb_helper = info->par;
	struct intel_fbdev *ifbdev =
		container_of(fb_helper, struct intel_fbdev, helper);
	int ret;

	ret = drm_fb_helper_pan_display(var, info);
	if (ret == 0)
		intel_fbdev_invalidate(ifbdev);

	return ret;
}

static struct fb_ops intelfb_ops = {
	.owner = THIS_MODULE,
	DRM_FB_HELPER_DEFAULT_OPS,
	.fb_set_par = intel_fbdev_set_par,
	.fb_fillrect = drm_fb_helper_cfb_fillrect,
	.fb_copyarea = drm_fb_helper_cfb_copyarea,
	.fb_imageblit = drm_fb_helper_cfb_imageblit,
	.fb_pan_display = intel_fbdev_pan_display,
	.fb_blank = intel_fbdev_blank,
};

static int intelfb_alloc(struct drm_fb_helper *helper,
			 struct drm_fb_helper_surface_size *sizes)
{
	struct intel_fbdev *ifbdev =
		container_of(helper, struct intel_fbdev, helper);
	struct drm_framebuffer *fb;
	struct drm_device *dev = helper->dev;
	struct drm_i915_private *dev_priv = to_i915(dev);
	struct drm_mode_fb_cmd2 mode_cmd = {};
	struct drm_i915_gem_object *obj;
	int size, ret;

	/* we don't do packed 24bpp */
	if (sizes->surface_bpp == 24)
		sizes->surface_bpp = 32;

	mode_cmd.width = sizes->surface_width;
	mode_cmd.height = sizes->surface_height;

	mode_cmd.pitches[0] = ALIGN(mode_cmd.width *
				    DIV_ROUND_UP(sizes->surface_bpp, 8), 64);
	mode_cmd.pixel_format = drm_mode_legacy_fb_format(sizes->surface_bpp,
							  sizes->surface_depth);

	size = mode_cmd.pitches[0] * mode_cmd.height;
	size = PAGE_ALIGN(size);

	/* If the FB is too big, just don't use it since fbdev is not very
	 * important and we should probably use that space with FBC or other
	 * features. */
	obj = NULL;
	if (size * 2 < dev_priv->stolen_usable_size)
		obj = i915_gem_object_create_stolen(dev_priv, size);
	if (obj == NULL)
		obj = i915_gem_object_create(dev_priv, size);
	if (IS_ERR(obj)) {
		DRM_ERROR("failed to allocate framebuffer\n");
		ret = PTR_ERR(obj);
		goto err;
	}

	fb = intel_framebuffer_create(obj, &mode_cmd);
	if (IS_ERR(fb)) {
		ret = PTR_ERR(fb);
		goto err_obj;
	}

	ifbdev->fb = to_intel_framebuffer(fb);

	return 0;

err_obj:
	i915_gem_object_put(obj);
err:
	return ret;
}

static int intelfb_create(struct drm_fb_helper *helper,
			  struct drm_fb_helper_surface_size *sizes)
{
	struct intel_fbdev *ifbdev =
		container_of(helper, struct intel_fbdev, helper);
	struct intel_framebuffer *intel_fb = ifbdev->fb;
	struct drm_device *dev = helper->dev;
	struct drm_i915_private *dev_priv = to_i915(dev);
	struct pci_dev *pdev = dev_priv->drm.pdev;
	struct i915_ggtt *ggtt = &dev_priv->ggtt;
	const struct i915_ggtt_view view = {
		.type = I915_GGTT_VIEW_NORMAL,
	};
	struct drm_framebuffer *fb;
	intel_wakeref_t wakeref;
	struct fb_info *info;
	struct i915_vma *vma;
	unsigned long flags = 0;
	bool prealloc = false;
	void __iomem *vaddr;
	int ret;

	if (intel_fb &&
	    (sizes->fb_width > intel_fb->base.width ||
	     sizes->fb_height > intel_fb->base.height)) {
		DRM_DEBUG_KMS("BIOS fb too small (%dx%d), we require (%dx%d),"
			      " releasing it\n",
			      intel_fb->base.width, intel_fb->base.height,
			      sizes->fb_width, sizes->fb_height);
		drm_framebuffer_put(&intel_fb->base);
		intel_fb = ifbdev->fb = NULL;
	}
	if (!intel_fb || WARN_ON(!intel_fb_obj(&intel_fb->base))) {
		DRM_DEBUG_KMS("no BIOS fb, allocating a new one\n");
		ret = intelfb_alloc(helper, sizes);
		if (ret)
			return ret;
		intel_fb = ifbdev->fb;
	} else {
		DRM_DEBUG_KMS("re-using BIOS fb\n");
		prealloc = true;
		sizes->fb_width = intel_fb->base.width;
		sizes->fb_height = intel_fb->base.height;
	}

	mutex_lock(&dev->struct_mutex);
	wakeref = intel_runtime_pm_get(dev_priv);

	/* Pin the GGTT vma for our access via info->screen_base.
	 * This also validates that any existing fb inherited from the
	 * BIOS is suitable for own access.
	 */
	vma = intel_pin_and_fence_fb_obj(&ifbdev->fb->base,
					 &view, false, &flags);
	if (IS_ERR(vma)) {
		ret = PTR_ERR(vma);
		goto out_unlock;
	}

	fb = &ifbdev->fb->base;
	intel_fb_obj_flush(intel_fb_obj(fb), ORIGIN_DIRTYFB);

	info = drm_fb_helper_alloc_fbi(helper);
	if (IS_ERR(info)) {
		DRM_ERROR("Failed to allocate fb_info\n");
		ret = PTR_ERR(info);
		goto out_unpin;
	}

	ifbdev->helper.fb = fb;

	info->fbops = &intelfb_ops;

	/* setup aperture base/size for vesafb takeover */
	info->apertures->ranges[0].base = dev->mode_config.fb_base;
	info->apertures->ranges[0].size = ggtt->mappable_end;

	info->fix.smem_start = dev->mode_config.fb_base + i915_ggtt_offset(vma);
	info->fix.smem_len = vma->node.size;

	vaddr = i915_vma_pin_iomap(vma);
	if (IS_ERR(vaddr)) {
		DRM_ERROR("Failed to remap framebuffer into virtual memory\n");
		ret = PTR_ERR(vaddr);
		goto out_unpin;
	}
	info->screen_base = vaddr;
	info->screen_size = vma->node.size;

	drm_fb_helper_fill_info(info, &ifbdev->helper, sizes);

	/* If the object is shmemfs backed, it will have given us zeroed pages.
	 * If the object is stolen however, it will be full of whatever
	 * garbage was left in there.
	 */
	if (intel_fb_obj(fb)->stolen && !prealloc)
		memset_io(info->screen_base, 0, info->screen_size);

	/* Use default scratch pixmap (info->pixmap.flags = FB_PIXMAP_SYSTEM) */

	DRM_DEBUG_KMS("allocated %dx%d fb: 0x%08x\n",
		      fb->width, fb->height, i915_ggtt_offset(vma));
	ifbdev->vma = vma;
	ifbdev->vma_flags = flags;

	intel_runtime_pm_put(dev_priv, wakeref);
	mutex_unlock(&dev->struct_mutex);
	vga_switcheroo_client_fb_set(pdev, info);
	return 0;

out_unpin:
	intel_unpin_fb_vma(vma, flags);
out_unlock:
	intel_runtime_pm_put(dev_priv, wakeref);
	mutex_unlock(&dev->struct_mutex);
	return ret;
}

<<<<<<< HEAD
static struct drm_fb_helper_crtc *
intel_fb_helper_crtc(struct drm_fb_helper *fb_helper, struct drm_crtc *crtc)
{
	int i;

	for (i = 0; i < fb_helper->crtc_count; i++)
		if (fb_helper->crtc_info[i].mode_set.crtc == crtc)
			return &fb_helper->crtc_info[i];

	return NULL;
}

/*
 * Try to read the BIOS display configuration and use it for the initial
 * fb configuration.
 *
 * The BIOS or boot loader will generally create an initial display
 * configuration for us that includes some set of active pipes and displays.
 * This routine tries to figure out which pipes and connectors are active
 * and stuffs them into the crtcs and modes array given to us by the
 * drm_fb_helper code.
 *
 * The overall sequence is:
 *   intel_fbdev_init - from driver load
 *     intel_fbdev_init_bios - initialize the intel_fbdev using BIOS data
 *     drm_fb_helper_init - build fb helper structs
 *     drm_fb_helper_single_add_all_connectors - more fb helper structs
 *   intel_fbdev_initial_config - apply the config
 *     drm_fb_helper_initial_config - call ->probe then register_framebuffer()
 *         drm_setup_crtcs - build crtc config for fbdev
 *           intel_fb_initial_config - find active connectors etc
 *         drm_fb_helper_single_fb_probe - set up fbdev
 *           intelfb_create - re-use or alloc fb, build out fbdev structs
 *
 * Note that we don't make special consideration whether we could actually
 * switch to the selected modes without a full modeset. E.g. when the display
 * is in VGA mode we need to recalculate watermarks and set a new high-res
 * framebuffer anyway.
 */
static bool intel_fb_initial_config(struct drm_fb_helper *fb_helper,
				    struct drm_fb_helper_crtc **crtcs,
				    struct drm_display_mode **modes,
				    struct drm_fb_offset *offsets,
				    bool *enabled, int width, int height)
{
	struct drm_i915_private *dev_priv = to_i915(fb_helper->dev);
	unsigned long conn_configured, conn_seq, mask;
	unsigned int count = min(fb_helper->connector_count, BITS_PER_LONG);
	int i, j;
	bool *save_enabled;
	bool fallback = true, ret = true;
	int num_connectors_enabled = 0;
	int num_connectors_detected = 0;
	struct drm_modeset_acquire_ctx ctx;

	save_enabled = kcalloc(count, sizeof(bool), GFP_KERNEL);
	if (!save_enabled)
		return false;

	drm_modeset_acquire_init(&ctx, 0);

	while (drm_modeset_lock_all_ctx(fb_helper->dev, &ctx) != 0)
		drm_modeset_backoff(&ctx);

	memcpy(save_enabled, enabled, count);
	mask = GENMASK(count - 1, 0);
	conn_configured = 0;
retry:
	conn_seq = conn_configured;
	for (i = 0; i < count; i++) {
		struct drm_fb_helper_connector *fb_conn;
		struct drm_connector *connector;
		struct drm_encoder *encoder;
		struct drm_fb_helper_crtc *new_crtc;

		fb_conn = fb_helper->connector_info[i];
		connector = fb_conn->connector;

		if (conn_configured & BIT(i))
			continue;

		if (conn_seq == 0 && !connector->has_tile)
			continue;

		if (connector->status == connector_status_connected)
			num_connectors_detected++;

		if (!enabled[i]) {
			DRM_DEBUG_KMS("connector %s not enabled, skipping\n",
				      connector->name);
			conn_configured |= BIT(i);
			continue;
		}

		if (connector->force == DRM_FORCE_OFF) {
			DRM_DEBUG_KMS("connector %s is disabled by user, skipping\n",
				      connector->name);
			enabled[i] = false;
			continue;
		}

		encoder = connector->state->best_encoder;
		if (!encoder || WARN_ON(!connector->state->crtc)) {
			if (connector->force > DRM_FORCE_OFF)
				goto bail;

			DRM_DEBUG_KMS("connector %s has no encoder or crtc, skipping\n",
				      connector->name);
			enabled[i] = false;
			conn_configured |= BIT(i);
			continue;
		}

		num_connectors_enabled++;

		new_crtc = intel_fb_helper_crtc(fb_helper,
						connector->state->crtc);

		/*
		 * Make sure we're not trying to drive multiple connectors
		 * with a single CRTC, since our cloning support may not
		 * match the BIOS.
		 */
		for (j = 0; j < count; j++) {
			if (crtcs[j] == new_crtc) {
				DRM_DEBUG_KMS("fallback: cloned configuration\n");
				goto bail;
			}
		}

		DRM_DEBUG_KMS("looking for cmdline mode on connector %s\n",
			      connector->name);

		/* go for command line mode first */
		modes[i] = drm_pick_cmdline_mode(fb_conn);

		/* try for preferred next */
		if (!modes[i]) {
			DRM_DEBUG_KMS("looking for preferred mode on connector %s %d\n",
				      connector->name, connector->has_tile);
			modes[i] = drm_has_preferred_mode(fb_conn, width,
							  height);
		}

		/* No preferred mode marked by the EDID? Are there any modes? */
		if (!modes[i] && !list_empty(&connector->modes)) {
			DRM_DEBUG_KMS("using first mode listed on connector %s\n",
				      connector->name);
			modes[i] = list_first_entry(&connector->modes,
						    struct drm_display_mode,
						    head);
		}

		/* last resort: use current mode */
		if (!modes[i]) {
			/*
			 * IMPORTANT: We want to use the adjusted mode (i.e.
			 * after the panel fitter upscaling) as the initial
			 * config, not the input mode, which is what crtc->mode
			 * usually contains. But since our current
			 * code puts a mode derived from the post-pfit timings
			 * into crtc->mode this works out correctly.
			 *
			 * This is crtc->mode and not crtc->state->mode for the
			 * fastboot check to work correctly. crtc_state->mode has
			 * I915_MODE_FLAG_INHERITED, which we clear to force check
			 * state.
			 */
			DRM_DEBUG_KMS("looking for current mode on connector %s\n",
				      connector->name);
			modes[i] = &connector->state->crtc->mode;
		}
		crtcs[i] = new_crtc;

		DRM_DEBUG_KMS("connector %s on [CRTC:%d:%s]: %dx%d%s\n",
			      connector->name,
			      connector->state->crtc->base.id,
			      connector->state->crtc->name,
			      modes[i]->hdisplay, modes[i]->vdisplay,
			      modes[i]->flags & DRM_MODE_FLAG_INTERLACE ? "i" :"");

		fallback = false;
		conn_configured |= BIT(i);
	}

	if ((conn_configured & mask) != mask && conn_configured != conn_seq)
		goto retry;

	/*
	 * If the BIOS didn't enable everything it could, fall back to have the
	 * same user experiencing of lighting up as much as possible like the
	 * fbdev helper library.
	 */
	if (num_connectors_enabled != num_connectors_detected &&
	    num_connectors_enabled < INTEL_INFO(dev_priv)->num_pipes) {
		DRM_DEBUG_KMS("fallback: Not all outputs enabled\n");
		DRM_DEBUG_KMS("Enabled: %i, detected: %i\n", num_connectors_enabled,
			      num_connectors_detected);
		fallback = true;
	}

	if (fallback) {
bail:
		DRM_DEBUG_KMS("Not using firmware configuration\n");
		memcpy(enabled, save_enabled, count);
		ret = false;
	}

	drm_modeset_drop_locks(&ctx);
	drm_modeset_acquire_fini(&ctx);

	kfree(save_enabled);
	return ret;
}

=======
>>>>>>> eb85d03e
static const struct drm_fb_helper_funcs intel_fb_helper_funcs = {
	.fb_probe = intelfb_create,
};

static void intel_fbdev_destroy(struct intel_fbdev *ifbdev)
{
	/* We rely on the object-free to release the VMA pinning for
	 * the info->screen_base mmaping. Leaking the VMA is simpler than
	 * trying to rectify all the possible error paths leading here.
	 */

	drm_fb_helper_fini(&ifbdev->helper);

	if (ifbdev->vma) {
		mutex_lock(&ifbdev->helper.dev->struct_mutex);
		intel_unpin_fb_vma(ifbdev->vma, ifbdev->vma_flags);
		mutex_unlock(&ifbdev->helper.dev->struct_mutex);
	}

	if (ifbdev->fb)
		drm_framebuffer_remove(&ifbdev->fb->base);

	kfree(ifbdev);
}

/*
 * Build an intel_fbdev struct using a BIOS allocated framebuffer, if possible.
 * The core display code will have read out the current plane configuration,
 * so we use that to figure out if there's an object for us to use as the
 * fb, and if so, we re-use it for the fbdev configuration.
 *
 * Note we only support a single fb shared across pipes for boot (mostly for
 * fbcon), so we just find the biggest and use that.
 */
static bool intel_fbdev_init_bios(struct drm_device *dev,
				 struct intel_fbdev *ifbdev)
{
	struct intel_framebuffer *fb = NULL;
	struct drm_crtc *crtc;
	struct intel_crtc *intel_crtc;
	unsigned int max_size = 0;

	/* Find the largest fb */
	for_each_crtc(dev, crtc) {
		struct drm_i915_gem_object *obj =
			intel_fb_obj(crtc->primary->state->fb);
		intel_crtc = to_intel_crtc(crtc);

		if (!crtc->state->active || !obj) {
			DRM_DEBUG_KMS("pipe %c not active or no fb, skipping\n",
				      pipe_name(intel_crtc->pipe));
			continue;
		}

		if (obj->base.size > max_size) {
			DRM_DEBUG_KMS("found possible fb from plane %c\n",
				      pipe_name(intel_crtc->pipe));
			fb = to_intel_framebuffer(crtc->primary->state->fb);
			max_size = obj->base.size;
		}
	}

	if (!fb) {
		DRM_DEBUG_KMS("no active fbs found, not using BIOS config\n");
		goto out;
	}

	/* Now make sure all the pipes will fit into it */
	for_each_crtc(dev, crtc) {
		unsigned int cur_size;

		intel_crtc = to_intel_crtc(crtc);

		if (!crtc->state->active) {
			DRM_DEBUG_KMS("pipe %c not active, skipping\n",
				      pipe_name(intel_crtc->pipe));
			continue;
		}

		DRM_DEBUG_KMS("checking plane %c for BIOS fb\n",
			      pipe_name(intel_crtc->pipe));

		/*
		 * See if the plane fb we found above will fit on this
		 * pipe.  Note we need to use the selected fb's pitch and bpp
		 * rather than the current pipe's, since they differ.
		 */
		cur_size = crtc->state->adjusted_mode.crtc_hdisplay;
		cur_size = cur_size * fb->base.format->cpp[0];
		if (fb->base.pitches[0] < cur_size) {
			DRM_DEBUG_KMS("fb not wide enough for plane %c (%d vs %d)\n",
				      pipe_name(intel_crtc->pipe),
				      cur_size, fb->base.pitches[0]);
			fb = NULL;
			break;
		}

		cur_size = crtc->state->adjusted_mode.crtc_vdisplay;
		cur_size = intel_fb_align_height(&fb->base, 0, cur_size);
		cur_size *= fb->base.pitches[0];
		DRM_DEBUG_KMS("pipe %c area: %dx%d, bpp: %d, size: %d\n",
			      pipe_name(intel_crtc->pipe),
			      crtc->state->adjusted_mode.crtc_hdisplay,
			      crtc->state->adjusted_mode.crtc_vdisplay,
			      fb->base.format->cpp[0] * 8,
			      cur_size);

		if (cur_size > max_size) {
			DRM_DEBUG_KMS("fb not big enough for plane %c (%d vs %d)\n",
				      pipe_name(intel_crtc->pipe),
				      cur_size, max_size);
			fb = NULL;
			break;
		}

		DRM_DEBUG_KMS("fb big enough for plane %c (%d >= %d)\n",
			      pipe_name(intel_crtc->pipe),
			      max_size, cur_size);
	}

	if (!fb) {
		DRM_DEBUG_KMS("BIOS fb not suitable for all pipes, not using\n");
		goto out;
	}

	ifbdev->preferred_bpp = fb->base.format->cpp[0] * 8;
	ifbdev->fb = fb;

	drm_framebuffer_get(&ifbdev->fb->base);

	/* Final pass to check if any active pipes don't have fbs */
	for_each_crtc(dev, crtc) {
		intel_crtc = to_intel_crtc(crtc);

		if (!crtc->state->active)
			continue;

		WARN(!crtc->primary->state->fb,
		     "re-used BIOS config but lost an fb on crtc %d\n",
		     crtc->base.id);
	}


	DRM_DEBUG_KMS("using BIOS fb for initial console\n");
	return true;

out:

	return false;
}

static void intel_fbdev_suspend_worker(struct work_struct *work)
{
	intel_fbdev_set_suspend(&container_of(work,
					      struct drm_i915_private,
					      fbdev_suspend_work)->drm,
				FBINFO_STATE_RUNNING,
				true);
}

int intel_fbdev_init(struct drm_device *dev)
{
	struct drm_i915_private *dev_priv = to_i915(dev);
	struct intel_fbdev *ifbdev;
	int ret;

	if (WARN_ON(!HAS_DISPLAY(dev_priv)))
		return -ENODEV;

	ifbdev = kzalloc(sizeof(struct intel_fbdev), GFP_KERNEL);
	if (ifbdev == NULL)
		return -ENOMEM;

	mutex_init(&ifbdev->hpd_lock);
	drm_fb_helper_prepare(dev, &ifbdev->helper, &intel_fb_helper_funcs);

	if (!intel_fbdev_init_bios(dev, ifbdev))
		ifbdev->preferred_bpp = 32;

	ret = drm_fb_helper_init(dev, &ifbdev->helper, 4);
	if (ret) {
		kfree(ifbdev);
		return ret;
	}

	dev_priv->fbdev = ifbdev;
	INIT_WORK(&dev_priv->fbdev_suspend_work, intel_fbdev_suspend_worker);

	drm_fb_helper_single_add_all_connectors(&ifbdev->helper);

	return 0;
}

static void intel_fbdev_initial_config(void *data, async_cookie_t cookie)
{
	struct intel_fbdev *ifbdev = data;

	/* Due to peculiar init order wrt to hpd handling this is separate. */
	if (drm_fb_helper_initial_config(&ifbdev->helper,
					 ifbdev->preferred_bpp))
		intel_fbdev_unregister(to_i915(ifbdev->helper.dev));
}

void intel_fbdev_initial_config_async(struct drm_device *dev)
{
	struct intel_fbdev *ifbdev = to_i915(dev)->fbdev;

	if (!ifbdev)
		return;

	ifbdev->cookie = async_schedule(intel_fbdev_initial_config, ifbdev);
}

static void intel_fbdev_sync(struct intel_fbdev *ifbdev)
{
	if (!ifbdev->cookie)
		return;

	/* Only serialises with all preceding async calls, hence +1 */
	async_synchronize_cookie(ifbdev->cookie + 1);
	ifbdev->cookie = 0;
}

void intel_fbdev_unregister(struct drm_i915_private *dev_priv)
{
	struct intel_fbdev *ifbdev = dev_priv->fbdev;

	if (!ifbdev)
		return;

	cancel_work_sync(&dev_priv->fbdev_suspend_work);
	if (!current_is_async())
		intel_fbdev_sync(ifbdev);

	drm_fb_helper_unregister_fbi(&ifbdev->helper);
}

void intel_fbdev_fini(struct drm_i915_private *dev_priv)
{
	struct intel_fbdev *ifbdev = fetch_and_zero(&dev_priv->fbdev);

	if (!ifbdev)
		return;

	intel_fbdev_destroy(ifbdev);
}

/* Suspends/resumes fbdev processing of incoming HPD events. When resuming HPD
 * processing, fbdev will perform a full connector reprobe if a hotplug event
 * was received while HPD was suspended.
 */
static void intel_fbdev_hpd_set_suspend(struct intel_fbdev *ifbdev, int state)
{
	bool send_hpd = false;

	mutex_lock(&ifbdev->hpd_lock);
	ifbdev->hpd_suspended = state == FBINFO_STATE_SUSPENDED;
	send_hpd = !ifbdev->hpd_suspended && ifbdev->hpd_waiting;
	ifbdev->hpd_waiting = false;
	mutex_unlock(&ifbdev->hpd_lock);

	if (send_hpd) {
		DRM_DEBUG_KMS("Handling delayed fbcon HPD event\n");
		drm_fb_helper_hotplug_event(&ifbdev->helper);
	}
}

void intel_fbdev_set_suspend(struct drm_device *dev, int state, bool synchronous)
{
	struct drm_i915_private *dev_priv = to_i915(dev);
	struct intel_fbdev *ifbdev = dev_priv->fbdev;
	struct fb_info *info;

	if (!ifbdev || !ifbdev->vma)
		return;

	info = ifbdev->helper.fbdev;

	if (synchronous) {
		/* Flush any pending work to turn the console on, and then
		 * wait to turn it off. It must be synchronous as we are
		 * about to suspend or unload the driver.
		 *
		 * Note that from within the work-handler, we cannot flush
		 * ourselves, so only flush outstanding work upon suspend!
		 */
		if (state != FBINFO_STATE_RUNNING)
			flush_work(&dev_priv->fbdev_suspend_work);

		console_lock();
	} else {
		/*
		 * The console lock can be pretty contented on resume due
		 * to all the printk activity.  Try to keep it out of the hot
		 * path of resume if possible.
		 */
		WARN_ON(state != FBINFO_STATE_RUNNING);
		if (!console_trylock()) {
			/* Don't block our own workqueue as this can
			 * be run in parallel with other i915.ko tasks.
			 */
			schedule_work(&dev_priv->fbdev_suspend_work);
			return;
		}
	}

	/* On resume from hibernation: If the object is shmemfs backed, it has
	 * been restored from swap. If the object is stolen however, it will be
	 * full of whatever garbage was left in there.
	 */
	if (state == FBINFO_STATE_RUNNING &&
	    intel_fb_obj(&ifbdev->fb->base)->stolen)
		memset_io(info->screen_base, 0, info->screen_size);

	drm_fb_helper_set_suspend(&ifbdev->helper, state);
	console_unlock();

	intel_fbdev_hpd_set_suspend(ifbdev, state);
}

void intel_fbdev_output_poll_changed(struct drm_device *dev)
{
	struct intel_fbdev *ifbdev = to_i915(dev)->fbdev;
	bool send_hpd;

	if (!ifbdev)
		return;

	intel_fbdev_sync(ifbdev);

	mutex_lock(&ifbdev->hpd_lock);
	send_hpd = !ifbdev->hpd_suspended;
	ifbdev->hpd_waiting = true;
	mutex_unlock(&ifbdev->hpd_lock);

	if (send_hpd && (ifbdev->vma || ifbdev->helper.deferred_setup))
		drm_fb_helper_hotplug_event(&ifbdev->helper);
}

void intel_fbdev_restore_mode(struct drm_device *dev)
{
	struct intel_fbdev *ifbdev = to_i915(dev)->fbdev;

	if (!ifbdev)
		return;

	intel_fbdev_sync(ifbdev);
	if (!ifbdev->vma)
		return;

	if (drm_fb_helper_restore_fbdev_mode_unlocked(&ifbdev->helper) == 0)
		intel_fbdev_invalidate(ifbdev);
}<|MERGE_RESOLUTION|>--- conflicted
+++ resolved
@@ -285,224 +285,6 @@
 	return ret;
 }
 
-<<<<<<< HEAD
-static struct drm_fb_helper_crtc *
-intel_fb_helper_crtc(struct drm_fb_helper *fb_helper, struct drm_crtc *crtc)
-{
-	int i;
-
-	for (i = 0; i < fb_helper->crtc_count; i++)
-		if (fb_helper->crtc_info[i].mode_set.crtc == crtc)
-			return &fb_helper->crtc_info[i];
-
-	return NULL;
-}
-
-/*
- * Try to read the BIOS display configuration and use it for the initial
- * fb configuration.
- *
- * The BIOS or boot loader will generally create an initial display
- * configuration for us that includes some set of active pipes and displays.
- * This routine tries to figure out which pipes and connectors are active
- * and stuffs them into the crtcs and modes array given to us by the
- * drm_fb_helper code.
- *
- * The overall sequence is:
- *   intel_fbdev_init - from driver load
- *     intel_fbdev_init_bios - initialize the intel_fbdev using BIOS data
- *     drm_fb_helper_init - build fb helper structs
- *     drm_fb_helper_single_add_all_connectors - more fb helper structs
- *   intel_fbdev_initial_config - apply the config
- *     drm_fb_helper_initial_config - call ->probe then register_framebuffer()
- *         drm_setup_crtcs - build crtc config for fbdev
- *           intel_fb_initial_config - find active connectors etc
- *         drm_fb_helper_single_fb_probe - set up fbdev
- *           intelfb_create - re-use or alloc fb, build out fbdev structs
- *
- * Note that we don't make special consideration whether we could actually
- * switch to the selected modes without a full modeset. E.g. when the display
- * is in VGA mode we need to recalculate watermarks and set a new high-res
- * framebuffer anyway.
- */
-static bool intel_fb_initial_config(struct drm_fb_helper *fb_helper,
-				    struct drm_fb_helper_crtc **crtcs,
-				    struct drm_display_mode **modes,
-				    struct drm_fb_offset *offsets,
-				    bool *enabled, int width, int height)
-{
-	struct drm_i915_private *dev_priv = to_i915(fb_helper->dev);
-	unsigned long conn_configured, conn_seq, mask;
-	unsigned int count = min(fb_helper->connector_count, BITS_PER_LONG);
-	int i, j;
-	bool *save_enabled;
-	bool fallback = true, ret = true;
-	int num_connectors_enabled = 0;
-	int num_connectors_detected = 0;
-	struct drm_modeset_acquire_ctx ctx;
-
-	save_enabled = kcalloc(count, sizeof(bool), GFP_KERNEL);
-	if (!save_enabled)
-		return false;
-
-	drm_modeset_acquire_init(&ctx, 0);
-
-	while (drm_modeset_lock_all_ctx(fb_helper->dev, &ctx) != 0)
-		drm_modeset_backoff(&ctx);
-
-	memcpy(save_enabled, enabled, count);
-	mask = GENMASK(count - 1, 0);
-	conn_configured = 0;
-retry:
-	conn_seq = conn_configured;
-	for (i = 0; i < count; i++) {
-		struct drm_fb_helper_connector *fb_conn;
-		struct drm_connector *connector;
-		struct drm_encoder *encoder;
-		struct drm_fb_helper_crtc *new_crtc;
-
-		fb_conn = fb_helper->connector_info[i];
-		connector = fb_conn->connector;
-
-		if (conn_configured & BIT(i))
-			continue;
-
-		if (conn_seq == 0 && !connector->has_tile)
-			continue;
-
-		if (connector->status == connector_status_connected)
-			num_connectors_detected++;
-
-		if (!enabled[i]) {
-			DRM_DEBUG_KMS("connector %s not enabled, skipping\n",
-				      connector->name);
-			conn_configured |= BIT(i);
-			continue;
-		}
-
-		if (connector->force == DRM_FORCE_OFF) {
-			DRM_DEBUG_KMS("connector %s is disabled by user, skipping\n",
-				      connector->name);
-			enabled[i] = false;
-			continue;
-		}
-
-		encoder = connector->state->best_encoder;
-		if (!encoder || WARN_ON(!connector->state->crtc)) {
-			if (connector->force > DRM_FORCE_OFF)
-				goto bail;
-
-			DRM_DEBUG_KMS("connector %s has no encoder or crtc, skipping\n",
-				      connector->name);
-			enabled[i] = false;
-			conn_configured |= BIT(i);
-			continue;
-		}
-
-		num_connectors_enabled++;
-
-		new_crtc = intel_fb_helper_crtc(fb_helper,
-						connector->state->crtc);
-
-		/*
-		 * Make sure we're not trying to drive multiple connectors
-		 * with a single CRTC, since our cloning support may not
-		 * match the BIOS.
-		 */
-		for (j = 0; j < count; j++) {
-			if (crtcs[j] == new_crtc) {
-				DRM_DEBUG_KMS("fallback: cloned configuration\n");
-				goto bail;
-			}
-		}
-
-		DRM_DEBUG_KMS("looking for cmdline mode on connector %s\n",
-			      connector->name);
-
-		/* go for command line mode first */
-		modes[i] = drm_pick_cmdline_mode(fb_conn);
-
-		/* try for preferred next */
-		if (!modes[i]) {
-			DRM_DEBUG_KMS("looking for preferred mode on connector %s %d\n",
-				      connector->name, connector->has_tile);
-			modes[i] = drm_has_preferred_mode(fb_conn, width,
-							  height);
-		}
-
-		/* No preferred mode marked by the EDID? Are there any modes? */
-		if (!modes[i] && !list_empty(&connector->modes)) {
-			DRM_DEBUG_KMS("using first mode listed on connector %s\n",
-				      connector->name);
-			modes[i] = list_first_entry(&connector->modes,
-						    struct drm_display_mode,
-						    head);
-		}
-
-		/* last resort: use current mode */
-		if (!modes[i]) {
-			/*
-			 * IMPORTANT: We want to use the adjusted mode (i.e.
-			 * after the panel fitter upscaling) as the initial
-			 * config, not the input mode, which is what crtc->mode
-			 * usually contains. But since our current
-			 * code puts a mode derived from the post-pfit timings
-			 * into crtc->mode this works out correctly.
-			 *
-			 * This is crtc->mode and not crtc->state->mode for the
-			 * fastboot check to work correctly. crtc_state->mode has
-			 * I915_MODE_FLAG_INHERITED, which we clear to force check
-			 * state.
-			 */
-			DRM_DEBUG_KMS("looking for current mode on connector %s\n",
-				      connector->name);
-			modes[i] = &connector->state->crtc->mode;
-		}
-		crtcs[i] = new_crtc;
-
-		DRM_DEBUG_KMS("connector %s on [CRTC:%d:%s]: %dx%d%s\n",
-			      connector->name,
-			      connector->state->crtc->base.id,
-			      connector->state->crtc->name,
-			      modes[i]->hdisplay, modes[i]->vdisplay,
-			      modes[i]->flags & DRM_MODE_FLAG_INTERLACE ? "i" :"");
-
-		fallback = false;
-		conn_configured |= BIT(i);
-	}
-
-	if ((conn_configured & mask) != mask && conn_configured != conn_seq)
-		goto retry;
-
-	/*
-	 * If the BIOS didn't enable everything it could, fall back to have the
-	 * same user experiencing of lighting up as much as possible like the
-	 * fbdev helper library.
-	 */
-	if (num_connectors_enabled != num_connectors_detected &&
-	    num_connectors_enabled < INTEL_INFO(dev_priv)->num_pipes) {
-		DRM_DEBUG_KMS("fallback: Not all outputs enabled\n");
-		DRM_DEBUG_KMS("Enabled: %i, detected: %i\n", num_connectors_enabled,
-			      num_connectors_detected);
-		fallback = true;
-	}
-
-	if (fallback) {
-bail:
-		DRM_DEBUG_KMS("Not using firmware configuration\n");
-		memcpy(enabled, save_enabled, count);
-		ret = false;
-	}
-
-	drm_modeset_drop_locks(&ctx);
-	drm_modeset_acquire_fini(&ctx);
-
-	kfree(save_enabled);
-	return ret;
-}
-
-=======
->>>>>>> eb85d03e
 static const struct drm_fb_helper_funcs intel_fb_helper_funcs = {
 	.fb_probe = intelfb_create,
 };
