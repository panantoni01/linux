--- conflicted
+++ resolved
@@ -271,11 +271,8 @@
 
 int lima_pp_bcast_resume(struct lima_ip *ip)
 {
-<<<<<<< HEAD
-=======
 	/* PP has been reset by individual PP resume */
 	ip->data.async_reset = false;
->>>>>>> 84569f32
 	return 0;
 }
 
