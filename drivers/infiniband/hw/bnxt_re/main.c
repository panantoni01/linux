--- conflicted
+++ resolved
@@ -1833,10 +1833,6 @@
 	 */
 	rtnl_lock();
 	en_info->rdev = rdev;
-<<<<<<< HEAD
-	rdev->adev = adev;
-=======
->>>>>>> 8ee0f23e
 	rtnl_unlock();
 }
 
@@ -1878,11 +1874,7 @@
 		rdev->nb.notifier_call = NULL;
 		pr_err("%s: Cannot register to netdevice_notifier",
 		       ROCE_DRV_MODULE_NAME);
-<<<<<<< HEAD
-		return rc;
-=======
 		goto re_dev_unreg;
->>>>>>> 8ee0f23e
 	}
 	bnxt_re_setup_cc(rdev, true);
 
@@ -1991,7 +1983,6 @@
 	ib_unregister_device(&rdev->ibdev);
 	bnxt_re_dev_uninit(rdev, op_type);
 	ib_dealloc_device(&rdev->ibdev);
-<<<<<<< HEAD
 }
 
 static void bnxt_re_remove(struct auxiliary_device *adev)
@@ -2010,62 +2001,16 @@
 		bnxt_re_remove_device(rdev, BNXT_RE_COMPLETE_REMOVE, adev);
 	kfree(en_info);
 	mutex_unlock(&bnxt_re_mutex);
-=======
->>>>>>> 8ee0f23e
-}
-
-static void bnxt_re_remove(struct auxiliary_device *adev)
-{
-<<<<<<< HEAD
+}
+
+static int bnxt_re_probe(struct auxiliary_device *adev,
+			 const struct auxiliary_device_id *id)
+{
 	struct bnxt_aux_priv *aux_priv =
 		container_of(adev, struct bnxt_aux_priv, aux_dev);
 	struct bnxt_re_en_dev_info *en_info;
 	struct bnxt_en_dev *en_dev;
 	int rc;
-=======
-	struct bnxt_re_en_dev_info *en_info = auxiliary_get_drvdata(adev);
-	struct bnxt_re_dev *rdev;
->>>>>>> 8ee0f23e
-
-	en_dev = aux_priv->edev;
-
-	mutex_lock(&bnxt_re_mutex);
-<<<<<<< HEAD
-	en_info = kzalloc(sizeof(*en_info), GFP_KERNEL);
-	if (!en_info) {
-		mutex_unlock(&bnxt_re_mutex);
-		return -ENOMEM;
-	}
-	en_info->en_dev = en_dev;
-
-	auxiliary_set_drvdata(adev, en_info);
-
-	rc = bnxt_re_add_device(adev, BNXT_RE_COMPLETE_INIT);
-	if (rc)
-		goto err;
-	mutex_unlock(&bnxt_re_mutex);
-	return 0;
-=======
-	if (!en_info) {
-		mutex_unlock(&bnxt_re_mutex);
-		return;
-	}
-	rdev = en_info->rdev;
-
-	if (rdev)
-		bnxt_re_remove_device(rdev, BNXT_RE_COMPLETE_REMOVE, adev);
-	kfree(en_info);
-	mutex_unlock(&bnxt_re_mutex);
-}
-
-static int bnxt_re_probe(struct auxiliary_device *adev,
-			 const struct auxiliary_device_id *id)
-{
-	struct bnxt_aux_priv *aux_priv =
-		container_of(adev, struct bnxt_aux_priv, aux_dev);
-	struct bnxt_re_en_dev_info *en_info;
-	struct bnxt_en_dev *en_dev;
-	int rc;
 
 	en_dev = aux_priv->edev;
 
@@ -2078,7 +2023,6 @@
 	en_info->en_dev = en_dev;
 
 	auxiliary_set_drvdata(adev, en_info);
->>>>>>> 8ee0f23e
 
 	rc = bnxt_re_add_device(adev, BNXT_RE_COMPLETE_INIT);
 	mutex_unlock(&bnxt_re_mutex);
