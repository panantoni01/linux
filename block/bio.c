--- conflicted
+++ resolved
@@ -578,18 +578,7 @@
 
 	if (nr_vecs > UIO_MAXIOV)
 		return NULL;
-<<<<<<< HEAD
-
-	bio = kmalloc(struct_size(bio, bi_inline_vecs, nr_iovecs), gfp_mask);
-	if (unlikely(!bio))
-		return NULL;
-	bio_init(bio, NULL, nr_iovecs ? bio->bi_inline_vecs : NULL, nr_iovecs,
-		 0);
-	bio->bi_pool = NULL;
-	return bio;
-=======
 	return kmalloc(struct_size(bio, bi_inline_vecs, nr_vecs), gfp_mask);
->>>>>>> 88084a3d
 }
 EXPORT_SYMBOL(bio_kmalloc);
 
@@ -773,16 +762,6 @@
 	bio_set_flag(bio, BIO_CLONED);
 	if (bio_flagged(bio_src, BIO_THROTTLED))
 		bio_set_flag(bio, BIO_THROTTLED);
-<<<<<<< HEAD
-	if (bio->bi_bdev == bio_src->bi_bdev &&
-	    bio_flagged(bio_src, BIO_REMAPPED))
-		bio_set_flag(bio, BIO_REMAPPED);
-	bio->bi_ioprio = bio_src->bi_ioprio;
-	bio->bi_iter = bio_src->bi_iter;
-
-	bio_clone_blkg_association(bio, bio_src);
-	blkcg_bio_issue_init(bio);
-=======
 	bio->bi_ioprio = bio_src->bi_ioprio;
 	bio->bi_iter = bio_src->bi_iter;
 
@@ -792,7 +771,6 @@
 			bio_set_flag(bio, BIO_REMAPPED);
 		bio_clone_blkg_association(bio, bio_src);
 	}
->>>>>>> 88084a3d
 
 	if (bio_crypt_clone(bio, bio_src, gfp) < 0)
 		return -ENOMEM;
@@ -808,17 +786,10 @@
  * @bio_src: bio to clone from
  * @gfp: allocation priority
  * @bs: bio_set to allocate from
-<<<<<<< HEAD
  *
  * Allocate a new bio that is a clone of @bio_src. The caller owns the returned
  * bio, but not the actual data it points to.
  *
-=======
- *
- * Allocate a new bio that is a clone of @bio_src. The caller owns the returned
- * bio, but not the actual data it points to.
- *
->>>>>>> 88084a3d
  * The caller must ensure that the return bio is not freed before @bio_src.
  */
 struct bio *bio_alloc_clone(struct block_device *bdev, struct bio *bio_src,
@@ -1776,71 +1747,6 @@
 }
 EXPORT_SYMBOL(bioset_init);
 
-<<<<<<< HEAD
-/*
- * Initialize and setup a new bio_set, based on the settings from
- * another bio_set.
- */
-int bioset_init_from_src(struct bio_set *bs, struct bio_set *src)
-{
-	int flags;
-
-	flags = 0;
-	if (src->bvec_pool.min_nr)
-		flags |= BIOSET_NEED_BVECS;
-	if (src->rescue_workqueue)
-		flags |= BIOSET_NEED_RESCUER;
-
-	return bioset_init(bs, src->bio_pool.min_nr, src->front_pad, flags);
-}
-EXPORT_SYMBOL(bioset_init_from_src);
-
-/**
- * bio_alloc_kiocb - Allocate a bio from bio_set based on kiocb
- * @kiocb:	kiocb describing the IO
- * @bdev:	block device to allocate the bio for (can be %NULL)
- * @nr_vecs:	number of iovecs to pre-allocate
- * @opf:	operation and flags for bio
- * @bs:		bio_set to allocate from
- *
- * Description:
- *    Like @bio_alloc_bioset, but pass in the kiocb. The kiocb is only
- *    used to check if we should dip into the per-cpu bio_set allocation
- *    cache. The allocation uses GFP_KERNEL internally. On return, the
- *    bio is marked BIO_PERCPU_CACHEABLE, and the final put of the bio
- *    MUST be done from process context, not hard/soft IRQ.
- *
- */
-struct bio *bio_alloc_kiocb(struct kiocb *kiocb, struct block_device *bdev,
-		unsigned short nr_vecs, unsigned int opf, struct bio_set *bs)
-{
-	struct bio_alloc_cache *cache;
-	struct bio *bio;
-
-	if (!(kiocb->ki_flags & IOCB_ALLOC_CACHE) || nr_vecs > BIO_INLINE_VECS)
-		return bio_alloc_bioset(bdev, nr_vecs, opf, GFP_KERNEL, bs);
-
-	cache = per_cpu_ptr(bs->cache, get_cpu());
-	if (cache->free_list) {
-		bio = cache->free_list;
-		cache->free_list = bio->bi_next;
-		cache->nr--;
-		put_cpu();
-		bio_init(bio, bdev, nr_vecs ? bio->bi_inline_vecs : NULL,
-			 nr_vecs, opf);
-		bio->bi_pool = bs;
-		bio_set_flag(bio, BIO_PERCPU_CACHE);
-		return bio;
-	}
-	put_cpu();
-	bio = bio_alloc_bioset(bdev, nr_vecs, opf, GFP_KERNEL, bs);
-	bio_set_flag(bio, BIO_PERCPU_CACHE);
-	return bio;
-}
-EXPORT_SYMBOL_GPL(bio_alloc_kiocb);
-
-=======
->>>>>>> 88084a3d
 static int __init init_bio(void)
 {
 	int i;
